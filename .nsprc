{
  "1109842": {
    "active": true,
<<<<<<< HEAD
    "notes": "glob CLI vulnerability - not exploitable in this context as we don't use glob CLI"
=======
    "notes": "Bundled dependency in NPM, which cannot be overriden and has no update available yet.",
    "expiry": "2026-01-28"
>>>>>>> 7e53ab0b
  }
}<|MERGE_RESOLUTION|>--- conflicted
+++ resolved
@@ -1,11 +1,7 @@
 {
   "1109842": {
     "active": true,
-<<<<<<< HEAD
-    "notes": "glob CLI vulnerability - not exploitable in this context as we don't use glob CLI"
-=======
     "notes": "Bundled dependency in NPM, which cannot be overriden and has no update available yet.",
     "expiry": "2026-01-28"
->>>>>>> 7e53ab0b
   }
 }