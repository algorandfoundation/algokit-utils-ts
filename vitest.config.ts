import { defineConfig } from 'vitest/config'
export default defineConfig({
  appType: 'custom',
  test: {
<<<<<<< HEAD
    projects: ['.', 'packages/*'],
    include: ['**/*.spec.ts', '**/*.test.ts'],
    exclude: ['node_modules', 'packages/**', '.polytest*/**/*', '**/polytest_resources/**'],
    // Sometimes indexer catchup is slowwwww...
    testTimeout: 20_000,
=======
    include: ['**/*.spec.ts'],
    exclude: ['node_modules'],
    setupFiles: ['tests/setup.ts'],
>>>>>>> 7e53ab0b
    coverage: {
      include: ['src/**/*.ts'],
      exclude: ['tests/*.*'],
      reporter: ['text', 'html'],
    },
    typecheck: {
      tsconfig: 'tsconfig.test.json',
    },
    env: {
      ALGOD_TOKEN: 'aaaaaaaaaaaaaaaaaaaaaaaaaaaaaaaaaaaaaaaaaaaaaaaaaaaaaaaaaaaaaaaa',
      ALGOD_SERVER: 'http://localhost',
      ALGOD_PORT: '4001',
      KMD_PORT: '4002',
      INDEXER_TOKEN: 'aaaaaaaaaaaaaaaaaaaaaaaaaaaaaaaaaaaaaaaaaaaaaaaaaaaaaaaaaaaaaaaa',
      INDEXER_SERVER: 'http://localhost',
      INDEXER_PORT: '8980',
    },
  },
})<|MERGE_RESOLUTION|>--- conflicted
+++ resolved
@@ -2,17 +2,9 @@
 export default defineConfig({
   appType: 'custom',
   test: {
-<<<<<<< HEAD
     projects: ['.', 'packages/*'],
     include: ['**/*.spec.ts', '**/*.test.ts'],
     exclude: ['node_modules', 'packages/**', '.polytest*/**/*', '**/polytest_resources/**'],
-    // Sometimes indexer catchup is slowwwww...
-    testTimeout: 20_000,
-=======
-    include: ['**/*.spec.ts'],
-    exclude: ['node_modules'],
-    setupFiles: ['tests/setup.ts'],
->>>>>>> 7e53ab0b
     coverage: {
       include: ['src/**/*.ts'],
       exclude: ['tests/*.*'],
