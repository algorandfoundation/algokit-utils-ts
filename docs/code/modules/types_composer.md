[@algorandfoundation/algokit-utils](../README.md) / types/composer

# Module: types/composer

## Table of contents

### Classes

- [TransactionComposer](../classes/types_composer.TransactionComposer.md)

### Interfaces

- [BuiltTransactions](../interfaces/types_composer.BuiltTransactions.md)

### Type Aliases

- [AppCallMethodCall](types_composer.md#appcallmethodcall)
- [AppCallParams](types_composer.md#appcallparams)
- [AppCreateMethodCall](types_composer.md#appcreatemethodcall)
- [AppCreateParams](types_composer.md#appcreateparams)
- [AppDeleteMethodCall](types_composer.md#appdeletemethodcall)
- [AppDeleteParams](types_composer.md#appdeleteparams)
- [AppMethodCall](types_composer.md#appmethodcall)
- [AppMethodCallParams](types_composer.md#appmethodcallparams)
- [AppMethodCallTransactionArgument](types_composer.md#appmethodcalltransactionargument)
- [AppUpdateMethodCall](types_composer.md#appupdatemethodcall)
- [AppUpdateParams](types_composer.md#appupdateparams)
- [AssetConfigParams](types_composer.md#assetconfigparams)
- [AssetCreateParams](types_composer.md#assetcreateparams)
- [AssetDestroyParams](types_composer.md#assetdestroyparams)
- [AssetFreezeParams](types_composer.md#assetfreezeparams)
- [AssetOptInParams](types_composer.md#assetoptinparams)
- [AssetOptOutParams](types_composer.md#assetoptoutparams)
- [AssetTransferParams](types_composer.md#assettransferparams)
- [CommonAppCallParams](types_composer.md#commonappcallparams)
- [CommonTransactionParams](types_composer.md#commontransactionparams)
- [ErrorTransformer](types_composer.md#errortransformer)
- [OfflineKeyRegistrationParams](types_composer.md#offlinekeyregistrationparams)
- [OnlineKeyRegistrationParams](types_composer.md#onlinekeyregistrationparams)
- [PaymentParams](types_composer.md#paymentparams)
- [ProcessedAppCallMethodCall](types_composer.md#processedappcallmethodcall)
- [ProcessedAppCreateMethodCall](types_composer.md#processedappcreatemethodcall)
- [ProcessedAppUpdateMethodCall](types_composer.md#processedappupdatemethodcall)
- [RawSimulateOptions](types_composer.md#rawsimulateoptions)
- [SimulateOptions](types_composer.md#simulateoptions)
- [SkipSignaturesSimulateOptions](types_composer.md#skipsignaturessimulateoptions)
- [TransactionComposerConfig](types_composer.md#transactioncomposerconfig)
- [TransactionComposerParams](types_composer.md#transactioncomposerparams)

### Variables

- [MAX\_TRANSACTION\_GROUP\_SIZE](types_composer.md#max_transaction_group_size)

## Type Aliases

### AppCallMethodCall

Ƭ **AppCallMethodCall**: [`Expand`](types_expand.md#expand)\<[`AppMethodCall`](types_composer.md#appmethodcall)\<[`AppMethodCallParams`](types_composer.md#appmethodcallparams)\>\>

Parameters to define an ABI method call transaction.

#### Defined in

[src/transactions/method-call.ts:31](https://github.com/algorandfoundation/algokit-utils-ts/blob/main/src/transactions/method-call.ts#L31)

___

### AppCallParams

Ƭ **AppCallParams**: [`CommonAppCallParams`](types_composer.md#commonappcallparams) & \{ `onComplete?`: `Exclude`\<`OnApplicationComplete`, `OnApplicationComplete.UpdateApplication`\>  }

Parameters to define an application call transaction.

#### Defined in

[src/transactions/app-call.ts:91](https://github.com/algorandfoundation/algokit-utils-ts/blob/main/src/transactions/app-call.ts#L91)

___

### AppCreateMethodCall

Ƭ **AppCreateMethodCall**: [`Expand`](types_expand.md#expand)\<[`AppMethodCall`](types_composer.md#appmethodcall)\<[`AppCreateParams`](types_composer.md#appcreateparams)\>\>

Parameters to define an ABI method call create transaction.

#### Defined in

[src/transactions/method-call.ts:25](https://github.com/algorandfoundation/algokit-utils-ts/blob/main/src/transactions/method-call.ts#L25)

___

### AppCreateParams

Ƭ **AppCreateParams**: [`Expand`](types_expand.md#expand)\<`Omit`\<[`CommonAppCallParams`](types_composer.md#commonappcallparams), ``"appId"``\> & \{ `approvalProgram`: `string` \| `Uint8Array` ; `clearStateProgram`: `string` \| `Uint8Array` ; `extraProgramPages?`: `number` ; `onComplete?`: `Exclude`\<`OnApplicationComplete`, `OnApplicationComplete.ClearState`\> ; `schema?`: \{ `globalByteSlices`: `number` ; `globalInts`: `number` ; `localByteSlices`: `number` ; `localInts`: `number`  }  }\>

Parameters to define an app create transaction

#### Defined in

[src/transactions/app-call.ts:54](https://github.com/algorandfoundation/algokit-utils-ts/blob/main/src/transactions/app-call.ts#L54)

___

### AppDeleteMethodCall

Ƭ **AppDeleteMethodCall**: [`Expand`](types_expand.md#expand)\<[`AppMethodCall`](types_composer.md#appmethodcall)\<[`AppDeleteParams`](types_composer.md#appdeleteparams)\>\>

Parameters to define an ABI method call delete transaction.

#### Defined in

[src/transactions/method-call.ts:29](https://github.com/algorandfoundation/algokit-utils-ts/blob/main/src/transactions/method-call.ts#L29)

___

### AppDeleteParams

Ƭ **AppDeleteParams**: [`CommonAppCallParams`](types_composer.md#commonappcallparams) & \{ `onComplete?`: `OnApplicationComplete.DeleteApplication`  }

Parameters to define an application delete call transaction.

#### Defined in

[src/transactions/app-call.ts:101](https://github.com/algorandfoundation/algokit-utils-ts/blob/main/src/transactions/app-call.ts#L101)

___

### AppMethodCall

Ƭ **AppMethodCall**\<`T`\>: [`Expand`](types_expand.md#expand)\<`Omit`\<`T`, ``"args"``\>\> & \{ `args?`: (`ABIValue` \| [`TransactionWithSigner`](../interfaces/index.TransactionWithSigner.md) \| `Transaction` \| `Promise`\<`Transaction`\> \| [`AppMethodCall`](types_composer.md#appmethodcall)\<[`AppCreateParams`](types_composer.md#appcreateparams)\> \| [`AppMethodCall`](types_composer.md#appmethodcall)\<[`AppUpdateParams`](types_composer.md#appupdateparams)\> \| [`AppMethodCall`](types_composer.md#appmethodcall)\<[`AppMethodCallParams`](types_composer.md#appmethodcallparams)\> \| `undefined`)[] ; `method`: `ABIMethod`  }

Parameters to define an ABI method call.

#### Type parameters

| Name |
| :------ |
| `T` |

#### Defined in

[src/transactions/method-call.ts:62](https://github.com/algorandfoundation/algokit-utils-ts/blob/main/src/transactions/method-call.ts#L62)

___

### AppMethodCallParams

Ƭ **AppMethodCallParams**: [`CommonAppCallParams`](types_composer.md#commonappcallparams) & \{ `onComplete?`: `Exclude`\<`OnApplicationComplete`, `OnApplicationComplete.UpdateApplication` \| `OnApplicationComplete.ClearState`\>  }

Common parameters to define an ABI method call transaction.

#### Defined in

[src/transactions/app-call.ts:96](https://github.com/algorandfoundation/algokit-utils-ts/blob/main/src/transactions/app-call.ts#L96)

___

### AppMethodCallTransactionArgument

Ƭ **AppMethodCallTransactionArgument**: [`TransactionWithSigner`](../interfaces/index.TransactionWithSigner.md) \| `Transaction` \| `Promise`\<`Transaction`\> \| [`AppMethodCall`](types_composer.md#appmethodcall)\<[`AppCreateParams`](types_composer.md#appcreateparams)\> \| [`AppMethodCall`](types_composer.md#appmethodcall)\<[`AppUpdateParams`](types_composer.md#appupdateparams)\> \| [`AppMethodCall`](types_composer.md#appmethodcall)\<[`AppMethodCallParams`](types_composer.md#appmethodcallparams)\>

Types that can be used to define a transaction argument for an ABI call transaction.

#### Defined in

[src/transactions/method-call.ts:52](https://github.com/algorandfoundation/algokit-utils-ts/blob/main/src/transactions/method-call.ts#L52)

___

### AppUpdateMethodCall

Ƭ **AppUpdateMethodCall**: [`Expand`](types_expand.md#expand)\<[`AppMethodCall`](types_composer.md#appmethodcall)\<[`AppUpdateParams`](types_composer.md#appupdateparams)\>\>

Parameters to define an ABI method call update transaction.

#### Defined in

[src/transactions/method-call.ts:27](https://github.com/algorandfoundation/algokit-utils-ts/blob/main/src/transactions/method-call.ts#L27)

___

### AppUpdateParams

Ƭ **AppUpdateParams**: [`Expand`](types_expand.md#expand)\<[`CommonAppCallParams`](types_composer.md#commonappcallparams) & \{ `approvalProgram`: `string` \| `Uint8Array` ; `clearStateProgram`: `string` \| `Uint8Array` ; `onComplete?`: `OnApplicationComplete.UpdateApplication`  }\>

Parameters to define an app update transaction

#### Defined in

[src/transactions/app-call.ts:80](https://github.com/algorandfoundation/algokit-utils-ts/blob/main/src/transactions/app-call.ts#L80)

___

### AssetConfigParams

Ƭ **AssetConfigParams**: [`CommonTransactionParams`](types_composer.md#commontransactionparams) & \{ `assetId`: `bigint` ; `clawback?`: [`ReadableAddress`](index.md#readableaddress) ; `freeze?`: [`ReadableAddress`](index.md#readableaddress) ; `manager?`: [`ReadableAddress`](index.md#readableaddress) ; `reserve?`: [`ReadableAddress`](index.md#readableaddress)  }

Parameters to define an asset reconfiguration transaction.

**Note:** The manager, reserve, freeze, and clawback addresses
are immutably empty if they are not set. If manager is not set then
all fields are immutable from that point forward.

#### Defined in

[src/transactions/asset-config.ts:126](https://github.com/algorandfoundation/algokit-utils-ts/blob/main/src/transactions/asset-config.ts#L126)

___

### AssetCreateParams

Ƭ **AssetCreateParams**: [`CommonTransactionParams`](types_composer.md#commontransactionparams) & \{ `assetName?`: `string` ; `clawback?`: [`ReadableAddress`](index.md#readableaddress) ; `decimals?`: `number` ; `defaultFrozen?`: `boolean` ; `freeze?`: [`ReadableAddress`](index.md#readableaddress) ; `manager?`: [`ReadableAddress`](index.md#readableaddress) ; `metadataHash?`: `string` \| `Uint8Array` ; `reserve?`: [`ReadableAddress`](index.md#readableaddress) ; `total`: `bigint` ; `unitName?`: `string` ; `url?`: `string`  }

Parameters to define an asset create transaction.

The account that sends this transaction will automatically be opted in to the asset and will hold all units after creation.

#### Defined in

[src/transactions/asset-config.ts:10](https://github.com/algorandfoundation/algokit-utils-ts/blob/main/src/transactions/asset-config.ts#L10)

___

### AssetDestroyParams

Ƭ **AssetDestroyParams**: [`CommonTransactionParams`](types_composer.md#commontransactionparams) & \{ `assetId`: `bigint`  }

Parameters to define an asset destroy transaction.

Created assets can be destroyed only by the asset manager account. All of the assets must be owned by the creator of the asset before the asset can be deleted.

#### Defined in

[src/transactions/asset-config.ts:184](https://github.com/algorandfoundation/algokit-utils-ts/blob/main/src/transactions/asset-config.ts#L184)

___

### AssetFreezeParams

Ƭ **AssetFreezeParams**: [`CommonTransactionParams`](types_composer.md#commontransactionparams) & \{ `account`: [`ReadableAddress`](index.md#readableaddress) ; `assetId`: `bigint` ; `frozen`: `boolean`  }

Parameters to define an asset freeze transaction.

#### Defined in

[src/transactions/asset-config.ts:171](https://github.com/algorandfoundation/algokit-utils-ts/blob/main/src/transactions/asset-config.ts#L171)

___

### AssetOptInParams

Ƭ **AssetOptInParams**: [`CommonTransactionParams`](types_composer.md#commontransactionparams) & \{ `assetId`: `bigint`  }

Parameters to define an asset opt-in transaction.

#### Defined in

[src/transactions/asset-transfer.ts:29](https://github.com/algorandfoundation/algokit-utils-ts/blob/main/src/transactions/asset-transfer.ts#L29)

___

### AssetOptOutParams

Ƭ **AssetOptOutParams**: [`CommonTransactionParams`](types_composer.md#commontransactionparams) & \{ `assetId`: `bigint` ; `creator`: [`ReadableAddress`](index.md#readableaddress)  }

Parameters to define an asset opt-out transaction.

#### Defined in

[src/transactions/asset-transfer.ts:35](https://github.com/algorandfoundation/algokit-utils-ts/blob/main/src/transactions/asset-transfer.ts#L35)

___

### AssetTransferParams

Ƭ **AssetTransferParams**: [`CommonTransactionParams`](types_composer.md#commontransactionparams) & \{ `amount`: `bigint` ; `assetId`: `bigint` ; `clawbackTarget?`: [`ReadableAddress`](index.md#readableaddress) ; `closeAssetTo?`: [`ReadableAddress`](index.md#readableaddress) ; `receiver`: [`ReadableAddress`](index.md#readableaddress)  }

Parameters to define an asset transfer transaction.

#### Defined in

[src/transactions/asset-transfer.ts:7](https://github.com/algorandfoundation/algokit-utils-ts/blob/main/src/transactions/asset-transfer.ts#L7)

___

### CommonAppCallParams

Ƭ **CommonAppCallParams**: [`CommonTransactionParams`](types_composer.md#commontransactionparams) & \{ `accessReferences?`: `AccessReference`[] ; `accountReferences?`: [`ReadableAddress`](index.md#readableaddress)[] ; `appId`: `bigint` ; `appReferences?`: `bigint`[] ; `args?`: `Uint8Array`[] ; `assetReferences?`: `bigint`[] ; `boxReferences?`: ([`BoxReference`](../interfaces/types_app_manager.BoxReference.md) \| [`BoxIdentifier`](types_app_manager.md#boxidentifier))[] ; `onComplete?`: `OnApplicationComplete` ; `rejectVersion?`: `number`  }

Common parameters for defining an application call transaction.

#### Defined in

[src/transactions/app-call.ts:28](https://github.com/algorandfoundation/algokit-utils-ts/blob/main/src/transactions/app-call.ts#L28)

___

### CommonTransactionParams

Ƭ **CommonTransactionParams**: `Object`

Common parameters for defining a transaction.

#### Type declaration

| Name | Type | Description |
| :------ | :------ | :------ |
| `extraFee?` | [`AlgoAmount`](../classes/types_amount.AlgoAmount.md) | The fee to pay IN ADDITION to the suggested fee. Useful for manually covering inner transaction fees. |
| `firstValidRound?` | `bigint` | Set the first round this transaction is valid. If left undefined, the value from algod will be used. We recommend you only set this when you intentionally want this to be some time in the future. |
| `lastValidRound?` | `bigint` | The last round this transaction is valid. It is recommended to use `validityWindow` instead. |
| `lease?` | `Uint8Array` \| `string` | Prevent multiple transactions with the same lease being included within the validity window. A [lease](https://dev.algorand.co/concepts/transactions/leases) enforces a mutually exclusive transaction (useful to prevent double-posting and other scenarios). |
| `maxFee?` | [`AlgoAmount`](../classes/types_amount.AlgoAmount.md) | Throw an error if the fee for the transaction is more than this amount; prevents overspending on fees during high congestion periods. |
| `note?` | `Uint8Array` \| `string` | Note to attach to the transaction. Max of 1000 bytes. |
<<<<<<< HEAD
| `rekeyTo?` | [`ReadableAddress`](index.md#readableaddress) | Change the signing key of the sender to the given address. **Warning:** Please be careful with this parameter and be sure to read the [official rekey guidance](https://dev.algorand.co/concepts/accounts/rekeying). |
| `sender` | [`ReadableAddress`](index.md#readableaddress) | The address of the account sending the transaction. |
| `signer?` | `TransactionSigner` \| `AddressWithSigner` | The function used to sign transaction(s); if not specified then an attempt will be made to find a registered signer for the given `sender` or use a default signer (if configured). |
=======
| `rekeyTo?` | `ReadableAddress` | Change the signing key of the sender to the given address. **Warning:** Please be careful with this parameter and be sure to read the [official rekey guidance](https://dev.algorand.co/concepts/accounts/rekeying). |
| `sender` | `SendingAddress` | The address sending the transaction, optionally with an attached signer. |
| `signer?` | `TransactionSigner` \| `AddressWithTransactionSigner` | The function used to sign transaction(s); if not specified then an attempt will be made to find a registered signer for the given `sender` or use a default signer (if configured). |
>>>>>>> dfd82295
| `staticFee?` | [`AlgoAmount`](../classes/types_amount.AlgoAmount.md) | The static transaction fee. In most cases you want to use `extraFee` unless setting the fee to 0 to be covered by another transaction. |
| `validityWindow?` | `number` \| `bigint` | How many rounds the transaction should be valid for, if not specified then the registered default validity window will be used. |

#### Defined in

[src/transactions/common.ts:8](https://github.com/algorandfoundation/algokit-utils-ts/blob/main/src/transactions/common.ts#L8)

___

### ErrorTransformer

Ƭ **ErrorTransformer**: (`error`: `Error`) => `Promise`\<`Error`\>

A function that transforms an error into a new error.

In most cases, an ErrorTransformer should first check if it can or should transform the error
and return the input error if it cannot or should not transform it.

#### Type declaration

▸ (`error`): `Promise`\<`Error`\>

##### Parameters

| Name | Type |
| :------ | :------ |
| `error` | `Error` |

##### Returns

`Promise`\<`Error`\>

#### Defined in

[src/types/composer.ts:157](https://github.com/algorandfoundation/algokit-utils-ts/blob/main/src/types/composer.ts#L157)

___

### OfflineKeyRegistrationParams

Ƭ **OfflineKeyRegistrationParams**: [`CommonTransactionParams`](types_composer.md#commontransactionparams) & \{ `preventAccountFromEverParticipatingAgain?`: `boolean`  }

Parameters to define an offline key registration transaction.

#### Defined in

[src/transactions/key-registration.ts:22](https://github.com/algorandfoundation/algokit-utils-ts/blob/main/src/transactions/key-registration.ts#L22)

___

### OnlineKeyRegistrationParams

Ƭ **OnlineKeyRegistrationParams**: [`CommonTransactionParams`](types_composer.md#commontransactionparams) & \{ `selectionKey`: `Uint8Array` ; `stateProofKey?`: `Uint8Array` ; `voteFirst`: `bigint` ; `voteKey`: `Uint8Array` ; `voteKeyDilution`: `bigint` ; `voteLast`: `bigint`  }

Parameters to define an online key registration transaction.

#### Defined in

[src/transactions/key-registration.ts:6](https://github.com/algorandfoundation/algokit-utils-ts/blob/main/src/transactions/key-registration.ts#L6)

___

### PaymentParams

Ƭ **PaymentParams**: [`CommonTransactionParams`](types_composer.md#commontransactionparams) & \{ `amount`: [`AlgoAmount`](../classes/types_amount.AlgoAmount.md) ; `closeRemainderTo?`: [`ReadableAddress`](index.md#readableaddress) ; `receiver`: [`ReadableAddress`](index.md#readableaddress)  }

Parameters to define a payment transaction.

#### Defined in

[src/transactions/payment.ts:8](https://github.com/algorandfoundation/algokit-utils-ts/blob/main/src/transactions/payment.ts#L8)

___

### ProcessedAppCallMethodCall

Ƭ **ProcessedAppCallMethodCall**: [`Expand`](types_expand.md#expand)\<`Omit`\<[`AppCallMethodCall`](types_composer.md#appcallmethodcall), ``"args"``\> & \{ `args?`: (`ABIValue` \| `undefined`)[]  }\>

#### Defined in

[src/transactions/method-call.ts:45](https://github.com/algorandfoundation/algokit-utils-ts/blob/main/src/transactions/method-call.ts#L45)

___

### ProcessedAppCreateMethodCall

Ƭ **ProcessedAppCreateMethodCall**: [`Expand`](types_expand.md#expand)\<`Omit`\<[`AppCreateMethodCall`](types_composer.md#appcreatemethodcall), ``"args"``\> & \{ `args?`: (`ABIValue` \| `undefined`)[]  }\>

#### Defined in

[src/transactions/method-call.ts:33](https://github.com/algorandfoundation/algokit-utils-ts/blob/main/src/transactions/method-call.ts#L33)

___

### ProcessedAppUpdateMethodCall

Ƭ **ProcessedAppUpdateMethodCall**: [`Expand`](types_expand.md#expand)\<`Omit`\<[`AppUpdateMethodCall`](types_composer.md#appupdatemethodcall), ``"args"``\> & \{ `args?`: (`ABIValue` \| `undefined`)[]  }\>

#### Defined in

[src/transactions/method-call.ts:39](https://github.com/algorandfoundation/algokit-utils-ts/blob/main/src/transactions/method-call.ts#L39)

___

### RawSimulateOptions

Ƭ **RawSimulateOptions**: [`Expand`](types_expand.md#expand)\<`Omit`\<`SimulateRequest`, ``"txnGroups"``\>\> & \{ `resultOnFailure?`: `boolean`  }

The raw API options to control a simulate request.
See algod API docs for more information: https://dev.algorand.co/reference/rest-apis/algod/#simulatetransaction

#### Defined in

[src/types/composer.ts:128](https://github.com/algorandfoundation/algokit-utils-ts/blob/main/src/types/composer.ts#L128)

___

### SimulateOptions

Ƭ **SimulateOptions**: [`Expand`](types_expand.md#expand)\<`Partial`\<[`SkipSignaturesSimulateOptions`](types_composer.md#skipsignaturessimulateoptions)\> & [`RawSimulateOptions`](types_composer.md#rawsimulateoptions)\>

All options to control a simulate request

#### Defined in

[src/types/composer.ts:134](https://github.com/algorandfoundation/algokit-utils-ts/blob/main/src/types/composer.ts#L134)

___

### SkipSignaturesSimulateOptions

Ƭ **SkipSignaturesSimulateOptions**: [`Expand`](types_expand.md#expand)\<`Omit`\<[`RawSimulateOptions`](types_composer.md#rawsimulateoptions), ``"fixSigners"`` \| ``"allowEmptySignatures"``\> & \{ `skipSignatures`: `boolean`  }\>

Options to control a simulate request, that does not require transaction signing

#### Defined in

[src/types/composer.ts:116](https://github.com/algorandfoundation/algokit-utils-ts/blob/main/src/types/composer.ts#L116)

___

### TransactionComposerConfig

Ƭ **TransactionComposerConfig**: `Object`

#### Type declaration

| Name | Type |
| :------ | :------ |
| `coverAppCallInnerTransactionFees` | `boolean` |
| `populateAppCallResources` | `boolean` |

#### Defined in

[src/types/composer.ts:171](https://github.com/algorandfoundation/algokit-utils-ts/blob/main/src/types/composer.ts#L171)

___

### TransactionComposerParams

Ƭ **TransactionComposerParams**: `Object`

Parameters to create an `TransactionComposer`.

#### Type declaration

| Name | Type | Description |
| :------ | :------ | :------ |
| `algod` | `AlgodClient` | The algod client to use to get suggestedParams and send the transaction group |
| `appManager?` | [`AppManager`](../classes/types_app_manager.AppManager.md) | An existing `AppManager` to use to manage app compilation and cache compilation results. If not specified then an ephemeral one will be created. |
| `composerConfig?` | [`TransactionComposerConfig`](types_composer.md#transactioncomposerconfig) | - |
| `defaultValidityWindow?` | `bigint` | How many rounds a transaction should be valid for by default; if not specified then will be 10 rounds (or 1000 rounds if issuing transactions to LocalNet). |
| `errorTransformers?` | [`ErrorTransformer`](types_composer.md#errortransformer)[] | An array of error transformers to use when an error is caught in simulate or execute callbacks can later be registered with `registerErrorTransformer` |
| `getSigner` | (`address`: [`ReadableAddress`](index.md#readableaddress)) => `TransactionSigner` | - |
| `getSuggestedParams?` | () => `Promise`\<`SuggestedParams`\> | - |

#### Defined in

[src/types/composer.ts:191](https://github.com/algorandfoundation/algokit-utils-ts/blob/main/src/types/composer.ts#L191)

## Variables

### MAX\_TRANSACTION\_GROUP\_SIZE

• `Const` **MAX\_TRANSACTION\_GROUP\_SIZE**: ``16``

#### Defined in

[src/types/composer.ts:87](https://github.com/algorandfoundation/algokit-utils-ts/blob/main/src/types/composer.ts#L87)<|MERGE_RESOLUTION|>--- conflicted
+++ resolved
@@ -311,15 +311,9 @@
 | `lease?` | `Uint8Array` \| `string` | Prevent multiple transactions with the same lease being included within the validity window. A [lease](https://dev.algorand.co/concepts/transactions/leases) enforces a mutually exclusive transaction (useful to prevent double-posting and other scenarios). |
 | `maxFee?` | [`AlgoAmount`](../classes/types_amount.AlgoAmount.md) | Throw an error if the fee for the transaction is more than this amount; prevents overspending on fees during high congestion periods. |
 | `note?` | `Uint8Array` \| `string` | Note to attach to the transaction. Max of 1000 bytes. |
-<<<<<<< HEAD
 | `rekeyTo?` | [`ReadableAddress`](index.md#readableaddress) | Change the signing key of the sender to the given address. **Warning:** Please be careful with this parameter and be sure to read the [official rekey guidance](https://dev.algorand.co/concepts/accounts/rekeying). |
-| `sender` | [`ReadableAddress`](index.md#readableaddress) | The address of the account sending the transaction. |
-| `signer?` | `TransactionSigner` \| `AddressWithSigner` | The function used to sign transaction(s); if not specified then an attempt will be made to find a registered signer for the given `sender` or use a default signer (if configured). |
-=======
-| `rekeyTo?` | `ReadableAddress` | Change the signing key of the sender to the given address. **Warning:** Please be careful with this parameter and be sure to read the [official rekey guidance](https://dev.algorand.co/concepts/accounts/rekeying). |
 | `sender` | `SendingAddress` | The address sending the transaction, optionally with an attached signer. |
 | `signer?` | `TransactionSigner` \| `AddressWithTransactionSigner` | The function used to sign transaction(s); if not specified then an attempt will be made to find a registered signer for the given `sender` or use a default signer (if configured). |
->>>>>>> dfd82295
 | `staticFee?` | [`AlgoAmount`](../classes/types_amount.AlgoAmount.md) | The static transaction fee. In most cases you want to use `extraFee` unless setting the fee to 0 to be covered by another transaction. |
 | `validityWindow?` | `number` \| `bigint` | How many rounds the transaction should be valid for, if not specified then the registered default validity window will be used. |
 
