--- conflicted
+++ resolved
@@ -312,13 +312,8 @@
 | `maxFee?` | [`AlgoAmount`](../classes/types_amount.AlgoAmount.md) | Throw an error if the fee for the transaction is more than this amount; prevents overspending on fees during high congestion periods. |
 | `note?` | `Uint8Array` \| `string` | Note to attach to the transaction. Max of 1000 bytes. |
 | `rekeyTo?` | `ReadableAddress` | Change the signing key of the sender to the given address. **Warning:** Please be careful with this parameter and be sure to read the [official rekey guidance](https://dev.algorand.co/concepts/accounts/rekeying). |
-<<<<<<< HEAD
 | `sender` | `SendingAddress` | The address of the account sending the transaction. |
-| `signer?` | `algosdk.TransactionSigner` \| `AddressWithTransactionSigner` | **`Deprecated`** Use `AddressWithSigner` in the `sender` field instead |
-=======
-| `sender` | `ReadableAddress` | The address of the account sending the transaction. |
-| `signer?` | `TransactionSigner` \| `AddressWithSigner` | The function used to sign transaction(s); if not specified then an attempt will be made to find a registered signer for the given `sender` or use a default signer (if configured). |
->>>>>>> 3b45d7bb
+| `signer?` | `TransactionSigner` \| `AddressWithTransactionSigner` | The function used to sign transaction(s); if not specified then an attempt will be made to find a registered signer for the given `sender` or use a default signer (if configured). |
 | `staticFee?` | [`AlgoAmount`](../classes/types_amount.AlgoAmount.md) | The static transaction fee. In most cases you want to use `extraFee` unless setting the fee to 0 to be covered by another transaction. |
 | `validityWindow?` | `number` \| `bigint` | How many rounds the transaction should be valid for, if not specified then the registered default validity window will be used. |
 
