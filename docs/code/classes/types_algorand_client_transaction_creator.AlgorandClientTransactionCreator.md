[@algorandfoundation/algokit-utils](../README.md) / [types/algorand-client-transaction-creator](../modules/types_algorand_client_transaction_creator.md) / AlgorandClientTransactionCreator

# Class: AlgorandClientTransactionCreator

[types/algorand-client-transaction-creator](../modules/types_algorand_client_transaction_creator.md).AlgorandClientTransactionCreator

Orchestrates creating transactions for `AlgorandClient`.

## Table of contents

### Constructors

- [constructor](types_algorand_client_transaction_creator.AlgorandClientTransactionCreator.md#constructor)

### Properties

- [\_newGroup](types_algorand_client_transaction_creator.AlgorandClientTransactionCreator.md#_newgroup)
- [appCall](types_algorand_client_transaction_creator.AlgorandClientTransactionCreator.md#appcall)
- [appCallMethodCall](types_algorand_client_transaction_creator.AlgorandClientTransactionCreator.md#appcallmethodcall)
- [appCreate](types_algorand_client_transaction_creator.AlgorandClientTransactionCreator.md#appcreate)
- [appCreateMethodCall](types_algorand_client_transaction_creator.AlgorandClientTransactionCreator.md#appcreatemethodcall)
- [appDelete](types_algorand_client_transaction_creator.AlgorandClientTransactionCreator.md#appdelete)
- [appDeleteMethodCall](types_algorand_client_transaction_creator.AlgorandClientTransactionCreator.md#appdeletemethodcall)
- [appUpdate](types_algorand_client_transaction_creator.AlgorandClientTransactionCreator.md#appupdate)
- [appUpdateMethodCall](types_algorand_client_transaction_creator.AlgorandClientTransactionCreator.md#appupdatemethodcall)
- [assetConfig](types_algorand_client_transaction_creator.AlgorandClientTransactionCreator.md#assetconfig)
- [assetCreate](types_algorand_client_transaction_creator.AlgorandClientTransactionCreator.md#assetcreate)
- [assetDestroy](types_algorand_client_transaction_creator.AlgorandClientTransactionCreator.md#assetdestroy)
- [assetFreeze](types_algorand_client_transaction_creator.AlgorandClientTransactionCreator.md#assetfreeze)
- [assetOptIn](types_algorand_client_transaction_creator.AlgorandClientTransactionCreator.md#assetoptin)
- [assetOptOut](types_algorand_client_transaction_creator.AlgorandClientTransactionCreator.md#assetoptout)
- [assetTransfer](types_algorand_client_transaction_creator.AlgorandClientTransactionCreator.md#assettransfer)
- [offlineKeyRegistration](types_algorand_client_transaction_creator.AlgorandClientTransactionCreator.md#offlinekeyregistration)
- [onlineKeyRegistration](types_algorand_client_transaction_creator.AlgorandClientTransactionCreator.md#onlinekeyregistration)
- [payment](types_algorand_client_transaction_creator.AlgorandClientTransactionCreator.md#payment)

### Methods

- [\_transaction](types_algorand_client_transaction_creator.AlgorandClientTransactionCreator.md#_transaction)
- [\_transactions](types_algorand_client_transaction_creator.AlgorandClientTransactionCreator.md#_transactions)

## Constructors

### constructor

• **new AlgorandClientTransactionCreator**(`newGroup`): [`AlgorandClientTransactionCreator`](types_algorand_client_transaction_creator.AlgorandClientTransactionCreator.md)

Creates a new `AlgorandClientTransactionCreator`

#### Parameters

| Name | Type | Description |
| :------ | :------ | :------ |
| `newGroup` | (`config?`: [`TransactionComposerConfig`](../modules/types_composer.md#transactioncomposerconfig)) => [`TransactionComposer`](types_composer.TransactionComposer.md) | A lambda that starts a new `TransactionComposer` transaction group |

#### Returns

[`AlgorandClientTransactionCreator`](types_algorand_client_transaction_creator.AlgorandClientTransactionCreator.md)

**`Example`**

```typescript
const transactionCreator = new AlgorandClientTransactionCreator(() => new TransactionComposer())
```

#### Defined in

[src/types/algorand-client-transaction-creator.ts:17](https://github.com/algorandfoundation/algokit-utils-ts/blob/main/src/types/algorand-client-transaction-creator.ts#L17)

## Properties

### \_newGroup

• `Private` **\_newGroup**: () => [`TransactionComposer`](types_composer.TransactionComposer.md)

#### Type declaration

▸ (): [`TransactionComposer`](types_composer.TransactionComposer.md)

##### Returns

[`TransactionComposer`](types_composer.TransactionComposer.md)

#### Defined in

[src/types/algorand-client-transaction-creator.ts:7](https://github.com/algorandfoundation/algokit-utils-ts/blob/main/src/types/algorand-client-transaction-creator.ts#L7)

___

### appCall

• **appCall**: (`params`: [`AppCallParams`](../modules/types_composer.md#appcallparams)) => `Promise`\<`Transaction`\>

Create an application call transaction.

Note: you may prefer to use `algorand.client` to get an app client for more advanced functionality.

**`Example`**

```typescript
await algorand.createTransaction.appCall({ sender: 'CREATORADDRESS' })
```

**`Example`**

```typescript
await algorand.createTransaction.appCall({
 sender: 'CREATORADDRESS',
 onComplete: OnApplicationComplete.OptIn,
 args: [new Uint8Array(1, 2, 3, 4)]
 accountReferences: ["ACCOUNT_1"]
 appReferences: [123n, 1234n]
 assetReferences: [12345n]
 boxReferences: ["box1", {appId: 1234n, name: "box2"}]
 accessReferences: [{ appId: 1234n }]
 lease: 'lease',
 note: 'note',
 // You wouldn't normally set this field
 firstValidRound: 1000n,
 validityWindow: 10,
 extraFee: (1000).microAlgo(),
 staticFee: (1000).microAlgo(),
 // Max fee doesn't make sense with extraFee AND staticFee
 //  already specified, but here for completeness
 maxFee: (3000).microAlgo(),
 rejectVersion: 1,
})
```

#### Type declaration

▸ (`params`): `Promise`\<`Transaction`\>

##### Parameters

| Name | Type | Description |
| :------ | :------ | :------ |
| `params` | [`AppCallParams`](../modules/types_composer.md#appcallparams) | The parameters for the app call transaction |

##### Returns

`Promise`\<`Transaction`\>

#### Defined in

<<<<<<< HEAD
[src/types/algorand-client-transaction-creator.ts:460](https://github.com/algorandfoundation/algokit-utils-ts/blob/main/src/types/algorand-client-transaction-creator.ts#L460)
=======
[src/types/algorand-client-transaction-creator.ts:466](https://github.com/algorandfoundation/algokit-utils-ts/blob/main/src/types/algorand-client-transaction-creator.ts#L466)
>>>>>>> 7e53ab0b

___

### appCallMethodCall

• **appCallMethodCall**: (`params`: \{ `accessReferences?`: `ResourceReference`[] ; `accountReferences?`: [`ReadableAddress`](../modules/index.md#readableaddress)[] ; `appId`: `bigint` ; `appReferences?`: `bigint`[] ; `args?`: (`undefined` \| `Transaction` \| `ABIValue` \| `Promise`\<`Transaction`\> \| [`TransactionWithSigner`](../interfaces/index.TransactionWithSigner.md) \| [`AppMethodCall`](../modules/types_composer.md#appmethodcall)\<\{ `accessReferences?`: `ResourceReference`[] ; `accountReferences?`: [`ReadableAddress`](../modules/index.md#readableaddress)[] ; `appId?`: ``0`` ; `appReferences?`: `bigint`[] ; `approvalProgram`: `string` \| `Uint8Array` ; `args?`: `Uint8Array`[] ; `assetReferences?`: `bigint`[] ; `boxReferences?`: BoxIdentifier \| BoxReference[] ; `clearStateProgram`: `string` \| `Uint8Array` ; `extraFee?`: [`AlgoAmount`](types_amount.AlgoAmount.md) ; `extraProgramPages?`: `number` ; `firstValidRound?`: `bigint` ; `lastValidRound?`: `bigint` ; `lease?`: `string` \| `Uint8Array` ; `maxFee?`: [`AlgoAmount`](types_amount.AlgoAmount.md) ; `note?`: `string` \| `Uint8Array` ; `onComplete?`: `NoOp` \| `OptIn` \| `CloseOut` \| `UpdateApplication` \| `DeleteApplication` ; `rejectVersion?`: `number` ; `rekeyTo?`: ReadableAddress \| undefined ; `schema?`: \{ `globalByteSlices`: `number` ; `globalInts`: `number` ; `localByteSlices`: `number` ; `localInts`: `number`  } ; `sender`: `SendingAddress` ; `signer?`: `AddressWithTransactionSigner` \| `TransactionSigner` ; `staticFee?`: [`AlgoAmount`](types_amount.AlgoAmount.md) ; `validityWindow?`: `number` \| `bigint`  }\> \| [`AppMethodCall`](../modules/types_composer.md#appmethodcall)\<\{ `accessReferences?`: `ResourceReference`[] ; `accountReferences?`: [`ReadableAddress`](../modules/index.md#readableaddress)[] ; `appId`: `bigint` ; `appReferences?`: `bigint`[] ; `approvalProgram`: `string` \| `Uint8Array` ; `args?`: `Uint8Array`[] ; `assetReferences?`: `bigint`[] ; `boxReferences?`: BoxIdentifier \| BoxReference[] ; `clearStateProgram`: `string` \| `Uint8Array` ; `extraFee?`: [`AlgoAmount`](types_amount.AlgoAmount.md) ; `firstValidRound?`: `bigint` ; `lastValidRound?`: `bigint` ; `lease?`: `string` \| `Uint8Array` ; `maxFee?`: [`AlgoAmount`](types_amount.AlgoAmount.md) ; `note?`: `string` \| `Uint8Array` ; `onComplete?`: `UpdateApplication` ; `rejectVersion?`: `number` ; `rekeyTo?`: ReadableAddress \| undefined ; `sender`: `SendingAddress` ; `signer?`: `AddressWithTransactionSigner` \| `TransactionSigner` ; `staticFee?`: [`AlgoAmount`](types_amount.AlgoAmount.md) ; `validityWindow?`: `number` \| `bigint`  }\> \| [`AppMethodCall`](../modules/types_composer.md#appmethodcall)\<[`AppMethodCallParams`](../modules/types_composer.md#appmethodcallparams)\>)[] ; `assetReferences?`: `bigint`[] ; `boxReferences?`: ([`BoxIdentifier`](../modules/types_app_manager.md#boxidentifier) \| [`BoxReference`](../interfaces/types_app_manager.BoxReference.md))[] ; `extraFee?`: [`AlgoAmount`](types_amount.AlgoAmount.md) ; `firstValidRound?`: `bigint` ; `lastValidRound?`: `bigint` ; `lease?`: `string` \| `Uint8Array` ; `maxFee?`: [`AlgoAmount`](types_amount.AlgoAmount.md) ; `method`: `ABIMethod` ; `note?`: `string` \| `Uint8Array` ; `onComplete?`: `NoOp` \| `OptIn` \| `CloseOut` \| `DeleteApplication` ; `rejectVersion?`: `number` ; `rekeyTo?`: [`ReadableAddress`](../modules/index.md#readableaddress) ; `sender`: `SendingAddress` ; `signer?`: `AddressWithTransactionSigner` \| `TransactionSigner` ; `staticFee?`: [`AlgoAmount`](types_amount.AlgoAmount.md) ; `validityWindow?`: `number` \| `bigint`  }) => `Promise`\<\{ `methodCalls`: `Map`\<`number`, `ABIMethod`\> ; `signers`: `Map`\<`number`, `TransactionSigner`\> ; `transactions`: `Transaction`[]  }\>

Create an application call with ABI method call transaction.

Note: you may prefer to use `algorand.client` to get an app client for more advanced functionality.

**`Example`**

```typescript
const method = new ABIMethod({
  name: 'method',
  args: [{ name: 'arg1', type: 'string' }],
  returns: { type: 'string' },
})
await algorand.createTransaction.appCallMethodCall({ sender: 'CREATORADDRESS', method: method, args: ["arg1_value"] })
```

**`Example`**

```typescript
const method = new ABIMethod({
  name: 'method',
  args: [{ name: 'arg1', type: 'string' }],
  returns: { type: 'string' },
})
await algorand.createTransaction.appCallMethodCall({
 sender: 'CREATORADDRESS',
 method: method,
 args: ["arg1_value"],
 onComplete: OnApplicationComplete.OptIn,
 args: [new Uint8Array(1, 2, 3, 4)]
 accountReferences: ["ACCOUNT_1"]
 appReferences: [123n, 1234n]
 assetReferences: [12345n]
 boxReferences: ["box1", {appId: 1234n, name: "box2"}]
 accessReferences: [{ appId: 1234n }]
 lease: 'lease',
 note: 'note',
 // You wouldn't normally set this field
 firstValidRound: 1000n,
 validityWindow: 10,
 extraFee: (1000).microAlgo(),
 staticFee: (1000).microAlgo(),
 // Max fee doesn't make sense with extraFee AND staticFee
 //  already specified, but here for completeness
 maxFee: (3000).microAlgo(),
 rejectVersion: 1,
})
```

#### Type declaration

▸ (`params`): `Promise`\<\{ `methodCalls`: `Map`\<`number`, `ABIMethod`\> ; `signers`: `Map`\<`number`, `TransactionSigner`\> ; `transactions`: `Transaction`[]  }\>

##### Parameters

| Name | Type | Description |
| :------ | :------ | :------ |
| `params` | `Object` | The parameters for the app call transaction |
| `params.accessReferences?` | `ResourceReference`[] | Access references unifies `accountReferences`, `appReferences`, `assetReferences`, and `boxReferences` under a single list. If non-empty, these other reference lists must be empty. If access is empty, those other reference lists may be non-empty. |
| `params.accountReferences?` | [`ReadableAddress`](../modules/index.md#readableaddress)[] | Any account addresses to add to the [accounts array](https://dev.algorand.co/concepts/smart-contracts/resource-usage#what-are-reference-arrays). |
| `params.appId` | `bigint` | ID of the application; 0 if the application is being created. |
| `params.appReferences?` | `bigint`[] | The ID of any apps to load to the [foreign apps array](https://dev.algorand.co/concepts/smart-contracts/resource-usage#what-are-reference-arrays). |
| `params.args?` | (`undefined` \| `Transaction` \| `ABIValue` \| `Promise`\<`Transaction`\> \| [`TransactionWithSigner`](../interfaces/index.TransactionWithSigner.md) \| [`AppMethodCall`](../modules/types_composer.md#appmethodcall)\<\{ `accessReferences?`: `ResourceReference`[] ; `accountReferences?`: [`ReadableAddress`](../modules/index.md#readableaddress)[] ; `appId?`: ``0`` ; `appReferences?`: `bigint`[] ; `approvalProgram`: `string` \| `Uint8Array` ; `args?`: `Uint8Array`[] ; `assetReferences?`: `bigint`[] ; `boxReferences?`: BoxIdentifier \| BoxReference[] ; `clearStateProgram`: `string` \| `Uint8Array` ; `extraFee?`: [`AlgoAmount`](types_amount.AlgoAmount.md) ; `extraProgramPages?`: `number` ; `firstValidRound?`: `bigint` ; `lastValidRound?`: `bigint` ; `lease?`: `string` \| `Uint8Array` ; `maxFee?`: [`AlgoAmount`](types_amount.AlgoAmount.md) ; `note?`: `string` \| `Uint8Array` ; `onComplete?`: `NoOp` \| `OptIn` \| `CloseOut` \| `UpdateApplication` \| `DeleteApplication` ; `rejectVersion?`: `number` ; `rekeyTo?`: ReadableAddress \| undefined ; `schema?`: \{ `globalByteSlices`: `number` ; `globalInts`: `number` ; `localByteSlices`: `number` ; `localInts`: `number`  } ; `sender`: `SendingAddress` ; `signer?`: `AddressWithTransactionSigner` \| `TransactionSigner` ; `staticFee?`: [`AlgoAmount`](types_amount.AlgoAmount.md) ; `validityWindow?`: `number` \| `bigint`  }\> \| [`AppMethodCall`](../modules/types_composer.md#appmethodcall)\<\{ `accessReferences?`: `ResourceReference`[] ; `accountReferences?`: [`ReadableAddress`](../modules/index.md#readableaddress)[] ; `appId`: `bigint` ; `appReferences?`: `bigint`[] ; `approvalProgram`: `string` \| `Uint8Array` ; `args?`: `Uint8Array`[] ; `assetReferences?`: `bigint`[] ; `boxReferences?`: BoxIdentifier \| BoxReference[] ; `clearStateProgram`: `string` \| `Uint8Array` ; `extraFee?`: [`AlgoAmount`](types_amount.AlgoAmount.md) ; `firstValidRound?`: `bigint` ; `lastValidRound?`: `bigint` ; `lease?`: `string` \| `Uint8Array` ; `maxFee?`: [`AlgoAmount`](types_amount.AlgoAmount.md) ; `note?`: `string` \| `Uint8Array` ; `onComplete?`: `UpdateApplication` ; `rejectVersion?`: `number` ; `rekeyTo?`: ReadableAddress \| undefined ; `sender`: `SendingAddress` ; `signer?`: `AddressWithTransactionSigner` \| `TransactionSigner` ; `staticFee?`: [`AlgoAmount`](types_amount.AlgoAmount.md) ; `validityWindow?`: `number` \| `bigint`  }\> \| [`AppMethodCall`](../modules/types_composer.md#appmethodcall)\<[`AppMethodCallParams`](../modules/types_composer.md#appmethodcallparams)\>)[] | Arguments to the ABI method, either: * An ABI value * A transaction with explicit signer * A transaction (where the signer will be automatically assigned) * An unawaited transaction (e.g. from algorand.createTransaction.{transactionType}()) * Another method call (via method call params object) * undefined (this represents a placeholder transaction argument that is fulfilled by another method call argument) |
| `params.assetReferences?` | `bigint`[] | The ID of any assets to load to the [foreign assets array](https://dev.algorand.co/concepts/smart-contracts/resource-usage#what-are-reference-arrays). |
| `params.boxReferences?` | ([`BoxIdentifier`](../modules/types_app_manager.md#boxidentifier) \| [`BoxReference`](../interfaces/types_app_manager.BoxReference.md))[] | Any boxes to load to the [boxes array](https://dev.algorand.co/concepts/smart-contracts/resource-usage#what-are-reference-arrays). Either the name identifier (which will be set against app ID of `0` i.e. the current app), or a box identifier with the name identifier and app ID. |
| `params.extraFee?` | [`AlgoAmount`](types_amount.AlgoAmount.md) | The fee to pay IN ADDITION to the suggested fee. Useful for manually covering inner transaction fees. |
| `params.firstValidRound?` | `bigint` | Set the first round this transaction is valid. If left undefined, the value from algod will be used. We recommend you only set this when you intentionally want this to be some time in the future. |
| `params.lastValidRound?` | `bigint` | The last round this transaction is valid. It is recommended to use `validityWindow` instead. |
| `params.lease?` | `string` \| `Uint8Array` | Prevent multiple transactions with the same lease being included within the validity window. A [lease](https://dev.algorand.co/concepts/transactions/leases) enforces a mutually exclusive transaction (useful to prevent double-posting and other scenarios). |
| `params.maxFee?` | [`AlgoAmount`](types_amount.AlgoAmount.md) | Throw an error if the fee for the transaction is more than this amount; prevents overspending on fees during high congestion periods. |
| `params.method` | `ABIMethod` | The ABI method to call |
| `params.note?` | `string` \| `Uint8Array` | Note to attach to the transaction. Max of 1000 bytes. |
| `params.onComplete?` | `NoOp` \| `OptIn` \| `CloseOut` \| `DeleteApplication` | The [on-complete](https://dev.algorand.co/concepts/smart-contracts/avm#oncomplete) action of the call; defaults to no-op. |
| `params.rejectVersion?` | `number` | The lowest application version for which this transaction should immediately fail. 0 indicates that no version check should be performed. |
| `params.rekeyTo?` | [`ReadableAddress`](../modules/index.md#readableaddress) | Change the signing key of the sender to the given address. **Warning:** Please be careful with this parameter and be sure to read the [official rekey guidance](https://dev.algorand.co/concepts/accounts/rekeying). |
| `params.sender` | `SendingAddress` | The address sending the transaction, optionally with an attached signer. |
| `params.signer?` | `AddressWithTransactionSigner` \| `TransactionSigner` | The function used to sign transaction(s); if not specified then an attempt will be made to find a registered signer for the given `sender` or use a default signer (if configured). |
| `params.staticFee?` | [`AlgoAmount`](types_amount.AlgoAmount.md) | The static transaction fee. In most cases you want to use `extraFee` unless setting the fee to 0 to be covered by another transaction. |
| `params.validityWindow?` | `number` \| `bigint` | How many rounds the transaction should be valid for, if not specified then the registered default validity window will be used. |

##### Returns

`Promise`\<\{ `methodCalls`: `Map`\<`number`, `ABIMethod`\> ; `signers`: `Map`\<`number`, `TransactionSigner`\> ; `transactions`: `Transaction`[]  }\>

#### Defined in

<<<<<<< HEAD
[src/types/algorand-client-transaction-creator.ts:659](https://github.com/algorandfoundation/algokit-utils-ts/blob/main/src/types/algorand-client-transaction-creator.ts#L659)
=======
[src/types/algorand-client-transaction-creator.ts:669](https://github.com/algorandfoundation/algokit-utils-ts/blob/main/src/types/algorand-client-transaction-creator.ts#L669)
>>>>>>> 7e53ab0b

___

### appCreate

<<<<<<< HEAD
• **appCreate**: (`params`: \{ `accessReferences?`: `ResourceReference`[] ; `accountReferences?`: [`ReadableAddress`](../modules/index.md#readableaddress)[] ; `appId?`: ``0`` ; `appReferences?`: `bigint`[] ; `approvalProgram`: `string` \| `Uint8Array` ; `args?`: `Uint8Array`[] ; `assetReferences?`: `bigint`[] ; `boxReferences?`: ([`BoxIdentifier`](../modules/types_app_manager.md#boxidentifier) \| [`BoxReference`](../interfaces/types_app_manager.BoxReference.md))[] ; `clearStateProgram`: `string` \| `Uint8Array` ; `extraFee?`: [`AlgoAmount`](types_amount.AlgoAmount.md) ; `extraProgramPages?`: `number` ; `firstValidRound?`: `bigint` ; `lastValidRound?`: `bigint` ; `lease?`: `string` \| `Uint8Array` ; `maxFee?`: [`AlgoAmount`](types_amount.AlgoAmount.md) ; `note?`: `string` \| `Uint8Array` ; `onComplete?`: `NoOp` \| `OptIn` \| `CloseOut` \| `UpdateApplication` \| `DeleteApplication` ; `rejectVersion?`: `number` ; `rekeyTo?`: [`ReadableAddress`](../modules/index.md#readableaddress) ; `schema?`: \{ `globalByteSlices`: `number` ; `globalInts`: `number` ; `localByteSlices`: `number` ; `localInts`: `number`  } ; `sender`: `SendingAddress` ; `signer?`: `AddressWithTransactionSigner` \| `TransactionSigner` ; `staticFee?`: [`AlgoAmount`](types_amount.AlgoAmount.md) ; `validityWindow?`: `number` \| `bigint`  }) => `Promise`\<`Transaction`\>
=======
• **appCreate**: (`params`: \{ `accessReferences?`: [`ResourceReference`](../modules/types_app_manager.md#resourcereference)[] ; `accountReferences?`: (`string` \| `Address`)[] ; `appReferences?`: `bigint`[] ; `approvalProgram`: `string` \| `Uint8Array` ; `args?`: `Uint8Array`[] ; `assetReferences?`: `bigint`[] ; `boxReferences?`: ([`BoxIdentifier`](../modules/types_app_manager.md#boxidentifier) \| [`BoxReference`](../interfaces/types_app_manager.BoxReference.md))[] ; `clearStateProgram`: `string` \| `Uint8Array` ; `extraFee?`: [`AlgoAmount`](types_amount.AlgoAmount.md) ; `extraProgramPages?`: `number` ; `firstValidRound?`: `bigint` ; `lastValidRound?`: `bigint` ; `lease?`: `string` \| `Uint8Array` ; `maxFee?`: [`AlgoAmount`](types_amount.AlgoAmount.md) ; `note?`: `string` \| `Uint8Array` ; `onComplete?`: `NoOpOC` \| `OptInOC` \| `CloseOutOC` \| `UpdateApplicationOC` \| `DeleteApplicationOC` ; `rejectVersion?`: `number` ; `rekeyTo?`: `string` \| `Address` ; `schema?`: \{ `globalByteSlices`: `number` ; `globalInts`: `number` ; `localByteSlices`: `number` ; `localInts`: `number`  } ; `sender`: `string` \| `Address` ; `signer?`: `TransactionSigner` \| [`TransactionSignerAccount`](../interfaces/types_account.TransactionSignerAccount.md) ; `staticFee?`: [`AlgoAmount`](types_amount.AlgoAmount.md) ; `validityWindow?`: `number` \| `bigint`  }) => `Promise`\<`Transaction`\>
>>>>>>> 7e53ab0b

Create an application create transaction.

Note: you may prefer to use `algorand.client` to get an app client for more advanced functionality.

**`Example`**

```typescript
await algorand.createTransaction.appCreate({ sender: 'CREATORADDRESS', approvalProgram: 'TEALCODE', clearStateProgram: 'TEALCODE' })
```

**`Example`**

```typescript
await algorand.createTransaction.appCreate({
 sender: 'CREATORADDRESS',
 approvalProgram: "TEALCODE",
 clearStateProgram: "TEALCODE",
 schema: {
   globalInts: 1,
   globalByteSlices: 2,
   localInts: 3,
   localByteSlices: 4
 },
 extraProgramPages: 1,
 onComplete: OnApplicationComplete.OptIn,
 args: [new Uint8Array(1, 2, 3, 4)]
 accountReferences: ["ACCOUNT_1"]
 appReferences: [123n, 1234n]
 assetReferences: [12345n]
 boxReferences: ["box1", {appId: 1234n, name: "box2"}]
 accessReferences: [{ appId: 1234n }]
 lease: 'lease',
 note: 'note',
 // You wouldn't normally set this field
 firstValidRound: 1000n,
 validityWindow: 10,
 extraFee: (1000).microAlgo(),
 staticFee: (1000).microAlgo(),
 // Max fee doesn't make sense with extraFee AND staticFee
 //  already specified, but here for completeness
 maxFee: (3000).microAlgo(),
 rejectVersion: 1,
})
```

#### Type declaration

▸ (`params`): `Promise`\<`Transaction`\>

##### Parameters

| Name | Type | Description |
| :------ | :------ | :------ |
| `params` | `Object` | The parameters for the app creation transaction |
<<<<<<< HEAD
| `params.accessReferences?` | `ResourceReference`[] | Access references unifies `accountReferences`, `appReferences`, `assetReferences`, and `boxReferences` under a single list. If non-empty, these other reference lists must be empty. If access is empty, those other reference lists may be non-empty. |
| `params.accountReferences?` | [`ReadableAddress`](../modules/index.md#readableaddress)[] | Any account addresses to add to the [accounts array](https://dev.algorand.co/concepts/smart-contracts/resource-usage#what-are-reference-arrays). |
| `params.appId?` | ``0`` | - |
=======
| `params.accessReferences?` | [`ResourceReference`](../modules/types_app_manager.md#resourcereference)[] | Access references unifies `accountReferences`, `appReferences`, `assetReferences`, and `boxReferences` under a single list. If non-empty, these other reference lists must be empty. If access is empty, those other reference lists may be non-empty. |
| `params.accountReferences?` | (`string` \| `Address`)[] | Any account addresses to add to the [accounts array](https://dev.algorand.co/concepts/smart-contracts/resource-usage#what-are-reference-arrays). |
>>>>>>> 7e53ab0b
| `params.appReferences?` | `bigint`[] | The ID of any apps to load to the [foreign apps array](https://dev.algorand.co/concepts/smart-contracts/resource-usage#what-are-reference-arrays). |
| `params.approvalProgram` | `string` \| `Uint8Array` | The program to execute for all OnCompletes other than ClearState as raw teal that will be compiled (string) or compiled teal (encoded as a byte array (Uint8Array)). |
| `params.args?` | `Uint8Array`[] | Any [arguments to pass to the smart contract call](/concepts/smart-contracts/languages/teal/#argument-passing). |
| `params.assetReferences?` | `bigint`[] | The ID of any assets to load to the [foreign assets array](https://dev.algorand.co/concepts/smart-contracts/resource-usage#what-are-reference-arrays). |
| `params.boxReferences?` | ([`BoxIdentifier`](../modules/types_app_manager.md#boxidentifier) \| [`BoxReference`](../interfaces/types_app_manager.BoxReference.md))[] | Any boxes to load to the [boxes array](https://dev.algorand.co/concepts/smart-contracts/resource-usage#what-are-reference-arrays). Either the name identifier (which will be set against app ID of `0` i.e. the current app), or a box identifier with the name identifier and app ID. |
| `params.clearStateProgram` | `string` \| `Uint8Array` | The program to execute for ClearState OnComplete as raw teal that will be compiled (string) or compiled teal (encoded as a byte array (Uint8Array)). |
| `params.extraFee?` | [`AlgoAmount`](types_amount.AlgoAmount.md) | The fee to pay IN ADDITION to the suggested fee. Useful for manually covering inner transaction fees. |
| `params.extraProgramPages?` | `number` | Number of extra pages required for the programs. Defaults to the number needed for the programs in this call if not specified. This is immutable once the app is created. |
| `params.firstValidRound?` | `bigint` | Set the first round this transaction is valid. If left undefined, the value from algod will be used. We recommend you only set this when you intentionally want this to be some time in the future. |
| `params.lastValidRound?` | `bigint` | The last round this transaction is valid. It is recommended to use `validityWindow` instead. |
| `params.lease?` | `string` \| `Uint8Array` | Prevent multiple transactions with the same lease being included within the validity window. A [lease](https://dev.algorand.co/concepts/transactions/leases) enforces a mutually exclusive transaction (useful to prevent double-posting and other scenarios). |
| `params.maxFee?` | [`AlgoAmount`](types_amount.AlgoAmount.md) | Throw an error if the fee for the transaction is more than this amount; prevents overspending on fees during high congestion periods. |
| `params.note?` | `string` \| `Uint8Array` | Note to attach to the transaction. Max of 1000 bytes. |
<<<<<<< HEAD
| `params.onComplete?` | `NoOp` \| `OptIn` \| `CloseOut` \| `UpdateApplication` \| `DeleteApplication` | The [on-complete](https://dev.algorand.co/concepts/smart-contracts/avm#oncomplete) action of the call; defaults to no-op. |
| `params.rejectVersion?` | `number` | The lowest application version for which this transaction should immediately fail. 0 indicates that no version check should be performed. |
| `params.rekeyTo?` | [`ReadableAddress`](../modules/index.md#readableaddress) | Change the signing key of the sender to the given address. **Warning:** Please be careful with this parameter and be sure to read the [official rekey guidance](https://dev.algorand.co/concepts/accounts/rekeying). |
=======
| `params.onComplete?` | `NoOpOC` \| `OptInOC` \| `CloseOutOC` \| `UpdateApplicationOC` \| `DeleteApplicationOC` | The [on-complete](https://dev.algorand.co/concepts/smart-contracts/avm#oncomplete) action of the call; defaults to no-op. |
| `params.rejectVersion?` | `number` | If set, the transaction will be rejected when the app's version is greater than or equal to this value. This can be used to prevent calling an app after it has been updated. Set to 0 or leave undefined to skip the version check. |
| `params.rekeyTo?` | `string` \| `Address` | Change the signing key of the sender to the given address. **Warning:** Please be careful with this parameter and be sure to read the [official rekey guidance](https://dev.algorand.co/concepts/accounts/rekeying). |
>>>>>>> 7e53ab0b
| `params.schema?` | `Object` | The state schema for the app. This is immutable once the app is created. |
| `params.schema.globalByteSlices` | `number` | The number of byte slices saved in global state. |
| `params.schema.globalInts` | `number` | The number of integers saved in global state. |
| `params.schema.localByteSlices` | `number` | The number of byte slices saved in local state. |
| `params.schema.localInts` | `number` | The number of integers saved in local state. |
| `params.sender` | `SendingAddress` | The address sending the transaction, optionally with an attached signer. |
| `params.signer?` | `AddressWithTransactionSigner` \| `TransactionSigner` | The function used to sign transaction(s); if not specified then an attempt will be made to find a registered signer for the given `sender` or use a default signer (if configured). |
| `params.staticFee?` | [`AlgoAmount`](types_amount.AlgoAmount.md) | The static transaction fee. In most cases you want to use `extraFee` unless setting the fee to 0 to be covered by another transaction. |
| `params.validityWindow?` | `number` \| `bigint` | How many rounds the transaction should be valid for, if not specified then the registered default validity window will be used. |

##### Returns

`Promise`\<`Transaction`\>

#### Defined in

<<<<<<< HEAD
[src/types/algorand-client-transaction-creator.ts:353](https://github.com/algorandfoundation/algokit-utils-ts/blob/main/src/types/algorand-client-transaction-creator.ts#L353)
=======
[src/types/algorand-client-transaction-creator.ts:356](https://github.com/algorandfoundation/algokit-utils-ts/blob/main/src/types/algorand-client-transaction-creator.ts#L356)
>>>>>>> 7e53ab0b

___

### appCreateMethodCall

• **appCreateMethodCall**: (`params`: \{ `accessReferences?`: `ResourceReference`[] ; `accountReferences?`: [`ReadableAddress`](../modules/index.md#readableaddress)[] ; `appId?`: ``0`` ; `appReferences?`: `bigint`[] ; `approvalProgram`: `string` \| `Uint8Array` ; `args?`: (`undefined` \| `Transaction` \| `ABIValue` \| `Promise`\<`Transaction`\> \| [`TransactionWithSigner`](../interfaces/index.TransactionWithSigner.md) \| [`AppMethodCall`](../modules/types_composer.md#appmethodcall)\<\{ `accessReferences?`: `ResourceReference`[] ; `accountReferences?`: [`ReadableAddress`](../modules/index.md#readableaddress)[] ; `appId?`: ``0`` ; `appReferences?`: `bigint`[] ; `approvalProgram`: `string` \| `Uint8Array` ; `args?`: `Uint8Array`[] ; `assetReferences?`: `bigint`[] ; `boxReferences?`: BoxIdentifier \| BoxReference[] ; `clearStateProgram`: `string` \| `Uint8Array` ; `extraFee?`: [`AlgoAmount`](types_amount.AlgoAmount.md) ; `extraProgramPages?`: `number` ; `firstValidRound?`: `bigint` ; `lastValidRound?`: `bigint` ; `lease?`: `string` \| `Uint8Array` ; `maxFee?`: [`AlgoAmount`](types_amount.AlgoAmount.md) ; `note?`: `string` \| `Uint8Array` ; `onComplete?`: `NoOp` \| `OptIn` \| `CloseOut` \| `UpdateApplication` \| `DeleteApplication` ; `rejectVersion?`: `number` ; `rekeyTo?`: ReadableAddress \| undefined ; `schema?`: \{ `globalByteSlices`: `number` ; `globalInts`: `number` ; `localByteSlices`: `number` ; `localInts`: `number`  } ; `sender`: `SendingAddress` ; `signer?`: `AddressWithTransactionSigner` \| `TransactionSigner` ; `staticFee?`: [`AlgoAmount`](types_amount.AlgoAmount.md) ; `validityWindow?`: `number` \| `bigint`  }\> \| [`AppMethodCall`](../modules/types_composer.md#appmethodcall)\<\{ `accessReferences?`: `ResourceReference`[] ; `accountReferences?`: [`ReadableAddress`](../modules/index.md#readableaddress)[] ; `appId`: `bigint` ; `appReferences?`: `bigint`[] ; `approvalProgram`: `string` \| `Uint8Array` ; `args?`: `Uint8Array`[] ; `assetReferences?`: `bigint`[] ; `boxReferences?`: BoxIdentifier \| BoxReference[] ; `clearStateProgram`: `string` \| `Uint8Array` ; `extraFee?`: [`AlgoAmount`](types_amount.AlgoAmount.md) ; `firstValidRound?`: `bigint` ; `lastValidRound?`: `bigint` ; `lease?`: `string` \| `Uint8Array` ; `maxFee?`: [`AlgoAmount`](types_amount.AlgoAmount.md) ; `note?`: `string` \| `Uint8Array` ; `onComplete?`: `UpdateApplication` ; `rejectVersion?`: `number` ; `rekeyTo?`: ReadableAddress \| undefined ; `sender`: `SendingAddress` ; `signer?`: `AddressWithTransactionSigner` \| `TransactionSigner` ; `staticFee?`: [`AlgoAmount`](types_amount.AlgoAmount.md) ; `validityWindow?`: `number` \| `bigint`  }\> \| [`AppMethodCall`](../modules/types_composer.md#appmethodcall)\<[`AppMethodCallParams`](../modules/types_composer.md#appmethodcallparams)\>)[] ; `assetReferences?`: `bigint`[] ; `boxReferences?`: ([`BoxIdentifier`](../modules/types_app_manager.md#boxidentifier) \| [`BoxReference`](../interfaces/types_app_manager.BoxReference.md))[] ; `clearStateProgram`: `string` \| `Uint8Array` ; `extraFee?`: [`AlgoAmount`](types_amount.AlgoAmount.md) ; `extraProgramPages?`: `number` ; `firstValidRound?`: `bigint` ; `lastValidRound?`: `bigint` ; `lease?`: `string` \| `Uint8Array` ; `maxFee?`: [`AlgoAmount`](types_amount.AlgoAmount.md) ; `method`: `ABIMethod` ; `note?`: `string` \| `Uint8Array` ; `onComplete?`: `NoOp` \| `OptIn` \| `CloseOut` \| `UpdateApplication` \| `DeleteApplication` ; `rejectVersion?`: `number` ; `rekeyTo?`: [`ReadableAddress`](../modules/index.md#readableaddress) ; `schema?`: \{ `globalByteSlices`: `number` ; `globalInts`: `number` ; `localByteSlices`: `number` ; `localInts`: `number`  } ; `sender`: `SendingAddress` ; `signer?`: `AddressWithTransactionSigner` \| `TransactionSigner` ; `staticFee?`: [`AlgoAmount`](types_amount.AlgoAmount.md) ; `validityWindow?`: `number` \| `bigint`  }) => `Promise`\<\{ `methodCalls`: `Map`\<`number`, `ABIMethod`\> ; `signers`: `Map`\<`number`, `TransactionSigner`\> ; `transactions`: `Transaction`[]  }\>

Create an application create call with ABI method call transaction.

Note: you may prefer to use `algorand.client` to get an app client for more advanced functionality.

**`Example`**

```typescript
const method = new ABIMethod({
  name: 'method',
  args: [{ name: 'arg1', type: 'string' }],
  returns: { type: 'string' },
})
await algorand.createTransaction.appCreateMethodCall({ sender: 'CREATORADDRESS', approvalProgram: 'TEALCODE', clearStateProgram: 'TEALCODE', method: method, args: ["arg1_value"] })
```

**`Example`**

```typescript
const method = new ABIMethod({
  name: 'method',
  args: [{ name: 'arg1', type: 'string' }],
  returns: { type: 'string' },
})
await algorand.createTransaction.appCreateMethodCall({
 sender: 'CREATORADDRESS',
 method: method,
 args: ["arg1_value"],
 approvalProgram: "TEALCODE",
 clearStateProgram: "TEALCODE",
 schema: {
   globalInts: 1,
   globalByteSlices: 2,
   localInts: 3,
   localByteSlices: 4
 },
 extraProgramPages: 1,
 onComplete: OnApplicationComplete.OptIn,
 args: [new Uint8Array(1, 2, 3, 4)]
 accountReferences: ["ACCOUNT_1"]
 appReferences: [123n, 1234n]
 assetReferences: [12345n]
 boxReferences: ["box1", {appId: 1234n, name: "box2"}]
 accessReferences: [{ appId: 1234n }]
 lease: 'lease',
 note: 'note',
 // You wouldn't normally set this field
 firstValidRound: 1000n,
 validityWindow: 10,
 extraFee: (1000).microAlgo(),
 staticFee: (1000).microAlgo(),
 // Max fee doesn't make sense with extraFee AND staticFee
 //  already specified, but here for completeness
 maxFee: (3000).microAlgo(),
 rejectVersion: 1,
})
```

#### Type declaration

▸ (`params`): `Promise`\<\{ `methodCalls`: `Map`\<`number`, `ABIMethod`\> ; `signers`: `Map`\<`number`, `TransactionSigner`\> ; `transactions`: `Transaction`[]  }\>

##### Parameters

| Name | Type | Description |
| :------ | :------ | :------ |
| `params` | `Object` | The parameters for the app creation transaction |
| `params.accessReferences?` | `ResourceReference`[] | Access references unifies `accountReferences`, `appReferences`, `assetReferences`, and `boxReferences` under a single list. If non-empty, these other reference lists must be empty. If access is empty, those other reference lists may be non-empty. |
| `params.accountReferences?` | [`ReadableAddress`](../modules/index.md#readableaddress)[] | Any account addresses to add to the [accounts array](https://dev.algorand.co/concepts/smart-contracts/resource-usage#what-are-reference-arrays). |
| `params.appId?` | ``0`` | - |
| `params.appReferences?` | `bigint`[] | The ID of any apps to load to the [foreign apps array](https://dev.algorand.co/concepts/smart-contracts/resource-usage#what-are-reference-arrays). |
| `params.approvalProgram` | `string` \| `Uint8Array` | The program to execute for all OnCompletes other than ClearState as raw teal that will be compiled (string) or compiled teal (encoded as a byte array (Uint8Array)). |
| `params.args?` | (`undefined` \| `Transaction` \| `ABIValue` \| `Promise`\<`Transaction`\> \| [`TransactionWithSigner`](../interfaces/index.TransactionWithSigner.md) \| [`AppMethodCall`](../modules/types_composer.md#appmethodcall)\<\{ `accessReferences?`: `ResourceReference`[] ; `accountReferences?`: [`ReadableAddress`](../modules/index.md#readableaddress)[] ; `appId?`: ``0`` ; `appReferences?`: `bigint`[] ; `approvalProgram`: `string` \| `Uint8Array` ; `args?`: `Uint8Array`[] ; `assetReferences?`: `bigint`[] ; `boxReferences?`: BoxIdentifier \| BoxReference[] ; `clearStateProgram`: `string` \| `Uint8Array` ; `extraFee?`: [`AlgoAmount`](types_amount.AlgoAmount.md) ; `extraProgramPages?`: `number` ; `firstValidRound?`: `bigint` ; `lastValidRound?`: `bigint` ; `lease?`: `string` \| `Uint8Array` ; `maxFee?`: [`AlgoAmount`](types_amount.AlgoAmount.md) ; `note?`: `string` \| `Uint8Array` ; `onComplete?`: `NoOp` \| `OptIn` \| `CloseOut` \| `UpdateApplication` \| `DeleteApplication` ; `rejectVersion?`: `number` ; `rekeyTo?`: ReadableAddress \| undefined ; `schema?`: \{ `globalByteSlices`: `number` ; `globalInts`: `number` ; `localByteSlices`: `number` ; `localInts`: `number`  } ; `sender`: `SendingAddress` ; `signer?`: `AddressWithTransactionSigner` \| `TransactionSigner` ; `staticFee?`: [`AlgoAmount`](types_amount.AlgoAmount.md) ; `validityWindow?`: `number` \| `bigint`  }\> \| [`AppMethodCall`](../modules/types_composer.md#appmethodcall)\<\{ `accessReferences?`: `ResourceReference`[] ; `accountReferences?`: [`ReadableAddress`](../modules/index.md#readableaddress)[] ; `appId`: `bigint` ; `appReferences?`: `bigint`[] ; `approvalProgram`: `string` \| `Uint8Array` ; `args?`: `Uint8Array`[] ; `assetReferences?`: `bigint`[] ; `boxReferences?`: BoxIdentifier \| BoxReference[] ; `clearStateProgram`: `string` \| `Uint8Array` ; `extraFee?`: [`AlgoAmount`](types_amount.AlgoAmount.md) ; `firstValidRound?`: `bigint` ; `lastValidRound?`: `bigint` ; `lease?`: `string` \| `Uint8Array` ; `maxFee?`: [`AlgoAmount`](types_amount.AlgoAmount.md) ; `note?`: `string` \| `Uint8Array` ; `onComplete?`: `UpdateApplication` ; `rejectVersion?`: `number` ; `rekeyTo?`: ReadableAddress \| undefined ; `sender`: `SendingAddress` ; `signer?`: `AddressWithTransactionSigner` \| `TransactionSigner` ; `staticFee?`: [`AlgoAmount`](types_amount.AlgoAmount.md) ; `validityWindow?`: `number` \| `bigint`  }\> \| [`AppMethodCall`](../modules/types_composer.md#appmethodcall)\<[`AppMethodCallParams`](../modules/types_composer.md#appmethodcallparams)\>)[] | Arguments to the ABI method, either: * An ABI value * A transaction with explicit signer * A transaction (where the signer will be automatically assigned) * An unawaited transaction (e.g. from algorand.createTransaction.{transactionType}()) * Another method call (via method call params object) * undefined (this represents a placeholder transaction argument that is fulfilled by another method call argument) |
| `params.assetReferences?` | `bigint`[] | The ID of any assets to load to the [foreign assets array](https://dev.algorand.co/concepts/smart-contracts/resource-usage#what-are-reference-arrays). |
| `params.boxReferences?` | ([`BoxIdentifier`](../modules/types_app_manager.md#boxidentifier) \| [`BoxReference`](../interfaces/types_app_manager.BoxReference.md))[] | Any boxes to load to the [boxes array](https://dev.algorand.co/concepts/smart-contracts/resource-usage#what-are-reference-arrays). Either the name identifier (which will be set against app ID of `0` i.e. the current app), or a box identifier with the name identifier and app ID. |
| `params.clearStateProgram` | `string` \| `Uint8Array` | The program to execute for ClearState OnComplete as raw teal that will be compiled (string) or compiled teal (encoded as a byte array (Uint8Array)). |
| `params.extraFee?` | [`AlgoAmount`](types_amount.AlgoAmount.md) | The fee to pay IN ADDITION to the suggested fee. Useful for manually covering inner transaction fees. |
| `params.extraProgramPages?` | `number` | Number of extra pages required for the programs. Defaults to the number needed for the programs in this call if not specified. This is immutable once the app is created. |
| `params.firstValidRound?` | `bigint` | Set the first round this transaction is valid. If left undefined, the value from algod will be used. We recommend you only set this when you intentionally want this to be some time in the future. |
| `params.lastValidRound?` | `bigint` | The last round this transaction is valid. It is recommended to use `validityWindow` instead. |
| `params.lease?` | `string` \| `Uint8Array` | Prevent multiple transactions with the same lease being included within the validity window. A [lease](https://dev.algorand.co/concepts/transactions/leases) enforces a mutually exclusive transaction (useful to prevent double-posting and other scenarios). |
| `params.maxFee?` | [`AlgoAmount`](types_amount.AlgoAmount.md) | Throw an error if the fee for the transaction is more than this amount; prevents overspending on fees during high congestion periods. |
| `params.method` | `ABIMethod` | The ABI method to call |
| `params.note?` | `string` \| `Uint8Array` | Note to attach to the transaction. Max of 1000 bytes. |
| `params.onComplete?` | `NoOp` \| `OptIn` \| `CloseOut` \| `UpdateApplication` \| `DeleteApplication` | The [on-complete](https://dev.algorand.co/concepts/smart-contracts/avm#oncomplete) action of the call; defaults to no-op. |
| `params.rejectVersion?` | `number` | The lowest application version for which this transaction should immediately fail. 0 indicates that no version check should be performed. |
| `params.rekeyTo?` | [`ReadableAddress`](../modules/index.md#readableaddress) | Change the signing key of the sender to the given address. **Warning:** Please be careful with this parameter and be sure to read the [official rekey guidance](https://dev.algorand.co/concepts/accounts/rekeying). |
| `params.schema?` | `Object` | The state schema for the app. This is immutable once the app is created. |
| `params.schema.globalByteSlices` | `number` | The number of byte slices saved in global state. |
| `params.schema.globalInts` | `number` | The number of integers saved in global state. |
| `params.schema.localByteSlices` | `number` | The number of byte slices saved in local state. |
| `params.schema.localInts` | `number` | The number of integers saved in local state. |
| `params.sender` | `SendingAddress` | The address sending the transaction, optionally with an attached signer. |
| `params.signer?` | `AddressWithTransactionSigner` \| `TransactionSigner` | The function used to sign transaction(s); if not specified then an attempt will be made to find a registered signer for the given `sender` or use a default signer (if configured). |
| `params.staticFee?` | [`AlgoAmount`](types_amount.AlgoAmount.md) | The static transaction fee. In most cases you want to use `extraFee` unless setting the fee to 0 to be covered by another transaction. |
| `params.validityWindow?` | `number` \| `bigint` | How many rounds the transaction should be valid for, if not specified then the registered default validity window will be used. |

##### Returns

`Promise`\<\{ `methodCalls`: `Map`\<`number`, `ABIMethod`\> ; `signers`: `Map`\<`number`, `TransactionSigner`\> ; `transactions`: `Transaction`[]  }\>

#### Defined in

<<<<<<< HEAD
[src/types/algorand-client-transaction-creator.ts:516](https://github.com/algorandfoundation/algokit-utils-ts/blob/main/src/types/algorand-client-transaction-creator.ts#L516)
=======
[src/types/algorand-client-transaction-creator.ts:523](https://github.com/algorandfoundation/algokit-utils-ts/blob/main/src/types/algorand-client-transaction-creator.ts#L523)
>>>>>>> 7e53ab0b

___

### appDelete

• **appDelete**: (`params`: [`AppDeleteParams`](../modules/types_composer.md#appdeleteparams)) => `Promise`\<`Transaction`\>

Create an application delete transaction.

Note: you may prefer to use `algorand.client` to get an app client for more advanced functionality.

**`Example`**

```typescript
await algorand.createTransaction.appDelete({ sender: 'CREATORADDRESS' })
```

**`Example`**

```typescript
await algorand.createTransaction.appDelete({
 sender: 'CREATORADDRESS',
 onComplete: OnApplicationComplete.DeleteApplication,
 args: [new Uint8Array(1, 2, 3, 4)]
 accountReferences: ["ACCOUNT_1"]
 appReferences: [123n, 1234n]
 assetReferences: [12345n]
 boxReferences: ["box1", {appId: 1234n, name: "box2"}]
 accessReferences: [{ appId: 1234n }]
 lease: 'lease',
 note: 'note',
 // You wouldn't normally set this field
 firstValidRound: 1000n,
 validityWindow: 10,
 extraFee: (1000).microAlgo(),
 staticFee: (1000).microAlgo(),
 // Max fee doesn't make sense with extraFee AND staticFee
 //  already specified, but here for completeness
 maxFee: (3000).microAlgo(),
 rejectVersion: 1,
})
```

#### Type declaration

▸ (`params`): `Promise`\<`Transaction`\>

##### Parameters

| Name | Type | Description |
| :------ | :------ | :------ |
| `params` | [`AppDeleteParams`](../modules/types_composer.md#appdeleteparams) | The parameters for the app deletion transaction |

##### Returns

`Promise`\<`Transaction`\>

#### Defined in

<<<<<<< HEAD
[src/types/algorand-client-transaction-creator.ts:425](https://github.com/algorandfoundation/algokit-utils-ts/blob/main/src/types/algorand-client-transaction-creator.ts#L425)
=======
[src/types/algorand-client-transaction-creator.ts:430](https://github.com/algorandfoundation/algokit-utils-ts/blob/main/src/types/algorand-client-transaction-creator.ts#L430)
>>>>>>> 7e53ab0b

___

### appDeleteMethodCall

• **appDeleteMethodCall**: (`params`: \{ `accessReferences?`: `ResourceReference`[] ; `accountReferences?`: [`ReadableAddress`](../modules/index.md#readableaddress)[] ; `appId`: `bigint` ; `appReferences?`: `bigint`[] ; `args?`: (`undefined` \| `Transaction` \| `ABIValue` \| `Promise`\<`Transaction`\> \| [`TransactionWithSigner`](../interfaces/index.TransactionWithSigner.md) \| [`AppMethodCall`](../modules/types_composer.md#appmethodcall)\<\{ `accessReferences?`: `ResourceReference`[] ; `accountReferences?`: [`ReadableAddress`](../modules/index.md#readableaddress)[] ; `appId?`: ``0`` ; `appReferences?`: `bigint`[] ; `approvalProgram`: `string` \| `Uint8Array` ; `args?`: `Uint8Array`[] ; `assetReferences?`: `bigint`[] ; `boxReferences?`: BoxIdentifier \| BoxReference[] ; `clearStateProgram`: `string` \| `Uint8Array` ; `extraFee?`: [`AlgoAmount`](types_amount.AlgoAmount.md) ; `extraProgramPages?`: `number` ; `firstValidRound?`: `bigint` ; `lastValidRound?`: `bigint` ; `lease?`: `string` \| `Uint8Array` ; `maxFee?`: [`AlgoAmount`](types_amount.AlgoAmount.md) ; `note?`: `string` \| `Uint8Array` ; `onComplete?`: `NoOp` \| `OptIn` \| `CloseOut` \| `UpdateApplication` \| `DeleteApplication` ; `rejectVersion?`: `number` ; `rekeyTo?`: ReadableAddress \| undefined ; `schema?`: \{ `globalByteSlices`: `number` ; `globalInts`: `number` ; `localByteSlices`: `number` ; `localInts`: `number`  } ; `sender`: `SendingAddress` ; `signer?`: `AddressWithTransactionSigner` \| `TransactionSigner` ; `staticFee?`: [`AlgoAmount`](types_amount.AlgoAmount.md) ; `validityWindow?`: `number` \| `bigint`  }\> \| [`AppMethodCall`](../modules/types_composer.md#appmethodcall)\<\{ `accessReferences?`: `ResourceReference`[] ; `accountReferences?`: [`ReadableAddress`](../modules/index.md#readableaddress)[] ; `appId`: `bigint` ; `appReferences?`: `bigint`[] ; `approvalProgram`: `string` \| `Uint8Array` ; `args?`: `Uint8Array`[] ; `assetReferences?`: `bigint`[] ; `boxReferences?`: BoxIdentifier \| BoxReference[] ; `clearStateProgram`: `string` \| `Uint8Array` ; `extraFee?`: [`AlgoAmount`](types_amount.AlgoAmount.md) ; `firstValidRound?`: `bigint` ; `lastValidRound?`: `bigint` ; `lease?`: `string` \| `Uint8Array` ; `maxFee?`: [`AlgoAmount`](types_amount.AlgoAmount.md) ; `note?`: `string` \| `Uint8Array` ; `onComplete?`: `UpdateApplication` ; `rejectVersion?`: `number` ; `rekeyTo?`: ReadableAddress \| undefined ; `sender`: `SendingAddress` ; `signer?`: `AddressWithTransactionSigner` \| `TransactionSigner` ; `staticFee?`: [`AlgoAmount`](types_amount.AlgoAmount.md) ; `validityWindow?`: `number` \| `bigint`  }\> \| [`AppMethodCall`](../modules/types_composer.md#appmethodcall)\<[`AppMethodCallParams`](../modules/types_composer.md#appmethodcallparams)\>)[] ; `assetReferences?`: `bigint`[] ; `boxReferences?`: ([`BoxIdentifier`](../modules/types_app_manager.md#boxidentifier) \| [`BoxReference`](../interfaces/types_app_manager.BoxReference.md))[] ; `extraFee?`: [`AlgoAmount`](types_amount.AlgoAmount.md) ; `firstValidRound?`: `bigint` ; `lastValidRound?`: `bigint` ; `lease?`: `string` \| `Uint8Array` ; `maxFee?`: [`AlgoAmount`](types_amount.AlgoAmount.md) ; `method`: `ABIMethod` ; `note?`: `string` \| `Uint8Array` ; `onComplete?`: `DeleteApplication` ; `rejectVersion?`: `number` ; `rekeyTo?`: [`ReadableAddress`](../modules/index.md#readableaddress) ; `sender`: `SendingAddress` ; `signer?`: `AddressWithTransactionSigner` \| `TransactionSigner` ; `staticFee?`: [`AlgoAmount`](types_amount.AlgoAmount.md) ; `validityWindow?`: `number` \| `bigint`  }) => `Promise`\<\{ `methodCalls`: `Map`\<`number`, `ABIMethod`\> ; `signers`: `Map`\<`number`, `TransactionSigner`\> ; `transactions`: `Transaction`[]  }\>

Create an application delete call with ABI method call transaction.

Note: you may prefer to use `algorand.client` to get an app client for more advanced functionality.

**`Example`**

```typescript
const method = new ABIMethod({
  name: 'method',
  args: [{ name: 'arg1', type: 'string' }],
  returns: { type: 'string' },
})
await algorand.createTransaction.appDeleteMethodCall({ sender: 'CREATORADDRESS', method: method, args: ["arg1_value"] })
```

**`Example`**

```typescript
const method = new ABIMethod({
  name: 'method',
  args: [{ name: 'arg1', type: 'string' }],
  returns: { type: 'string' },
})
await algorand.createTransaction.appDeleteMethodCall({
 sender: 'CREATORADDRESS',
 method: method,
 args: ["arg1_value"],
 onComplete: OnApplicationComplete.DeleteApplication,
 args: [new Uint8Array(1, 2, 3, 4)]
 accountReferences: ["ACCOUNT_1"]
 appReferences: [123n, 1234n]
 assetReferences: [12345n]
 boxReferences: ["box1", {appId: 1234n, name: "box2"}]
 accessReferences: [{ appId: 1234n }]
 lease: 'lease',
 note: 'note',
 // You wouldn't normally set this field
 firstValidRound: 1000n,
 validityWindow: 10,
 extraFee: (1000).microAlgo(),
 staticFee: (1000).microAlgo(),
 // Max fee doesn't make sense with extraFee AND staticFee
 //  already specified, but here for completeness
 maxFee: (3000).microAlgo(),
 rejectVersion: 1,
})
```

#### Type declaration

▸ (`params`): `Promise`\<\{ `methodCalls`: `Map`\<`number`, `ABIMethod`\> ; `signers`: `Map`\<`number`, `TransactionSigner`\> ; `transactions`: `Transaction`[]  }\>

##### Parameters

| Name | Type | Description |
| :------ | :------ | :------ |
| `params` | `Object` | The parameters for the app deletion transaction |
| `params.accessReferences?` | `ResourceReference`[] | Access references unifies `accountReferences`, `appReferences`, `assetReferences`, and `boxReferences` under a single list. If non-empty, these other reference lists must be empty. If access is empty, those other reference lists may be non-empty. |
| `params.accountReferences?` | [`ReadableAddress`](../modules/index.md#readableaddress)[] | Any account addresses to add to the [accounts array](https://dev.algorand.co/concepts/smart-contracts/resource-usage#what-are-reference-arrays). |
| `params.appId` | `bigint` | ID of the application; 0 if the application is being created. |
| `params.appReferences?` | `bigint`[] | The ID of any apps to load to the [foreign apps array](https://dev.algorand.co/concepts/smart-contracts/resource-usage#what-are-reference-arrays). |
| `params.args?` | (`undefined` \| `Transaction` \| `ABIValue` \| `Promise`\<`Transaction`\> \| [`TransactionWithSigner`](../interfaces/index.TransactionWithSigner.md) \| [`AppMethodCall`](../modules/types_composer.md#appmethodcall)\<\{ `accessReferences?`: `ResourceReference`[] ; `accountReferences?`: [`ReadableAddress`](../modules/index.md#readableaddress)[] ; `appId?`: ``0`` ; `appReferences?`: `bigint`[] ; `approvalProgram`: `string` \| `Uint8Array` ; `args?`: `Uint8Array`[] ; `assetReferences?`: `bigint`[] ; `boxReferences?`: BoxIdentifier \| BoxReference[] ; `clearStateProgram`: `string` \| `Uint8Array` ; `extraFee?`: [`AlgoAmount`](types_amount.AlgoAmount.md) ; `extraProgramPages?`: `number` ; `firstValidRound?`: `bigint` ; `lastValidRound?`: `bigint` ; `lease?`: `string` \| `Uint8Array` ; `maxFee?`: [`AlgoAmount`](types_amount.AlgoAmount.md) ; `note?`: `string` \| `Uint8Array` ; `onComplete?`: `NoOp` \| `OptIn` \| `CloseOut` \| `UpdateApplication` \| `DeleteApplication` ; `rejectVersion?`: `number` ; `rekeyTo?`: ReadableAddress \| undefined ; `schema?`: \{ `globalByteSlices`: `number` ; `globalInts`: `number` ; `localByteSlices`: `number` ; `localInts`: `number`  } ; `sender`: `SendingAddress` ; `signer?`: `AddressWithTransactionSigner` \| `TransactionSigner` ; `staticFee?`: [`AlgoAmount`](types_amount.AlgoAmount.md) ; `validityWindow?`: `number` \| `bigint`  }\> \| [`AppMethodCall`](../modules/types_composer.md#appmethodcall)\<\{ `accessReferences?`: `ResourceReference`[] ; `accountReferences?`: [`ReadableAddress`](../modules/index.md#readableaddress)[] ; `appId`: `bigint` ; `appReferences?`: `bigint`[] ; `approvalProgram`: `string` \| `Uint8Array` ; `args?`: `Uint8Array`[] ; `assetReferences?`: `bigint`[] ; `boxReferences?`: BoxIdentifier \| BoxReference[] ; `clearStateProgram`: `string` \| `Uint8Array` ; `extraFee?`: [`AlgoAmount`](types_amount.AlgoAmount.md) ; `firstValidRound?`: `bigint` ; `lastValidRound?`: `bigint` ; `lease?`: `string` \| `Uint8Array` ; `maxFee?`: [`AlgoAmount`](types_amount.AlgoAmount.md) ; `note?`: `string` \| `Uint8Array` ; `onComplete?`: `UpdateApplication` ; `rejectVersion?`: `number` ; `rekeyTo?`: ReadableAddress \| undefined ; `sender`: `SendingAddress` ; `signer?`: `AddressWithTransactionSigner` \| `TransactionSigner` ; `staticFee?`: [`AlgoAmount`](types_amount.AlgoAmount.md) ; `validityWindow?`: `number` \| `bigint`  }\> \| [`AppMethodCall`](../modules/types_composer.md#appmethodcall)\<[`AppMethodCallParams`](../modules/types_composer.md#appmethodcallparams)\>)[] | Arguments to the ABI method, either: * An ABI value * A transaction with explicit signer * A transaction (where the signer will be automatically assigned) * An unawaited transaction (e.g. from algorand.createTransaction.{transactionType}()) * Another method call (via method call params object) * undefined (this represents a placeholder transaction argument that is fulfilled by another method call argument) |
| `params.assetReferences?` | `bigint`[] | The ID of any assets to load to the [foreign assets array](https://dev.algorand.co/concepts/smart-contracts/resource-usage#what-are-reference-arrays). |
| `params.boxReferences?` | ([`BoxIdentifier`](../modules/types_app_manager.md#boxidentifier) \| [`BoxReference`](../interfaces/types_app_manager.BoxReference.md))[] | Any boxes to load to the [boxes array](https://dev.algorand.co/concepts/smart-contracts/resource-usage#what-are-reference-arrays). Either the name identifier (which will be set against app ID of `0` i.e. the current app), or a box identifier with the name identifier and app ID. |
| `params.extraFee?` | [`AlgoAmount`](types_amount.AlgoAmount.md) | The fee to pay IN ADDITION to the suggested fee. Useful for manually covering inner transaction fees. |
| `params.firstValidRound?` | `bigint` | Set the first round this transaction is valid. If left undefined, the value from algod will be used. We recommend you only set this when you intentionally want this to be some time in the future. |
| `params.lastValidRound?` | `bigint` | The last round this transaction is valid. It is recommended to use `validityWindow` instead. |
| `params.lease?` | `string` \| `Uint8Array` | Prevent multiple transactions with the same lease being included within the validity window. A [lease](https://dev.algorand.co/concepts/transactions/leases) enforces a mutually exclusive transaction (useful to prevent double-posting and other scenarios). |
| `params.maxFee?` | [`AlgoAmount`](types_amount.AlgoAmount.md) | Throw an error if the fee for the transaction is more than this amount; prevents overspending on fees during high congestion periods. |
| `params.method` | `ABIMethod` | The ABI method to call |
| `params.note?` | `string` \| `Uint8Array` | Note to attach to the transaction. Max of 1000 bytes. |
| `params.onComplete?` | `DeleteApplication` | The [on-complete](https://dev.algorand.co/concepts/smart-contracts/avm#oncomplete) action of the call; defaults to no-op. |
| `params.rejectVersion?` | `number` | The lowest application version for which this transaction should immediately fail. 0 indicates that no version check should be performed. |
| `params.rekeyTo?` | [`ReadableAddress`](../modules/index.md#readableaddress) | Change the signing key of the sender to the given address. **Warning:** Please be careful with this parameter and be sure to read the [official rekey guidance](https://dev.algorand.co/concepts/accounts/rekeying). |
| `params.sender` | `SendingAddress` | The address sending the transaction, optionally with an attached signer. |
| `params.signer?` | `AddressWithTransactionSigner` \| `TransactionSigner` | The function used to sign transaction(s); if not specified then an attempt will be made to find a registered signer for the given `sender` or use a default signer (if configured). |
| `params.staticFee?` | [`AlgoAmount`](types_amount.AlgoAmount.md) | The static transaction fee. In most cases you want to use `extraFee` unless setting the fee to 0 to be covered by another transaction. |
| `params.validityWindow?` | `number` \| `bigint` | How many rounds the transaction should be valid for, if not specified then the registered default validity window will be used. |

##### Returns

`Promise`\<\{ `methodCalls`: `Map`\<`number`, `ABIMethod`\> ; `signers`: `Map`\<`number`, `TransactionSigner`\> ; `transactions`: `Transaction`[]  }\>

#### Defined in

<<<<<<< HEAD
[src/types/algorand-client-transaction-creator.ts:612](https://github.com/algorandfoundation/algokit-utils-ts/blob/main/src/types/algorand-client-transaction-creator.ts#L612)
=======
[src/types/algorand-client-transaction-creator.ts:621](https://github.com/algorandfoundation/algokit-utils-ts/blob/main/src/types/algorand-client-transaction-creator.ts#L621)
>>>>>>> 7e53ab0b

___

### appUpdate

<<<<<<< HEAD
• **appUpdate**: (`params`: \{ `accessReferences?`: `ResourceReference`[] ; `accountReferences?`: [`ReadableAddress`](../modules/index.md#readableaddress)[] ; `appId`: `bigint` ; `appReferences?`: `bigint`[] ; `approvalProgram`: `string` \| `Uint8Array` ; `args?`: `Uint8Array`[] ; `assetReferences?`: `bigint`[] ; `boxReferences?`: ([`BoxIdentifier`](../modules/types_app_manager.md#boxidentifier) \| [`BoxReference`](../interfaces/types_app_manager.BoxReference.md))[] ; `clearStateProgram`: `string` \| `Uint8Array` ; `extraFee?`: [`AlgoAmount`](types_amount.AlgoAmount.md) ; `firstValidRound?`: `bigint` ; `lastValidRound?`: `bigint` ; `lease?`: `string` \| `Uint8Array` ; `maxFee?`: [`AlgoAmount`](types_amount.AlgoAmount.md) ; `note?`: `string` \| `Uint8Array` ; `onComplete?`: `UpdateApplication` ; `rejectVersion?`: `number` ; `rekeyTo?`: [`ReadableAddress`](../modules/index.md#readableaddress) ; `sender`: `SendingAddress` ; `signer?`: `AddressWithTransactionSigner` \| `TransactionSigner` ; `staticFee?`: [`AlgoAmount`](types_amount.AlgoAmount.md) ; `validityWindow?`: `number` \| `bigint`  }) => `Promise`\<`Transaction`\>
=======
• **appUpdate**: (`params`: \{ `accessReferences?`: [`ResourceReference`](../modules/types_app_manager.md#resourcereference)[] ; `accountReferences?`: (`string` \| `Address`)[] ; `appId`: `bigint` ; `appReferences?`: `bigint`[] ; `approvalProgram`: `string` \| `Uint8Array` ; `args?`: `Uint8Array`[] ; `assetReferences?`: `bigint`[] ; `boxReferences?`: ([`BoxIdentifier`](../modules/types_app_manager.md#boxidentifier) \| [`BoxReference`](../interfaces/types_app_manager.BoxReference.md))[] ; `clearStateProgram`: `string` \| `Uint8Array` ; `extraFee?`: [`AlgoAmount`](types_amount.AlgoAmount.md) ; `firstValidRound?`: `bigint` ; `lastValidRound?`: `bigint` ; `lease?`: `string` \| `Uint8Array` ; `maxFee?`: [`AlgoAmount`](types_amount.AlgoAmount.md) ; `note?`: `string` \| `Uint8Array` ; `onComplete?`: `UpdateApplicationOC` ; `rejectVersion?`: `number` ; `rekeyTo?`: `string` \| `Address` ; `sender`: `string` \| `Address` ; `signer?`: `TransactionSigner` \| [`TransactionSignerAccount`](../interfaces/types_account.TransactionSignerAccount.md) ; `staticFee?`: [`AlgoAmount`](types_amount.AlgoAmount.md) ; `validityWindow?`: `number` \| `bigint`  }) => `Promise`\<`Transaction`\>
>>>>>>> 7e53ab0b

Create an application update transaction.

Note: you may prefer to use `algorand.client` to get an app client for more advanced functionality.

**`Example`**

```typescript
await algorand.createTransaction.appUpdate({ sender: 'CREATORADDRESS', approvalProgram: 'TEALCODE', clearStateProgram: 'TEALCODE' })
```

**`Example`**

```typescript
await algorand.createTransaction.appUpdate({
 sender: 'CREATORADDRESS',
 approvalProgram: "TEALCODE",
 clearStateProgram: "TEALCODE",
 onComplete: OnApplicationComplete.UpdateApplication,
 args: [new Uint8Array(1, 2, 3, 4)]
 accountReferences: ["ACCOUNT_1"]
 appReferences: [123n, 1234n]
 assetReferences: [12345n]
 boxReferences: ["box1", {appId: 1234n, name: "box2"}]
 accessReferences: [{ appId: 1234n }]
 lease: 'lease',
 note: 'note',
 // You wouldn't normally set this field
 firstValidRound: 1000n,
 validityWindow: 10,
 extraFee: (1000).microAlgo(),
 staticFee: (1000).microAlgo(),
 // Max fee doesn't make sense with extraFee AND staticFee
 //  already specified, but here for completeness
 maxFee: (3000).microAlgo(),
 rejectVersion: 1,
})
```

#### Type declaration

▸ (`params`): `Promise`\<`Transaction`\>

##### Parameters

| Name | Type | Description |
| :------ | :------ | :------ |
| `params` | `Object` | The parameters for the app update transaction |
<<<<<<< HEAD
| `params.accessReferences?` | `ResourceReference`[] | Access references unifies `accountReferences`, `appReferences`, `assetReferences`, and `boxReferences` under a single list. If non-empty, these other reference lists must be empty. If access is empty, those other reference lists may be non-empty. |
| `params.accountReferences?` | [`ReadableAddress`](../modules/index.md#readableaddress)[] | Any account addresses to add to the [accounts array](https://dev.algorand.co/concepts/smart-contracts/resource-usage#what-are-reference-arrays). |
=======
| `params.accessReferences?` | [`ResourceReference`](../modules/types_app_manager.md#resourcereference)[] | Access references unifies `accountReferences`, `appReferences`, `assetReferences`, and `boxReferences` under a single list. If non-empty, these other reference lists must be empty. If access is empty, those other reference lists may be non-empty. |
| `params.accountReferences?` | (`string` \| `Address`)[] | Any account addresses to add to the [accounts array](https://dev.algorand.co/concepts/smart-contracts/resource-usage#what-are-reference-arrays). |
>>>>>>> 7e53ab0b
| `params.appId` | `bigint` | ID of the application; 0 if the application is being created. |
| `params.appReferences?` | `bigint`[] | The ID of any apps to load to the [foreign apps array](https://dev.algorand.co/concepts/smart-contracts/resource-usage#what-are-reference-arrays). |
| `params.approvalProgram` | `string` \| `Uint8Array` | The program to execute for all OnCompletes other than ClearState as raw teal (string) or compiled teal (base 64 encoded as a byte array (Uint8Array)) |
| `params.args?` | `Uint8Array`[] | Any [arguments to pass to the smart contract call](/concepts/smart-contracts/languages/teal/#argument-passing). |
| `params.assetReferences?` | `bigint`[] | The ID of any assets to load to the [foreign assets array](https://dev.algorand.co/concepts/smart-contracts/resource-usage#what-are-reference-arrays). |
| `params.boxReferences?` | ([`BoxIdentifier`](../modules/types_app_manager.md#boxidentifier) \| [`BoxReference`](../interfaces/types_app_manager.BoxReference.md))[] | Any boxes to load to the [boxes array](https://dev.algorand.co/concepts/smart-contracts/resource-usage#what-are-reference-arrays). Either the name identifier (which will be set against app ID of `0` i.e. the current app), or a box identifier with the name identifier and app ID. |
| `params.clearStateProgram` | `string` \| `Uint8Array` | The program to execute for ClearState OnComplete as raw teal (string) or compiled teal (base 64 encoded as a byte array (Uint8Array)) |
| `params.extraFee?` | [`AlgoAmount`](types_amount.AlgoAmount.md) | The fee to pay IN ADDITION to the suggested fee. Useful for manually covering inner transaction fees. |
| `params.firstValidRound?` | `bigint` | Set the first round this transaction is valid. If left undefined, the value from algod will be used. We recommend you only set this when you intentionally want this to be some time in the future. |
| `params.lastValidRound?` | `bigint` | The last round this transaction is valid. It is recommended to use `validityWindow` instead. |
| `params.lease?` | `string` \| `Uint8Array` | Prevent multiple transactions with the same lease being included within the validity window. A [lease](https://dev.algorand.co/concepts/transactions/leases) enforces a mutually exclusive transaction (useful to prevent double-posting and other scenarios). |
| `params.maxFee?` | [`AlgoAmount`](types_amount.AlgoAmount.md) | Throw an error if the fee for the transaction is more than this amount; prevents overspending on fees during high congestion periods. |
| `params.note?` | `string` \| `Uint8Array` | Note to attach to the transaction. Max of 1000 bytes. |
<<<<<<< HEAD
| `params.onComplete?` | `UpdateApplication` | The [on-complete](https://dev.algorand.co/concepts/smart-contracts/avm#oncomplete) action of the call; defaults to no-op. |
| `params.rejectVersion?` | `number` | The lowest application version for which this transaction should immediately fail. 0 indicates that no version check should be performed. |
| `params.rekeyTo?` | [`ReadableAddress`](../modules/index.md#readableaddress) | Change the signing key of the sender to the given address. **Warning:** Please be careful with this parameter and be sure to read the [official rekey guidance](https://dev.algorand.co/concepts/accounts/rekeying). |
| `params.sender` | `SendingAddress` | The address sending the transaction, optionally with an attached signer. |
| `params.signer?` | `AddressWithTransactionSigner` \| `TransactionSigner` | The function used to sign transaction(s); if not specified then an attempt will be made to find a registered signer for the given `sender` or use a default signer (if configured). |
=======
| `params.onComplete?` | `UpdateApplicationOC` | The [on-complete](https://dev.algorand.co/concepts/smart-contracts/avm#oncomplete) action of the call; defaults to no-op. |
| `params.rejectVersion?` | `number` | If set, the transaction will be rejected when the app's version is greater than or equal to this value. This can be used to prevent calling an app after it has been updated. Set to 0 or leave undefined to skip the version check. |
| `params.rekeyTo?` | `string` \| `Address` | Change the signing key of the sender to the given address. **Warning:** Please be careful with this parameter and be sure to read the [official rekey guidance](https://dev.algorand.co/concepts/accounts/rekeying). |
| `params.sender` | `string` \| `Address` | The address of the account sending the transaction. |
| `params.signer?` | `TransactionSigner` \| [`TransactionSignerAccount`](../interfaces/types_account.TransactionSignerAccount.md) | The function used to sign transaction(s); if not specified then an attempt will be made to find a registered signer for the given `sender` or use a default signer (if configured). |
>>>>>>> 7e53ab0b
| `params.staticFee?` | [`AlgoAmount`](types_amount.AlgoAmount.md) | The static transaction fee. In most cases you want to use `extraFee` unless setting the fee to 0 to be covered by another transaction. |
| `params.validityWindow?` | `number` \| `bigint` | How many rounds the transaction should be valid for, if not specified then the registered default validity window will be used. |

##### Returns

`Promise`\<`Transaction`\>

#### Defined in

<<<<<<< HEAD
[src/types/algorand-client-transaction-creator.ts:390](https://github.com/algorandfoundation/algokit-utils-ts/blob/main/src/types/algorand-client-transaction-creator.ts#L390)
=======
[src/types/algorand-client-transaction-creator.ts:394](https://github.com/algorandfoundation/algokit-utils-ts/blob/main/src/types/algorand-client-transaction-creator.ts#L394)
>>>>>>> 7e53ab0b

___

### appUpdateMethodCall

• **appUpdateMethodCall**: (`params`: \{ `accessReferences?`: `ResourceReference`[] ; `accountReferences?`: [`ReadableAddress`](../modules/index.md#readableaddress)[] ; `appId`: `bigint` ; `appReferences?`: `bigint`[] ; `approvalProgram`: `string` \| `Uint8Array` ; `args?`: (`undefined` \| `Transaction` \| `ABIValue` \| `Promise`\<`Transaction`\> \| [`TransactionWithSigner`](../interfaces/index.TransactionWithSigner.md) \| [`AppMethodCall`](../modules/types_composer.md#appmethodcall)\<\{ `accessReferences?`: `ResourceReference`[] ; `accountReferences?`: [`ReadableAddress`](../modules/index.md#readableaddress)[] ; `appId?`: ``0`` ; `appReferences?`: `bigint`[] ; `approvalProgram`: `string` \| `Uint8Array` ; `args?`: `Uint8Array`[] ; `assetReferences?`: `bigint`[] ; `boxReferences?`: BoxIdentifier \| BoxReference[] ; `clearStateProgram`: `string` \| `Uint8Array` ; `extraFee?`: [`AlgoAmount`](types_amount.AlgoAmount.md) ; `extraProgramPages?`: `number` ; `firstValidRound?`: `bigint` ; `lastValidRound?`: `bigint` ; `lease?`: `string` \| `Uint8Array` ; `maxFee?`: [`AlgoAmount`](types_amount.AlgoAmount.md) ; `note?`: `string` \| `Uint8Array` ; `onComplete?`: `NoOp` \| `OptIn` \| `CloseOut` \| `UpdateApplication` \| `DeleteApplication` ; `rejectVersion?`: `number` ; `rekeyTo?`: ReadableAddress \| undefined ; `schema?`: \{ `globalByteSlices`: `number` ; `globalInts`: `number` ; `localByteSlices`: `number` ; `localInts`: `number`  } ; `sender`: `SendingAddress` ; `signer?`: `AddressWithTransactionSigner` \| `TransactionSigner` ; `staticFee?`: [`AlgoAmount`](types_amount.AlgoAmount.md) ; `validityWindow?`: `number` \| `bigint`  }\> \| [`AppMethodCall`](../modules/types_composer.md#appmethodcall)\<\{ `accessReferences?`: `ResourceReference`[] ; `accountReferences?`: [`ReadableAddress`](../modules/index.md#readableaddress)[] ; `appId`: `bigint` ; `appReferences?`: `bigint`[] ; `approvalProgram`: `string` \| `Uint8Array` ; `args?`: `Uint8Array`[] ; `assetReferences?`: `bigint`[] ; `boxReferences?`: BoxIdentifier \| BoxReference[] ; `clearStateProgram`: `string` \| `Uint8Array` ; `extraFee?`: [`AlgoAmount`](types_amount.AlgoAmount.md) ; `firstValidRound?`: `bigint` ; `lastValidRound?`: `bigint` ; `lease?`: `string` \| `Uint8Array` ; `maxFee?`: [`AlgoAmount`](types_amount.AlgoAmount.md) ; `note?`: `string` \| `Uint8Array` ; `onComplete?`: `UpdateApplication` ; `rejectVersion?`: `number` ; `rekeyTo?`: ReadableAddress \| undefined ; `sender`: `SendingAddress` ; `signer?`: `AddressWithTransactionSigner` \| `TransactionSigner` ; `staticFee?`: [`AlgoAmount`](types_amount.AlgoAmount.md) ; `validityWindow?`: `number` \| `bigint`  }\> \| [`AppMethodCall`](../modules/types_composer.md#appmethodcall)\<[`AppMethodCallParams`](../modules/types_composer.md#appmethodcallparams)\>)[] ; `assetReferences?`: `bigint`[] ; `boxReferences?`: ([`BoxIdentifier`](../modules/types_app_manager.md#boxidentifier) \| [`BoxReference`](../interfaces/types_app_manager.BoxReference.md))[] ; `clearStateProgram`: `string` \| `Uint8Array` ; `extraFee?`: [`AlgoAmount`](types_amount.AlgoAmount.md) ; `firstValidRound?`: `bigint` ; `lastValidRound?`: `bigint` ; `lease?`: `string` \| `Uint8Array` ; `maxFee?`: [`AlgoAmount`](types_amount.AlgoAmount.md) ; `method`: `ABIMethod` ; `note?`: `string` \| `Uint8Array` ; `onComplete?`: `UpdateApplication` ; `rejectVersion?`: `number` ; `rekeyTo?`: [`ReadableAddress`](../modules/index.md#readableaddress) ; `sender`: `SendingAddress` ; `signer?`: `AddressWithTransactionSigner` \| `TransactionSigner` ; `staticFee?`: [`AlgoAmount`](types_amount.AlgoAmount.md) ; `validityWindow?`: `number` \| `bigint`  }) => `Promise`\<\{ `methodCalls`: `Map`\<`number`, `ABIMethod`\> ; `signers`: `Map`\<`number`, `TransactionSigner`\> ; `transactions`: `Transaction`[]  }\>

Create an application update call with ABI method call transaction.

Note: you may prefer to use `algorand.client` to get an app client for more advanced functionality.

**`Example`**

```typescript
const method = new ABIMethod({
  name: 'method',
  args: [{ name: 'arg1', type: 'string' }],
  returns: { type: 'string' },
})
await algorand.createTransaction.appUpdateMethodCall({ sender: 'CREATORADDRESS', approvalProgram: 'TEALCODE', clearStateProgram: 'TEALCODE', method: method, args: ["arg1_value"] })
```

**`Example`**

```typescript
const method = new ABIMethod({
  name: 'method',
  args: [{ name: 'arg1', type: 'string' }],
  returns: { type: 'string' },
})
await algorand.createTransaction.appUpdateMethodCall({
 sender: 'CREATORADDRESS',
 method: method,
 args: ["arg1_value"],
 approvalProgram: "TEALCODE",
 clearStateProgram: "TEALCODE",
 onComplete: OnApplicationComplete.UpdateApplication,
 args: [new Uint8Array(1, 2, 3, 4)]
 accountReferences: ["ACCOUNT_1"]
 appReferences: [123n, 1234n]
 assetReferences: [12345n]
 boxReferences: ["box1", {appId: 1234n, name: "box2"}]
 accessReferences: [{ appId: 1234n }]
 lease: 'lease',
 note: 'note',
 // You wouldn't normally set this field
 firstValidRound: 1000n,
 validityWindow: 10,
 extraFee: (1000).microAlgo(),
 staticFee: (1000).microAlgo(),
 // Max fee doesn't make sense with extraFee AND staticFee
 //  already specified, but here for completeness
 maxFee: (3000).microAlgo(),
 rejectVersion: 1,
})
```

#### Type declaration

▸ (`params`): `Promise`\<\{ `methodCalls`: `Map`\<`number`, `ABIMethod`\> ; `signers`: `Map`\<`number`, `TransactionSigner`\> ; `transactions`: `Transaction`[]  }\>

##### Parameters

| Name | Type | Description |
| :------ | :------ | :------ |
| `params` | `Object` | The parameters for the app update transaction |
| `params.accessReferences?` | `ResourceReference`[] | Access references unifies `accountReferences`, `appReferences`, `assetReferences`, and `boxReferences` under a single list. If non-empty, these other reference lists must be empty. If access is empty, those other reference lists may be non-empty. |
| `params.accountReferences?` | [`ReadableAddress`](../modules/index.md#readableaddress)[] | Any account addresses to add to the [accounts array](https://dev.algorand.co/concepts/smart-contracts/resource-usage#what-are-reference-arrays). |
| `params.appId` | `bigint` | ID of the application; 0 if the application is being created. |
| `params.appReferences?` | `bigint`[] | The ID of any apps to load to the [foreign apps array](https://dev.algorand.co/concepts/smart-contracts/resource-usage#what-are-reference-arrays). |
| `params.approvalProgram` | `string` \| `Uint8Array` | The program to execute for all OnCompletes other than ClearState as raw teal (string) or compiled teal (base 64 encoded as a byte array (Uint8Array)) |
| `params.args?` | (`undefined` \| `Transaction` \| `ABIValue` \| `Promise`\<`Transaction`\> \| [`TransactionWithSigner`](../interfaces/index.TransactionWithSigner.md) \| [`AppMethodCall`](../modules/types_composer.md#appmethodcall)\<\{ `accessReferences?`: `ResourceReference`[] ; `accountReferences?`: [`ReadableAddress`](../modules/index.md#readableaddress)[] ; `appId?`: ``0`` ; `appReferences?`: `bigint`[] ; `approvalProgram`: `string` \| `Uint8Array` ; `args?`: `Uint8Array`[] ; `assetReferences?`: `bigint`[] ; `boxReferences?`: BoxIdentifier \| BoxReference[] ; `clearStateProgram`: `string` \| `Uint8Array` ; `extraFee?`: [`AlgoAmount`](types_amount.AlgoAmount.md) ; `extraProgramPages?`: `number` ; `firstValidRound?`: `bigint` ; `lastValidRound?`: `bigint` ; `lease?`: `string` \| `Uint8Array` ; `maxFee?`: [`AlgoAmount`](types_amount.AlgoAmount.md) ; `note?`: `string` \| `Uint8Array` ; `onComplete?`: `NoOp` \| `OptIn` \| `CloseOut` \| `UpdateApplication` \| `DeleteApplication` ; `rejectVersion?`: `number` ; `rekeyTo?`: ReadableAddress \| undefined ; `schema?`: \{ `globalByteSlices`: `number` ; `globalInts`: `number` ; `localByteSlices`: `number` ; `localInts`: `number`  } ; `sender`: `SendingAddress` ; `signer?`: `AddressWithTransactionSigner` \| `TransactionSigner` ; `staticFee?`: [`AlgoAmount`](types_amount.AlgoAmount.md) ; `validityWindow?`: `number` \| `bigint`  }\> \| [`AppMethodCall`](../modules/types_composer.md#appmethodcall)\<\{ `accessReferences?`: `ResourceReference`[] ; `accountReferences?`: [`ReadableAddress`](../modules/index.md#readableaddress)[] ; `appId`: `bigint` ; `appReferences?`: `bigint`[] ; `approvalProgram`: `string` \| `Uint8Array` ; `args?`: `Uint8Array`[] ; `assetReferences?`: `bigint`[] ; `boxReferences?`: BoxIdentifier \| BoxReference[] ; `clearStateProgram`: `string` \| `Uint8Array` ; `extraFee?`: [`AlgoAmount`](types_amount.AlgoAmount.md) ; `firstValidRound?`: `bigint` ; `lastValidRound?`: `bigint` ; `lease?`: `string` \| `Uint8Array` ; `maxFee?`: [`AlgoAmount`](types_amount.AlgoAmount.md) ; `note?`: `string` \| `Uint8Array` ; `onComplete?`: `UpdateApplication` ; `rejectVersion?`: `number` ; `rekeyTo?`: ReadableAddress \| undefined ; `sender`: `SendingAddress` ; `signer?`: `AddressWithTransactionSigner` \| `TransactionSigner` ; `staticFee?`: [`AlgoAmount`](types_amount.AlgoAmount.md) ; `validityWindow?`: `number` \| `bigint`  }\> \| [`AppMethodCall`](../modules/types_composer.md#appmethodcall)\<[`AppMethodCallParams`](../modules/types_composer.md#appmethodcallparams)\>)[] | Arguments to the ABI method, either: * An ABI value * A transaction with explicit signer * A transaction (where the signer will be automatically assigned) * An unawaited transaction (e.g. from algorand.createTransaction.{transactionType}()) * Another method call (via method call params object) * undefined (this represents a placeholder transaction argument that is fulfilled by another method call argument) |
| `params.assetReferences?` | `bigint`[] | The ID of any assets to load to the [foreign assets array](https://dev.algorand.co/concepts/smart-contracts/resource-usage#what-are-reference-arrays). |
| `params.boxReferences?` | ([`BoxIdentifier`](../modules/types_app_manager.md#boxidentifier) \| [`BoxReference`](../interfaces/types_app_manager.BoxReference.md))[] | Any boxes to load to the [boxes array](https://dev.algorand.co/concepts/smart-contracts/resource-usage#what-are-reference-arrays). Either the name identifier (which will be set against app ID of `0` i.e. the current app), or a box identifier with the name identifier and app ID. |
| `params.clearStateProgram` | `string` \| `Uint8Array` | The program to execute for ClearState OnComplete as raw teal (string) or compiled teal (base 64 encoded as a byte array (Uint8Array)) |
| `params.extraFee?` | [`AlgoAmount`](types_amount.AlgoAmount.md) | The fee to pay IN ADDITION to the suggested fee. Useful for manually covering inner transaction fees. |
| `params.firstValidRound?` | `bigint` | Set the first round this transaction is valid. If left undefined, the value from algod will be used. We recommend you only set this when you intentionally want this to be some time in the future. |
| `params.lastValidRound?` | `bigint` | The last round this transaction is valid. It is recommended to use `validityWindow` instead. |
| `params.lease?` | `string` \| `Uint8Array` | Prevent multiple transactions with the same lease being included within the validity window. A [lease](https://dev.algorand.co/concepts/transactions/leases) enforces a mutually exclusive transaction (useful to prevent double-posting and other scenarios). |
| `params.maxFee?` | [`AlgoAmount`](types_amount.AlgoAmount.md) | Throw an error if the fee for the transaction is more than this amount; prevents overspending on fees during high congestion periods. |
| `params.method` | `ABIMethod` | The ABI method to call |
| `params.note?` | `string` \| `Uint8Array` | Note to attach to the transaction. Max of 1000 bytes. |
| `params.onComplete?` | `UpdateApplication` | The [on-complete](https://dev.algorand.co/concepts/smart-contracts/avm#oncomplete) action of the call; defaults to no-op. |
| `params.rejectVersion?` | `number` | The lowest application version for which this transaction should immediately fail. 0 indicates that no version check should be performed. |
| `params.rekeyTo?` | [`ReadableAddress`](../modules/index.md#readableaddress) | Change the signing key of the sender to the given address. **Warning:** Please be careful with this parameter and be sure to read the [official rekey guidance](https://dev.algorand.co/concepts/accounts/rekeying). |
| `params.sender` | `SendingAddress` | The address sending the transaction, optionally with an attached signer. |
| `params.signer?` | `AddressWithTransactionSigner` \| `TransactionSigner` | The function used to sign transaction(s); if not specified then an attempt will be made to find a registered signer for the given `sender` or use a default signer (if configured). |
| `params.staticFee?` | [`AlgoAmount`](types_amount.AlgoAmount.md) | The static transaction fee. In most cases you want to use `extraFee` unless setting the fee to 0 to be covered by another transaction. |
| `params.validityWindow?` | `number` \| `bigint` | How many rounds the transaction should be valid for, if not specified then the registered default validity window will be used. |

##### Returns

`Promise`\<\{ `methodCalls`: `Map`\<`number`, `ABIMethod`\> ; `signers`: `Map`\<`number`, `TransactionSigner`\> ; `transactions`: `Transaction`[]  }\>

#### Defined in

<<<<<<< HEAD
[src/types/algorand-client-transaction-creator.ts:565](https://github.com/algorandfoundation/algokit-utils-ts/blob/main/src/types/algorand-client-transaction-creator.ts#L565)
=======
[src/types/algorand-client-transaction-creator.ts:573](https://github.com/algorandfoundation/algokit-utils-ts/blob/main/src/types/algorand-client-transaction-creator.ts#L573)
>>>>>>> 7e53ab0b

___

### assetConfig

• **assetConfig**: (`params`: [`AssetConfigParams`](../modules/types_composer.md#assetconfigparams)) => `Promise`\<`Transaction`\>

Create an asset config transaction to reconfigure an existing Algorand Standard Asset.

**Note:** The manager, reserve, freeze, and clawback addresses
are immutably empty if they are not set. If manager is not set then
all fields are immutable from that point forward.

**`Example`**

```typescript
await algorand.createTransaction.assetConfig({ sender: "MANAGERADDRESS", assetId: 123456n, manager: "MANAGERADDRESS" })
```

**`Example`**

```typescript
await algorand.createTransaction.assetConfig({
  sender: 'MANAGERADDRESS',
  assetId: 123456n,
  manager: 'MANAGERADDRESS',
  reserve: 'RESERVEADDRESS',
  freeze: 'FREEZEADDRESS',
  clawback: 'CLAWBACKADDRESS',
  lease: 'lease',
  note: 'note',
  // You wouldn't normally set this field
  firstValidRound: 1000n,
  validityWindow: 10,
  extraFee: (1000).microAlgo(),
  staticFee: (1000).microAlgo(),
  // Max fee doesn't make sense with extraFee AND staticFee
  //  already specified, but here for completeness
  maxFee: (3000).microAlgo(),
})
```

#### Type declaration

▸ (`params`): `Promise`\<`Transaction`\>

##### Parameters

| Name | Type | Description |
| :------ | :------ | :------ |
| `params` | [`AssetConfigParams`](../modules/types_composer.md#assetconfigparams) | The parameters for the asset config transaction |

##### Returns

`Promise`\<`Transaction`\>

#### Defined in

[src/types/algorand-client-transaction-creator.ts:149](https://github.com/algorandfoundation/algokit-utils-ts/blob/main/src/types/algorand-client-transaction-creator.ts#L149)

___

### assetCreate

• **assetCreate**: (`params`: [`AssetCreateParams`](../modules/types_composer.md#assetcreateparams)) => `Promise`\<`Transaction`\>

Create a create Algorand Standard Asset transaction.

The account that sends this transaction will automatically be
opted in to the asset and will hold all units after creation.

**`Example`**

```typescript
await algorand.createTransaction.assetCreate({ sender: "CREATORADDRESS", total: 100n})
```

**`Example`**

```typescript
await algorand.createTransaction.assetCreate({
  sender: 'CREATORADDRESS',
  total: 100n,
  decimals: 2,
  assetName: 'asset',
  unitName: 'unit',
  url: 'url',
  metadataHash: 'metadataHash',
  defaultFrozen: false,
  manager: 'MANAGERADDRESS',
  reserve: 'RESERVEADDRESS',
  freeze: 'FREEZEADDRESS',
  clawback: 'CLAWBACKADDRESS',
  lease: 'lease',
  note: 'note',
  // You wouldn't normally set this field
  firstValidRound: 1000n,
  validityWindow: 10,
  extraFee: (1000).microAlgo(),
  staticFee: (1000).microAlgo(),
  // Max fee doesn't make sense with extraFee AND staticFee
  //  already specified, but here for completeness
  maxFee: (3000).microAlgo(),
})
```

#### Type declaration

▸ (`params`): `Promise`\<`Transaction`\>

##### Parameters

| Name | Type | Description |
| :------ | :------ | :------ |
| `params` | [`AssetCreateParams`](../modules/types_composer.md#assetcreateparams) | The parameters for the asset creation transaction |

##### Returns

`Promise`\<`Transaction`\>

#### Defined in

[src/types/algorand-client-transaction-creator.ts:113](https://github.com/algorandfoundation/algokit-utils-ts/blob/main/src/types/algorand-client-transaction-creator.ts#L113)

___

### assetDestroy

• **assetDestroy**: (`params`: [`AssetDestroyParams`](../modules/types_composer.md#assetdestroyparams)) => `Promise`\<`Transaction`\>

Create an Algorand Standard Asset destroy transaction.

Created assets can be destroyed only by the asset manager account.
All of the assets must be owned by the creator of the asset before
the asset can be deleted.

**`Example`**

```typescript
await algorand.createTransaction.assetDestroy({ sender: "MANAGERADDRESS", assetId: 123456n })
```

**`Example`**

```typescript
await algorand.createTransaction.assetDestroy({
  sender: 'MANAGERADDRESS',
  assetId: 123456n,
  lease: 'lease',
  note: 'note',
  // You wouldn't normally set this field
  firstValidRound: 1000n,
  validityWindow: 10,
  extraFee: (1000).microAlgo(),
  staticFee: (1000).microAlgo(),
  // Max fee doesn't make sense with extraFee AND staticFee
  //  already specified, but here for completeness
  maxFee: (3000).microAlgo(),
})
```

#### Type declaration

▸ (`params`): `Promise`\<`Transaction`\>

##### Parameters

| Name | Type | Description |
| :------ | :------ | :------ |
| `params` | [`AssetDestroyParams`](../modules/types_composer.md#assetdestroyparams) | The parameters for the asset destroy transaction |

##### Returns

`Promise`\<`Transaction`\>

#### Defined in

[src/types/algorand-client-transaction-creator.ts:211](https://github.com/algorandfoundation/algokit-utils-ts/blob/main/src/types/algorand-client-transaction-creator.ts#L211)

___

### assetFreeze

• **assetFreeze**: (`params`: [`AssetFreezeParams`](../modules/types_composer.md#assetfreezeparams)) => `Promise`\<`Transaction`\>

Create an Algorand Standard Asset freeze transaction.

**`Example`**

```typescript
await algorand.createTransaction.assetFreeze({ sender: "MANAGERADDRESS", assetId: 123456n, account: "ACCOUNTADDRESS", frozen: true })
```

**`Example`**

```typescript
await algorand.createTransaction.assetFreeze({
  sender: 'MANAGERADDRESS',
  assetId: 123456n,
  account: 'ACCOUNTADDRESS',
  frozen: true,
  lease: 'lease',
  note: 'note',
  // You wouldn't normally set this field
  firstValidRound: 1000n,
  validityWindow: 10,
  extraFee: (1000).microAlgo(),
  staticFee: (1000).microAlgo(),
  // Max fee doesn't make sense with extraFee AND staticFee
  //  already specified, but here for completeness
  maxFee: (3000).microAlgo(),
})
```

#### Type declaration

▸ (`params`): `Promise`\<`Transaction`\>

##### Parameters

| Name | Type | Description |
| :------ | :------ | :------ |
| `params` | [`AssetFreezeParams`](../modules/types_composer.md#assetfreezeparams) | The parameters for the asset freeze transaction |

##### Returns

`Promise`\<`Transaction`\>

#### Defined in

[src/types/algorand-client-transaction-creator.ts:179](https://github.com/algorandfoundation/algokit-utils-ts/blob/main/src/types/algorand-client-transaction-creator.ts#L179)

___

### assetOptIn

• **assetOptIn**: (`params`: [`AssetOptInParams`](../modules/types_composer.md#assetoptinparams)) => `Promise`\<`Transaction`\>

Create an Algorand Standard Asset opt-in transaction.

**`Example`**

```typescript
await algorand.createTransaction.assetOptIn({ sender: "SENDERADDRESS", assetId: 123456n })
```

**`Example`**

```typescript
await algorand.createTransaction.assetOptIn({
  sender: 'SENDERADDRESS',
  assetId: 123456n,
  lease: 'lease',
  note: 'note',
  // You wouldn't normally set this field
  firstValidRound: 1000n,
  validityWindow: 10,
  extraFee: (1000).microAlgo(),
  staticFee: (1000).microAlgo(),
  // Max fee doesn't make sense with extraFee AND staticFee
  //  already specified, but here for completeness
  maxFee: (3000).microAlgo(),
})
```

#### Type declaration

▸ (`params`): `Promise`\<`Transaction`\>

##### Parameters

| Name | Type | Description |
| :------ | :------ | :------ |
| `params` | [`AssetOptInParams`](../modules/types_composer.md#assetoptinparams) | The parameters for the asset opt-in transaction |

##### Returns

`Promise`\<`Transaction`\>

#### Defined in

[src/types/algorand-client-transaction-creator.ts:272](https://github.com/algorandfoundation/algokit-utils-ts/blob/main/src/types/algorand-client-transaction-creator.ts#L272)

___

### assetOptOut

• **assetOptOut**: (`params`: [`AssetOptOutParams`](../modules/types_composer.md#assetoptoutparams)) => `Promise`\<`Transaction`\>

Create an asset opt-out transaction.

*Note:* If the account has a balance of the asset,
it will lose those assets

**`Example`**

```typescript
await algorand.createTransaction.assetOptOut({ sender: "SENDERADDRESS", assetId: 123456n, ensureZeroBalance: true })
```

**`Example`**

```typescript
await algorand.createTransaction.assetOptOut({ sender: "SENDERADDRESS", creator: "CREATORADDRESS", assetId: 123456n, ensureZeroBalance: true })
```

**`Example`**

```typescript
await algorand.createTransaction.assetOptOut({
  sender: 'SENDERADDRESS',
  assetId: 123456n,
  creator: 'CREATORADDRESS',
  ensureZeroBalance: true,
  lease: 'lease',
  note: 'note',
  // You wouldn't normally set this field
  firstValidRound: 1000n,
  validityWindow: 10,
  extraFee: (1000).microAlgo(),
  staticFee: (1000).microAlgo(),
  // Max fee doesn't make sense with extraFee AND staticFee
  //  already specified, but here for completeness
  maxFee: (3000).microAlgo(),
})
```

#### Type declaration

▸ (`params`): `Promise`\<`Transaction`\>

##### Parameters

| Name | Type | Description |
| :------ | :------ | :------ |
| `params` | [`AssetOptOutParams`](../modules/types_composer.md#assetoptoutparams) | The parameters for the asset opt-out transaction |

##### Returns

`Promise`\<`Transaction`\>

#### Defined in

[src/types/algorand-client-transaction-creator.ts:309](https://github.com/algorandfoundation/algokit-utils-ts/blob/main/src/types/algorand-client-transaction-creator.ts#L309)

___

### assetTransfer

• **assetTransfer**: (`params`: [`AssetTransferParams`](../modules/types_composer.md#assettransferparams)) => `Promise`\<`Transaction`\>

Create an Algorand Standard Asset transfer transaction.

**`Example`**

```typescript
await algorand.createTransaction.assetTransfer({ sender: "HOLDERADDRESS", assetId: 123456n, amount: 1n, receiver: "RECEIVERADDRESS" })
```

**`Example`**

```typescript
await algorand.createTransaction.assetTransfer({
  sender: 'CLAWBACKADDRESS',
  assetId: 123456n,
  amount: 1n,
  receiver: 'RECEIVERADDRESS',
  clawbackTarget: 'HOLDERADDRESS',
  // This field needs to be used with caution
  closeAssetTo: 'ADDRESSTOCLOSETO'
  lease: 'lease',
  note: 'note',
  // You wouldn't normally set this field
  firstValidRound: 1000n,
  validityWindow: 10,
  extraFee: (1000).microAlgo(),
  staticFee: (1000).microAlgo(),
  // Max fee doesn't make sense with extraFee AND staticFee
  //  already specified, but here for completeness
  maxFee: (3000).microAlgo(),
})
```

#### Type declaration

▸ (`params`): `Promise`\<`Transaction`\>

##### Parameters

| Name | Type | Description |
| :------ | :------ | :------ |
| `params` | [`AssetTransferParams`](../modules/types_composer.md#assettransferparams) | The parameters for the asset transfer transaction |

##### Returns

`Promise`\<`Transaction`\>

#### Defined in

[src/types/algorand-client-transaction-creator.ts:244](https://github.com/algorandfoundation/algokit-utils-ts/blob/main/src/types/algorand-client-transaction-creator.ts#L244)

___

### offlineKeyRegistration

• **offlineKeyRegistration**: (`params`: [`OfflineKeyRegistrationParams`](../modules/types_composer.md#offlinekeyregistrationparams)) => `Promise`\<`Transaction`\>

Create an offline key registration transaction.

**`Example`**

```typescript
await algorand.createTransaction.offlineKeyRegistration({
  sender: 'SENDERADDRESS',
})
```

**`Example`**

```typescript
await algorand.createTransaction.offlineKeyRegistration({
  sender: 'SENDERADDRESS',
  lease: 'lease',
  note: 'note',
  // Use this with caution, it's generally better to use algorand.account.rekeyAccount
  rekeyTo: 'REKEYTOADDRESS',
  // You wouldn't normally set this field
  firstValidRound: 1000n,
  validityWindow: 10,
  extraFee: (1000).microAlgo(),
  staticFee: (1000).microAlgo(),
  // Max fee doesn't make sense with extraFee AND staticFee
  //  already specified, but here for completeness
  maxFee: (3000).microAlgo(),
})
```

#### Type declaration

▸ (`params`): `Promise`\<`Transaction`\>

##### Parameters

| Name | Type | Description |
| :------ | :------ | :------ |
| `params` | [`OfflineKeyRegistrationParams`](../modules/types_composer.md#offlinekeyregistrationparams) | The parameters for the key registration transaction |

##### Returns

`Promise`\<`Transaction`\>

#### Defined in

<<<<<<< HEAD
[src/types/algorand-client-transaction-creator.ts:731](https://github.com/algorandfoundation/algokit-utils-ts/blob/main/src/types/algorand-client-transaction-creator.ts#L731)
=======
[src/types/algorand-client-transaction-creator.ts:741](https://github.com/algorandfoundation/algokit-utils-ts/blob/main/src/types/algorand-client-transaction-creator.ts#L741)
>>>>>>> 7e53ab0b

___

### onlineKeyRegistration

• **onlineKeyRegistration**: (`params`: [`OnlineKeyRegistrationParams`](../modules/types_composer.md#onlinekeyregistrationparams)) => `Promise`\<`Transaction`\>

Create an online key registration transaction.

**`Example`**

```typescript
await algorand.createTransaction.onlineKeyRegistration({
  sender: 'SENDERADDRESS',
  voteKey: Uint8Array.from(Buffer.from("voteKeyBase64", 'base64')),
  selectionKey: Uint8Array.from(Buffer.from("selectionKeyBase64", 'base64')),
  stateProofKey: Uint8Array.from(Buffer.from("stateProofKeyBase64", 'base64')),
  voteFirst: 1n,
  voteLast: 1000n,
  voteKeyDilution: 1n,
})
```

**`Example`**

```typescript
await algorand.createTransaction.onlineKeyRegistration({
  sender: 'SENDERADDRESS',
  voteKey: Uint8Array.from(Buffer.from("voteKeyBase64", 'base64')),
  selectionKey: Uint8Array.from(Buffer.from("selectionKeyBase64", 'base64')),
  stateProofKey: Uint8Array.from(Buffer.from("stateProofKeyBase64", 'base64')),
  voteFirst: 1n,
  voteLast: 1000n,
  voteKeyDilution: 1n,
  lease: 'lease',
  note: 'note',
  // Use this with caution, it's generally better to use algorand.account.rekeyAccount
  rekeyTo: 'REKEYTOADDRESS',
  // You wouldn't normally set this field
  firstValidRound: 1000n,
  validityWindow: 10,
  extraFee: (1000).microAlgo(),
  staticFee: (1000).microAlgo(),
  // Max fee doesn't make sense with extraFee AND staticFee
  //  already specified, but here for completeness
  maxFee: (3000).microAlgo(),
})
```

#### Type declaration

▸ (`params`): `Promise`\<`Transaction`\>

##### Parameters

| Name | Type | Description |
| :------ | :------ | :------ |
| `params` | [`OnlineKeyRegistrationParams`](../modules/types_composer.md#onlinekeyregistrationparams) | The parameters for the key registration transaction |

##### Returns

`Promise`\<`Transaction`\>

#### Defined in

<<<<<<< HEAD
[src/types/algorand-client-transaction-creator.ts:701](https://github.com/algorandfoundation/algokit-utils-ts/blob/main/src/types/algorand-client-transaction-creator.ts#L701)
=======
[src/types/algorand-client-transaction-creator.ts:711](https://github.com/algorandfoundation/algokit-utils-ts/blob/main/src/types/algorand-client-transaction-creator.ts#L711)
>>>>>>> 7e53ab0b

___

### payment

• **payment**: (`params`: [`PaymentParams`](../modules/types_composer.md#paymentparams)) => `Promise`\<`Transaction`\>

Create a payment transaction to transfer Algo between accounts.

**`Example`**

```typescript
await algorand.createTransaction.payment({
  sender: 'SENDERADDRESS',
  receiver: 'RECEIVERADDRESS',
  amount: (4).algo(),
})
```

**`Example`**

```typescript
await algorand.createTransaction.payment({
  amount: (4).algo(),
  receiver: 'RECEIVERADDRESS',
  sender: 'SENDERADDRESS',
  closeRemainderTo: 'CLOSEREMAINDERTOADDRESS',
  lease: 'lease',
  note: 'note',
  // Use this with caution, it's generally better to use algorand.account.rekeyAccount
  rekeyTo: 'REKEYTOADDRESS',
  // You wouldn't normally set this field
  firstValidRound: 1000n,
  validityWindow: 10,
  extraFee: (1000).microAlgo(),
  staticFee: (1000).microAlgo(),
  // Max fee doesn't make sense with extraFee AND staticFee
  //  already specified, but here for completeness
  maxFee: (3000).microAlgo(),
})
```

#### Type declaration

▸ (`params`): `Promise`\<`Transaction`\>

##### Parameters

| Name | Type | Description |
| :------ | :------ | :------ |
| `params` | [`PaymentParams`](../modules/types_composer.md#paymentparams) | The parameters for the payment transaction |

##### Returns

`Promise`\<`Transaction`\>

#### Defined in

[src/types/algorand-client-transaction-creator.ts:72](https://github.com/algorandfoundation/algokit-utils-ts/blob/main/src/types/algorand-client-transaction-creator.ts#L72)

## Methods

### \_transaction

▸ **_transaction**\<`T`\>(`c`): (`params`: `T`) => `Promise`\<`Transaction`\>

#### Type parameters

| Name |
| :------ |
| `T` |

#### Parameters

| Name | Type |
| :------ | :------ |
| `c` | (`c`: [`TransactionComposer`](types_composer.TransactionComposer.md)) => (`params`: `T`) => [`TransactionComposer`](types_composer.TransactionComposer.md) |

#### Returns

`fn`

▸ (`params`): `Promise`\<`Transaction`\>

##### Parameters

| Name | Type |
| :------ | :------ |
| `params` | `T` |

##### Returns

`Promise`\<`Transaction`\>

#### Defined in

[src/types/algorand-client-transaction-creator.ts:21](https://github.com/algorandfoundation/algokit-utils-ts/blob/main/src/types/algorand-client-transaction-creator.ts#L21)

___

### \_transactions

▸ **_transactions**\<`T`\>(`c`): (`params`: `T`) => `Promise`\<\{ `methodCalls`: `Map`\<`number`, `ABIMethod`\> ; `signers`: `Map`\<`number`, `TransactionSigner`\> ; `transactions`: `Transaction`[]  }\>

#### Type parameters

| Name |
| :------ |
| `T` |

#### Parameters

| Name | Type |
| :------ | :------ |
| `c` | (`c`: [`TransactionComposer`](types_composer.TransactionComposer.md)) => (`params`: `T`) => [`TransactionComposer`](types_composer.TransactionComposer.md) |

#### Returns

`fn`

▸ (`params`): `Promise`\<\{ `methodCalls`: `Map`\<`number`, `ABIMethod`\> ; `signers`: `Map`\<`number`, `TransactionSigner`\> ; `transactions`: `Transaction`[]  }\>

##### Parameters

| Name | Type |
| :------ | :------ |
| `params` | `T` |

##### Returns

`Promise`\<\{ `methodCalls`: `Map`\<`number`, `ABIMethod`\> ; `signers`: `Map`\<`number`, `TransactionSigner`\> ; `transactions`: `Transaction`[]  }\>

#### Defined in

[src/types/algorand-client-transaction-creator.ts:29](https://github.com/algorandfoundation/algokit-utils-ts/blob/main/src/types/algorand-client-transaction-creator.ts#L29)<|MERGE_RESOLUTION|>--- conflicted
+++ resolved
@@ -143,11 +143,7 @@
 
 #### Defined in
 
-<<<<<<< HEAD
-[src/types/algorand-client-transaction-creator.ts:460](https://github.com/algorandfoundation/algokit-utils-ts/blob/main/src/types/algorand-client-transaction-creator.ts#L460)
-=======
-[src/types/algorand-client-transaction-creator.ts:466](https://github.com/algorandfoundation/algokit-utils-ts/blob/main/src/types/algorand-client-transaction-creator.ts#L466)
->>>>>>> 7e53ab0b
+[src/types/algorand-client-transaction-creator.ts:464](https://github.com/algorandfoundation/algokit-utils-ts/blob/main/src/types/algorand-client-transaction-creator.ts#L464)
 
 ___
 
@@ -227,7 +223,7 @@
 | `params.method` | `ABIMethod` | The ABI method to call |
 | `params.note?` | `string` \| `Uint8Array` | Note to attach to the transaction. Max of 1000 bytes. |
 | `params.onComplete?` | `NoOp` \| `OptIn` \| `CloseOut` \| `DeleteApplication` | The [on-complete](https://dev.algorand.co/concepts/smart-contracts/avm#oncomplete) action of the call; defaults to no-op. |
-| `params.rejectVersion?` | `number` | The lowest application version for which this transaction should immediately fail. 0 indicates that no version check should be performed. |
+| `params.rejectVersion?` | `number` | If set, the transaction will be rejected when the app's version is greater than or equal to this value. This can be used to prevent calling an app after it has been updated. Set to 0 or leave undefined to skip the version check. |
 | `params.rekeyTo?` | [`ReadableAddress`](../modules/index.md#readableaddress) | Change the signing key of the sender to the given address. **Warning:** Please be careful with this parameter and be sure to read the [official rekey guidance](https://dev.algorand.co/concepts/accounts/rekeying). |
 | `params.sender` | `SendingAddress` | The address sending the transaction, optionally with an attached signer. |
 | `params.signer?` | `AddressWithTransactionSigner` \| `TransactionSigner` | The function used to sign transaction(s); if not specified then an attempt will be made to find a registered signer for the given `sender` or use a default signer (if configured). |
@@ -240,21 +236,13 @@
 
 #### Defined in
 
-<<<<<<< HEAD
-[src/types/algorand-client-transaction-creator.ts:659](https://github.com/algorandfoundation/algokit-utils-ts/blob/main/src/types/algorand-client-transaction-creator.ts#L659)
-=======
-[src/types/algorand-client-transaction-creator.ts:669](https://github.com/algorandfoundation/algokit-utils-ts/blob/main/src/types/algorand-client-transaction-creator.ts#L669)
->>>>>>> 7e53ab0b
+[src/types/algorand-client-transaction-creator.ts:667](https://github.com/algorandfoundation/algokit-utils-ts/blob/main/src/types/algorand-client-transaction-creator.ts#L667)
 
 ___
 
 ### appCreate
 
-<<<<<<< HEAD
 • **appCreate**: (`params`: \{ `accessReferences?`: `ResourceReference`[] ; `accountReferences?`: [`ReadableAddress`](../modules/index.md#readableaddress)[] ; `appId?`: ``0`` ; `appReferences?`: `bigint`[] ; `approvalProgram`: `string` \| `Uint8Array` ; `args?`: `Uint8Array`[] ; `assetReferences?`: `bigint`[] ; `boxReferences?`: ([`BoxIdentifier`](../modules/types_app_manager.md#boxidentifier) \| [`BoxReference`](../interfaces/types_app_manager.BoxReference.md))[] ; `clearStateProgram`: `string` \| `Uint8Array` ; `extraFee?`: [`AlgoAmount`](types_amount.AlgoAmount.md) ; `extraProgramPages?`: `number` ; `firstValidRound?`: `bigint` ; `lastValidRound?`: `bigint` ; `lease?`: `string` \| `Uint8Array` ; `maxFee?`: [`AlgoAmount`](types_amount.AlgoAmount.md) ; `note?`: `string` \| `Uint8Array` ; `onComplete?`: `NoOp` \| `OptIn` \| `CloseOut` \| `UpdateApplication` \| `DeleteApplication` ; `rejectVersion?`: `number` ; `rekeyTo?`: [`ReadableAddress`](../modules/index.md#readableaddress) ; `schema?`: \{ `globalByteSlices`: `number` ; `globalInts`: `number` ; `localByteSlices`: `number` ; `localInts`: `number`  } ; `sender`: `SendingAddress` ; `signer?`: `AddressWithTransactionSigner` \| `TransactionSigner` ; `staticFee?`: [`AlgoAmount`](types_amount.AlgoAmount.md) ; `validityWindow?`: `number` \| `bigint`  }) => `Promise`\<`Transaction`\>
-=======
-• **appCreate**: (`params`: \{ `accessReferences?`: [`ResourceReference`](../modules/types_app_manager.md#resourcereference)[] ; `accountReferences?`: (`string` \| `Address`)[] ; `appReferences?`: `bigint`[] ; `approvalProgram`: `string` \| `Uint8Array` ; `args?`: `Uint8Array`[] ; `assetReferences?`: `bigint`[] ; `boxReferences?`: ([`BoxIdentifier`](../modules/types_app_manager.md#boxidentifier) \| [`BoxReference`](../interfaces/types_app_manager.BoxReference.md))[] ; `clearStateProgram`: `string` \| `Uint8Array` ; `extraFee?`: [`AlgoAmount`](types_amount.AlgoAmount.md) ; `extraProgramPages?`: `number` ; `firstValidRound?`: `bigint` ; `lastValidRound?`: `bigint` ; `lease?`: `string` \| `Uint8Array` ; `maxFee?`: [`AlgoAmount`](types_amount.AlgoAmount.md) ; `note?`: `string` \| `Uint8Array` ; `onComplete?`: `NoOpOC` \| `OptInOC` \| `CloseOutOC` \| `UpdateApplicationOC` \| `DeleteApplicationOC` ; `rejectVersion?`: `number` ; `rekeyTo?`: `string` \| `Address` ; `schema?`: \{ `globalByteSlices`: `number` ; `globalInts`: `number` ; `localByteSlices`: `number` ; `localInts`: `number`  } ; `sender`: `string` \| `Address` ; `signer?`: `TransactionSigner` \| [`TransactionSignerAccount`](../interfaces/types_account.TransactionSignerAccount.md) ; `staticFee?`: [`AlgoAmount`](types_amount.AlgoAmount.md) ; `validityWindow?`: `number` \| `bigint`  }) => `Promise`\<`Transaction`\>
->>>>>>> 7e53ab0b
 
 Create an application create transaction.
 
@@ -310,14 +298,9 @@
 | Name | Type | Description |
 | :------ | :------ | :------ |
 | `params` | `Object` | The parameters for the app creation transaction |
-<<<<<<< HEAD
 | `params.accessReferences?` | `ResourceReference`[] | Access references unifies `accountReferences`, `appReferences`, `assetReferences`, and `boxReferences` under a single list. If non-empty, these other reference lists must be empty. If access is empty, those other reference lists may be non-empty. |
 | `params.accountReferences?` | [`ReadableAddress`](../modules/index.md#readableaddress)[] | Any account addresses to add to the [accounts array](https://dev.algorand.co/concepts/smart-contracts/resource-usage#what-are-reference-arrays). |
 | `params.appId?` | ``0`` | - |
-=======
-| `params.accessReferences?` | [`ResourceReference`](../modules/types_app_manager.md#resourcereference)[] | Access references unifies `accountReferences`, `appReferences`, `assetReferences`, and `boxReferences` under a single list. If non-empty, these other reference lists must be empty. If access is empty, those other reference lists may be non-empty. |
-| `params.accountReferences?` | (`string` \| `Address`)[] | Any account addresses to add to the [accounts array](https://dev.algorand.co/concepts/smart-contracts/resource-usage#what-are-reference-arrays). |
->>>>>>> 7e53ab0b
 | `params.appReferences?` | `bigint`[] | The ID of any apps to load to the [foreign apps array](https://dev.algorand.co/concepts/smart-contracts/resource-usage#what-are-reference-arrays). |
 | `params.approvalProgram` | `string` \| `Uint8Array` | The program to execute for all OnCompletes other than ClearState as raw teal that will be compiled (string) or compiled teal (encoded as a byte array (Uint8Array)). |
 | `params.args?` | `Uint8Array`[] | Any [arguments to pass to the smart contract call](/concepts/smart-contracts/languages/teal/#argument-passing). |
@@ -331,15 +314,9 @@
 | `params.lease?` | `string` \| `Uint8Array` | Prevent multiple transactions with the same lease being included within the validity window. A [lease](https://dev.algorand.co/concepts/transactions/leases) enforces a mutually exclusive transaction (useful to prevent double-posting and other scenarios). |
 | `params.maxFee?` | [`AlgoAmount`](types_amount.AlgoAmount.md) | Throw an error if the fee for the transaction is more than this amount; prevents overspending on fees during high congestion periods. |
 | `params.note?` | `string` \| `Uint8Array` | Note to attach to the transaction. Max of 1000 bytes. |
-<<<<<<< HEAD
 | `params.onComplete?` | `NoOp` \| `OptIn` \| `CloseOut` \| `UpdateApplication` \| `DeleteApplication` | The [on-complete](https://dev.algorand.co/concepts/smart-contracts/avm#oncomplete) action of the call; defaults to no-op. |
-| `params.rejectVersion?` | `number` | The lowest application version for which this transaction should immediately fail. 0 indicates that no version check should be performed. |
+| `params.rejectVersion?` | `number` | If set, the transaction will be rejected when the app's version is greater than or equal to this value. This can be used to prevent calling an app after it has been updated. Set to 0 or leave undefined to skip the version check. |
 | `params.rekeyTo?` | [`ReadableAddress`](../modules/index.md#readableaddress) | Change the signing key of the sender to the given address. **Warning:** Please be careful with this parameter and be sure to read the [official rekey guidance](https://dev.algorand.co/concepts/accounts/rekeying). |
-=======
-| `params.onComplete?` | `NoOpOC` \| `OptInOC` \| `CloseOutOC` \| `UpdateApplicationOC` \| `DeleteApplicationOC` | The [on-complete](https://dev.algorand.co/concepts/smart-contracts/avm#oncomplete) action of the call; defaults to no-op. |
-| `params.rejectVersion?` | `number` | If set, the transaction will be rejected when the app's version is greater than or equal to this value. This can be used to prevent calling an app after it has been updated. Set to 0 or leave undefined to skip the version check. |
-| `params.rekeyTo?` | `string` \| `Address` | Change the signing key of the sender to the given address. **Warning:** Please be careful with this parameter and be sure to read the [official rekey guidance](https://dev.algorand.co/concepts/accounts/rekeying). |
->>>>>>> 7e53ab0b
 | `params.schema?` | `Object` | The state schema for the app. This is immutable once the app is created. |
 | `params.schema.globalByteSlices` | `number` | The number of byte slices saved in global state. |
 | `params.schema.globalInts` | `number` | The number of integers saved in global state. |
@@ -356,11 +333,7 @@
 
 #### Defined in
 
-<<<<<<< HEAD
-[src/types/algorand-client-transaction-creator.ts:353](https://github.com/algorandfoundation/algokit-utils-ts/blob/main/src/types/algorand-client-transaction-creator.ts#L353)
-=======
-[src/types/algorand-client-transaction-creator.ts:356](https://github.com/algorandfoundation/algokit-utils-ts/blob/main/src/types/algorand-client-transaction-creator.ts#L356)
->>>>>>> 7e53ab0b
+[src/types/algorand-client-transaction-creator.ts:354](https://github.com/algorandfoundation/algokit-utils-ts/blob/main/src/types/algorand-client-transaction-creator.ts#L354)
 
 ___
 
@@ -452,7 +425,7 @@
 | `params.method` | `ABIMethod` | The ABI method to call |
 | `params.note?` | `string` \| `Uint8Array` | Note to attach to the transaction. Max of 1000 bytes. |
 | `params.onComplete?` | `NoOp` \| `OptIn` \| `CloseOut` \| `UpdateApplication` \| `DeleteApplication` | The [on-complete](https://dev.algorand.co/concepts/smart-contracts/avm#oncomplete) action of the call; defaults to no-op. |
-| `params.rejectVersion?` | `number` | The lowest application version for which this transaction should immediately fail. 0 indicates that no version check should be performed. |
+| `params.rejectVersion?` | `number` | If set, the transaction will be rejected when the app's version is greater than or equal to this value. This can be used to prevent calling an app after it has been updated. Set to 0 or leave undefined to skip the version check. |
 | `params.rekeyTo?` | [`ReadableAddress`](../modules/index.md#readableaddress) | Change the signing key of the sender to the given address. **Warning:** Please be careful with this parameter and be sure to read the [official rekey guidance](https://dev.algorand.co/concepts/accounts/rekeying). |
 | `params.schema?` | `Object` | The state schema for the app. This is immutable once the app is created. |
 | `params.schema.globalByteSlices` | `number` | The number of byte slices saved in global state. |
@@ -470,11 +443,7 @@
 
 #### Defined in
 
-<<<<<<< HEAD
-[src/types/algorand-client-transaction-creator.ts:516](https://github.com/algorandfoundation/algokit-utils-ts/blob/main/src/types/algorand-client-transaction-creator.ts#L516)
-=======
-[src/types/algorand-client-transaction-creator.ts:523](https://github.com/algorandfoundation/algokit-utils-ts/blob/main/src/types/algorand-client-transaction-creator.ts#L523)
->>>>>>> 7e53ab0b
+[src/types/algorand-client-transaction-creator.ts:521](https://github.com/algorandfoundation/algokit-utils-ts/blob/main/src/types/algorand-client-transaction-creator.ts#L521)
 
 ___
 
@@ -534,11 +503,7 @@
 
 #### Defined in
 
-<<<<<<< HEAD
-[src/types/algorand-client-transaction-creator.ts:425](https://github.com/algorandfoundation/algokit-utils-ts/blob/main/src/types/algorand-client-transaction-creator.ts#L425)
-=======
-[src/types/algorand-client-transaction-creator.ts:430](https://github.com/algorandfoundation/algokit-utils-ts/blob/main/src/types/algorand-client-transaction-creator.ts#L430)
->>>>>>> 7e53ab0b
+[src/types/algorand-client-transaction-creator.ts:428](https://github.com/algorandfoundation/algokit-utils-ts/blob/main/src/types/algorand-client-transaction-creator.ts#L428)
 
 ___
 
@@ -618,7 +583,7 @@
 | `params.method` | `ABIMethod` | The ABI method to call |
 | `params.note?` | `string` \| `Uint8Array` | Note to attach to the transaction. Max of 1000 bytes. |
 | `params.onComplete?` | `DeleteApplication` | The [on-complete](https://dev.algorand.co/concepts/smart-contracts/avm#oncomplete) action of the call; defaults to no-op. |
-| `params.rejectVersion?` | `number` | The lowest application version for which this transaction should immediately fail. 0 indicates that no version check should be performed. |
+| `params.rejectVersion?` | `number` | If set, the transaction will be rejected when the app's version is greater than or equal to this value. This can be used to prevent calling an app after it has been updated. Set to 0 or leave undefined to skip the version check. |
 | `params.rekeyTo?` | [`ReadableAddress`](../modules/index.md#readableaddress) | Change the signing key of the sender to the given address. **Warning:** Please be careful with this parameter and be sure to read the [official rekey guidance](https://dev.algorand.co/concepts/accounts/rekeying). |
 | `params.sender` | `SendingAddress` | The address sending the transaction, optionally with an attached signer. |
 | `params.signer?` | `AddressWithTransactionSigner` \| `TransactionSigner` | The function used to sign transaction(s); if not specified then an attempt will be made to find a registered signer for the given `sender` or use a default signer (if configured). |
@@ -631,21 +596,13 @@
 
 #### Defined in
 
-<<<<<<< HEAD
-[src/types/algorand-client-transaction-creator.ts:612](https://github.com/algorandfoundation/algokit-utils-ts/blob/main/src/types/algorand-client-transaction-creator.ts#L612)
-=======
-[src/types/algorand-client-transaction-creator.ts:621](https://github.com/algorandfoundation/algokit-utils-ts/blob/main/src/types/algorand-client-transaction-creator.ts#L621)
->>>>>>> 7e53ab0b
+[src/types/algorand-client-transaction-creator.ts:619](https://github.com/algorandfoundation/algokit-utils-ts/blob/main/src/types/algorand-client-transaction-creator.ts#L619)
 
 ___
 
 ### appUpdate
 
-<<<<<<< HEAD
 • **appUpdate**: (`params`: \{ `accessReferences?`: `ResourceReference`[] ; `accountReferences?`: [`ReadableAddress`](../modules/index.md#readableaddress)[] ; `appId`: `bigint` ; `appReferences?`: `bigint`[] ; `approvalProgram`: `string` \| `Uint8Array` ; `args?`: `Uint8Array`[] ; `assetReferences?`: `bigint`[] ; `boxReferences?`: ([`BoxIdentifier`](../modules/types_app_manager.md#boxidentifier) \| [`BoxReference`](../interfaces/types_app_manager.BoxReference.md))[] ; `clearStateProgram`: `string` \| `Uint8Array` ; `extraFee?`: [`AlgoAmount`](types_amount.AlgoAmount.md) ; `firstValidRound?`: `bigint` ; `lastValidRound?`: `bigint` ; `lease?`: `string` \| `Uint8Array` ; `maxFee?`: [`AlgoAmount`](types_amount.AlgoAmount.md) ; `note?`: `string` \| `Uint8Array` ; `onComplete?`: `UpdateApplication` ; `rejectVersion?`: `number` ; `rekeyTo?`: [`ReadableAddress`](../modules/index.md#readableaddress) ; `sender`: `SendingAddress` ; `signer?`: `AddressWithTransactionSigner` \| `TransactionSigner` ; `staticFee?`: [`AlgoAmount`](types_amount.AlgoAmount.md) ; `validityWindow?`: `number` \| `bigint`  }) => `Promise`\<`Transaction`\>
-=======
-• **appUpdate**: (`params`: \{ `accessReferences?`: [`ResourceReference`](../modules/types_app_manager.md#resourcereference)[] ; `accountReferences?`: (`string` \| `Address`)[] ; `appId`: `bigint` ; `appReferences?`: `bigint`[] ; `approvalProgram`: `string` \| `Uint8Array` ; `args?`: `Uint8Array`[] ; `assetReferences?`: `bigint`[] ; `boxReferences?`: ([`BoxIdentifier`](../modules/types_app_manager.md#boxidentifier) \| [`BoxReference`](../interfaces/types_app_manager.BoxReference.md))[] ; `clearStateProgram`: `string` \| `Uint8Array` ; `extraFee?`: [`AlgoAmount`](types_amount.AlgoAmount.md) ; `firstValidRound?`: `bigint` ; `lastValidRound?`: `bigint` ; `lease?`: `string` \| `Uint8Array` ; `maxFee?`: [`AlgoAmount`](types_amount.AlgoAmount.md) ; `note?`: `string` \| `Uint8Array` ; `onComplete?`: `UpdateApplicationOC` ; `rejectVersion?`: `number` ; `rekeyTo?`: `string` \| `Address` ; `sender`: `string` \| `Address` ; `signer?`: `TransactionSigner` \| [`TransactionSignerAccount`](../interfaces/types_account.TransactionSignerAccount.md) ; `staticFee?`: [`AlgoAmount`](types_amount.AlgoAmount.md) ; `validityWindow?`: `number` \| `bigint`  }) => `Promise`\<`Transaction`\>
->>>>>>> 7e53ab0b
 
 Create an application update transaction.
 
@@ -694,13 +651,8 @@
 | Name | Type | Description |
 | :------ | :------ | :------ |
 | `params` | `Object` | The parameters for the app update transaction |
-<<<<<<< HEAD
 | `params.accessReferences?` | `ResourceReference`[] | Access references unifies `accountReferences`, `appReferences`, `assetReferences`, and `boxReferences` under a single list. If non-empty, these other reference lists must be empty. If access is empty, those other reference lists may be non-empty. |
 | `params.accountReferences?` | [`ReadableAddress`](../modules/index.md#readableaddress)[] | Any account addresses to add to the [accounts array](https://dev.algorand.co/concepts/smart-contracts/resource-usage#what-are-reference-arrays). |
-=======
-| `params.accessReferences?` | [`ResourceReference`](../modules/types_app_manager.md#resourcereference)[] | Access references unifies `accountReferences`, `appReferences`, `assetReferences`, and `boxReferences` under a single list. If non-empty, these other reference lists must be empty. If access is empty, those other reference lists may be non-empty. |
-| `params.accountReferences?` | (`string` \| `Address`)[] | Any account addresses to add to the [accounts array](https://dev.algorand.co/concepts/smart-contracts/resource-usage#what-are-reference-arrays). |
->>>>>>> 7e53ab0b
 | `params.appId` | `bigint` | ID of the application; 0 if the application is being created. |
 | `params.appReferences?` | `bigint`[] | The ID of any apps to load to the [foreign apps array](https://dev.algorand.co/concepts/smart-contracts/resource-usage#what-are-reference-arrays). |
 | `params.approvalProgram` | `string` \| `Uint8Array` | The program to execute for all OnCompletes other than ClearState as raw teal (string) or compiled teal (base 64 encoded as a byte array (Uint8Array)) |
@@ -714,19 +666,11 @@
 | `params.lease?` | `string` \| `Uint8Array` | Prevent multiple transactions with the same lease being included within the validity window. A [lease](https://dev.algorand.co/concepts/transactions/leases) enforces a mutually exclusive transaction (useful to prevent double-posting and other scenarios). |
 | `params.maxFee?` | [`AlgoAmount`](types_amount.AlgoAmount.md) | Throw an error if the fee for the transaction is more than this amount; prevents overspending on fees during high congestion periods. |
 | `params.note?` | `string` \| `Uint8Array` | Note to attach to the transaction. Max of 1000 bytes. |
-<<<<<<< HEAD
 | `params.onComplete?` | `UpdateApplication` | The [on-complete](https://dev.algorand.co/concepts/smart-contracts/avm#oncomplete) action of the call; defaults to no-op. |
-| `params.rejectVersion?` | `number` | The lowest application version for which this transaction should immediately fail. 0 indicates that no version check should be performed. |
+| `params.rejectVersion?` | `number` | If set, the transaction will be rejected when the app's version is greater than or equal to this value. This can be used to prevent calling an app after it has been updated. Set to 0 or leave undefined to skip the version check. |
 | `params.rekeyTo?` | [`ReadableAddress`](../modules/index.md#readableaddress) | Change the signing key of the sender to the given address. **Warning:** Please be careful with this parameter and be sure to read the [official rekey guidance](https://dev.algorand.co/concepts/accounts/rekeying). |
 | `params.sender` | `SendingAddress` | The address sending the transaction, optionally with an attached signer. |
 | `params.signer?` | `AddressWithTransactionSigner` \| `TransactionSigner` | The function used to sign transaction(s); if not specified then an attempt will be made to find a registered signer for the given `sender` or use a default signer (if configured). |
-=======
-| `params.onComplete?` | `UpdateApplicationOC` | The [on-complete](https://dev.algorand.co/concepts/smart-contracts/avm#oncomplete) action of the call; defaults to no-op. |
-| `params.rejectVersion?` | `number` | If set, the transaction will be rejected when the app's version is greater than or equal to this value. This can be used to prevent calling an app after it has been updated. Set to 0 or leave undefined to skip the version check. |
-| `params.rekeyTo?` | `string` \| `Address` | Change the signing key of the sender to the given address. **Warning:** Please be careful with this parameter and be sure to read the [official rekey guidance](https://dev.algorand.co/concepts/accounts/rekeying). |
-| `params.sender` | `string` \| `Address` | The address of the account sending the transaction. |
-| `params.signer?` | `TransactionSigner` \| [`TransactionSignerAccount`](../interfaces/types_account.TransactionSignerAccount.md) | The function used to sign transaction(s); if not specified then an attempt will be made to find a registered signer for the given `sender` or use a default signer (if configured). |
->>>>>>> 7e53ab0b
 | `params.staticFee?` | [`AlgoAmount`](types_amount.AlgoAmount.md) | The static transaction fee. In most cases you want to use `extraFee` unless setting the fee to 0 to be covered by another transaction. |
 | `params.validityWindow?` | `number` \| `bigint` | How many rounds the transaction should be valid for, if not specified then the registered default validity window will be used. |
 
@@ -736,11 +680,7 @@
 
 #### Defined in
 
-<<<<<<< HEAD
-[src/types/algorand-client-transaction-creator.ts:390](https://github.com/algorandfoundation/algokit-utils-ts/blob/main/src/types/algorand-client-transaction-creator.ts#L390)
-=======
-[src/types/algorand-client-transaction-creator.ts:394](https://github.com/algorandfoundation/algokit-utils-ts/blob/main/src/types/algorand-client-transaction-creator.ts#L394)
->>>>>>> 7e53ab0b
+[src/types/algorand-client-transaction-creator.ts:392](https://github.com/algorandfoundation/algokit-utils-ts/blob/main/src/types/algorand-client-transaction-creator.ts#L392)
 
 ___
 
@@ -824,7 +764,7 @@
 | `params.method` | `ABIMethod` | The ABI method to call |
 | `params.note?` | `string` \| `Uint8Array` | Note to attach to the transaction. Max of 1000 bytes. |
 | `params.onComplete?` | `UpdateApplication` | The [on-complete](https://dev.algorand.co/concepts/smart-contracts/avm#oncomplete) action of the call; defaults to no-op. |
-| `params.rejectVersion?` | `number` | The lowest application version for which this transaction should immediately fail. 0 indicates that no version check should be performed. |
+| `params.rejectVersion?` | `number` | If set, the transaction will be rejected when the app's version is greater than or equal to this value. This can be used to prevent calling an app after it has been updated. Set to 0 or leave undefined to skip the version check. |
 | `params.rekeyTo?` | [`ReadableAddress`](../modules/index.md#readableaddress) | Change the signing key of the sender to the given address. **Warning:** Please be careful with this parameter and be sure to read the [official rekey guidance](https://dev.algorand.co/concepts/accounts/rekeying). |
 | `params.sender` | `SendingAddress` | The address sending the transaction, optionally with an attached signer. |
 | `params.signer?` | `AddressWithTransactionSigner` \| `TransactionSigner` | The function used to sign transaction(s); if not specified then an attempt will be made to find a registered signer for the given `sender` or use a default signer (if configured). |
@@ -837,11 +777,7 @@
 
 #### Defined in
 
-<<<<<<< HEAD
-[src/types/algorand-client-transaction-creator.ts:565](https://github.com/algorandfoundation/algokit-utils-ts/blob/main/src/types/algorand-client-transaction-creator.ts#L565)
-=======
-[src/types/algorand-client-transaction-creator.ts:573](https://github.com/algorandfoundation/algokit-utils-ts/blob/main/src/types/algorand-client-transaction-creator.ts#L573)
->>>>>>> 7e53ab0b
+[src/types/algorand-client-transaction-creator.ts:571](https://github.com/algorandfoundation/algokit-utils-ts/blob/main/src/types/algorand-client-transaction-creator.ts#L571)
 
 ___
 
@@ -1295,11 +1231,7 @@
 
 #### Defined in
 
-<<<<<<< HEAD
-[src/types/algorand-client-transaction-creator.ts:731](https://github.com/algorandfoundation/algokit-utils-ts/blob/main/src/types/algorand-client-transaction-creator.ts#L731)
-=======
-[src/types/algorand-client-transaction-creator.ts:741](https://github.com/algorandfoundation/algokit-utils-ts/blob/main/src/types/algorand-client-transaction-creator.ts#L741)
->>>>>>> 7e53ab0b
+[src/types/algorand-client-transaction-creator.ts:739](https://github.com/algorandfoundation/algokit-utils-ts/blob/main/src/types/algorand-client-transaction-creator.ts#L739)
 
 ___
 
@@ -1365,11 +1297,7 @@
 
 #### Defined in
 
-<<<<<<< HEAD
-[src/types/algorand-client-transaction-creator.ts:701](https://github.com/algorandfoundation/algokit-utils-ts/blob/main/src/types/algorand-client-transaction-creator.ts#L701)
-=======
-[src/types/algorand-client-transaction-creator.ts:711](https://github.com/algorandfoundation/algokit-utils-ts/blob/main/src/types/algorand-client-transaction-creator.ts#L711)
->>>>>>> 7e53ab0b
+[src/types/algorand-client-transaction-creator.ts:709](https://github.com/algorandfoundation/algokit-utils-ts/blob/main/src/types/algorand-client-transaction-creator.ts#L709)
 
 ___
 
