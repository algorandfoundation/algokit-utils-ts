--- conflicted
+++ resolved
@@ -39,16 +39,5 @@
 export * from './transactions/payment'
 export * from './transactions/state-proof'
 
-<<<<<<< HEAD
 export * from './multisig'
-export * from './logicsig'
-=======
-export {
-  addressFromMultisigSignature,
-  applyMultisigSubsignature,
-  decodeMultiSignature,
-  mergeMultisignatures,
-  newMultisigSignature,
-  participantsFromMultisigSignature,
-} from './multisig'
->>>>>>> 0dae9b38
+export * from './logicsig'