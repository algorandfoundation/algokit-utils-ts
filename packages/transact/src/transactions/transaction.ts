--- conflicted
+++ resolved
@@ -9,6 +9,7 @@
   decodeMsgpack,
   encodeMsgpack,
   hash,
+  Address,
 } from '@algorandfoundation/algokit-common'
 import base32 from 'hi-base32'
 import { AppCallTransactionFields, validateAppCallTransaction } from './app-call'
@@ -19,14 +20,9 @@
 import { HeartbeatTransactionFields } from './heartbeat'
 import { KeyRegistrationTransactionFields, validateKeyRegistrationTransaction } from './key-registration'
 import { PaymentTransactionFields } from './payment'
-<<<<<<< HEAD
 import { StateProofTransactionFields } from './state-proof'
 import { TransactionMeta } from './transaction-meta'
 import { TransactionType } from './transaction-type'
-=======
-import { MerkleArrayProof, Reveal, StateProofTransactionFields } from './state-proof'
-import { Address } from '@algorandfoundation/algokit-common'
->>>>>>> 3d899a4e
 
 /**
  * Represents a complete Algorand transaction.
@@ -396,685 +392,4 @@
   }
 
   return calculatedFee
-<<<<<<< HEAD
-=======
-}
-
-/**
- * Get transaction type string for MessagePack
- */
-function toTransactionTypeDto(type: TransactionType): TransactionDto['type'] {
-  switch (type) {
-    case TransactionType.Payment:
-      return 'pay'
-    case TransactionType.AssetTransfer:
-      return 'axfer'
-    case TransactionType.AssetFreeze:
-      return 'afrz'
-    case TransactionType.AssetConfig:
-      return 'acfg'
-    case TransactionType.KeyRegistration:
-      return 'keyreg'
-    case TransactionType.AppCall:
-      return 'appl'
-    case TransactionType.StateProof:
-      return 'stpf'
-    case TransactionType.Heartbeat:
-      return 'hb'
-    default:
-      throw new Error(`Unknown transaction type: ${type}`)
-  }
-}
-
-/**
- * Get transaction type from MsgPack string
- */
-function fromTransactionTypeDto(type: TransactionDto['type']): TransactionType {
-  switch (type) {
-    case 'pay':
-      return TransactionType.Payment
-    case 'axfer':
-      return TransactionType.AssetTransfer
-    case 'afrz':
-      return TransactionType.AssetFreeze
-    case 'acfg':
-      return TransactionType.AssetConfig
-    case 'keyreg':
-      return TransactionType.KeyRegistration
-    case 'appl':
-      return TransactionType.AppCall
-    case 'stpf':
-      return TransactionType.StateProof
-    case 'hb':
-      return TransactionType.Heartbeat
-    default:
-      throw new Error(`Unknown transaction type string: ${type}`)
-  }
-}
-
-/**
- * Get on OnApplicationComplete number for MsgPack
- */
-function toOnApplicationCompleteDto(onComplete: OnApplicationComplete): Exclude<TransactionDto['apan'], undefined> {
-  switch (onComplete) {
-    case OnApplicationComplete.NoOp:
-      return 0
-    case OnApplicationComplete.OptIn:
-      return 1
-    case OnApplicationComplete.CloseOut:
-      return 2
-    case OnApplicationComplete.ClearState:
-      return 3
-    case OnApplicationComplete.UpdateApplication:
-      return 4
-    case OnApplicationComplete.DeleteApplication:
-      return 5
-    default:
-      throw new Error(`Unknown OnApplicationComplete: ${onComplete}`)
-  }
-}
-
-/**
- * Get OnApplicationComplete from MsgPack number
- */
-function fromOnApplicationCompleteDto(onComplete: TransactionDto['apan']): OnApplicationComplete {
-  switch (onComplete ?? 0) {
-    case 0:
-      return OnApplicationComplete.NoOp
-    case 1:
-      return OnApplicationComplete.OptIn
-    case 2:
-      return OnApplicationComplete.CloseOut
-    case 3:
-      return OnApplicationComplete.ClearState
-    case 4:
-      return OnApplicationComplete.UpdateApplication
-    case 5:
-      return OnApplicationComplete.DeleteApplication
-    default:
-      throw new Error(`Unknown OnApplicationComplete number: ${onComplete}`)
-  }
-}
-
-const stateSchemaCodec = new OmitEmptyObjectCodec<StateSchema>()
-const stateSchemaDtoCodec = new OmitEmptyObjectCodec<StateSchemaDto>()
-const assetParamsDtoCodec = new OmitEmptyObjectCodec<AssetParamsDto>()
-const heartbeatParamsDtoCodec = new OmitEmptyObjectCodec<HeartbeatParamsDto>()
-const heartbeatProofDtoCodec = new OmitEmptyObjectCodec<HeartbeatProofDto>()
-
-export function toTransactionDto(transaction: Transaction): TransactionDto {
-  const txDto: TransactionDto = {
-    type: toTransactionTypeDto(transaction.type),
-    fv: bigIntCodec.encode(transaction.firstValid),
-    lv: bigIntCodec.encode(transaction.lastValid),
-    snd: addressCodec.encode(transaction.sender),
-    gen: stringCodec.encode(transaction.genesisId),
-    gh: bytesCodec.encode(transaction.genesisHash),
-    fee: bigIntCodec.encode(transaction.fee),
-    note: bytesCodec.encode(transaction.note),
-    lx: bytesCodec.encode(transaction.lease),
-    rekey: addressCodec.encode(transaction.rekeyTo),
-    grp: bytesCodec.encode(transaction.group),
-  }
-
-  // Add transaction type specific fields
-  if (transaction.payment) {
-    txDto.amt = bigIntCodec.encode(transaction.payment.amount)
-    txDto.rcv = addressCodec.encode(transaction.payment.receiver)
-    txDto.close = addressCodec.encode(transaction.payment.closeRemainderTo)
-  }
-
-  if (transaction.assetTransfer) {
-    txDto.xaid = bigIntCodec.encode(transaction.assetTransfer.assetId)
-    txDto.aamt = bigIntCodec.encode(transaction.assetTransfer.amount)
-    txDto.arcv = addressCodec.encode(transaction.assetTransfer.receiver)
-    txDto.aclose = addressCodec.encode(transaction.assetTransfer.closeRemainderTo)
-    txDto.asnd = addressCodec.encode(transaction.assetTransfer.assetSender)
-  }
-
-  if (transaction.assetConfig) {
-    txDto.caid = bigIntCodec.encode(transaction.assetConfig.assetId)
-    // Asset config field
-    txDto.apar = assetParamsDtoCodec.encode({
-      t: bigIntCodec.encode(transaction.assetConfig.total),
-      dc: numberCodec.encode(transaction.assetConfig.decimals),
-      df: booleanCodec.encode(transaction.assetConfig.defaultFrozen),
-      un: stringCodec.encode(transaction.assetConfig.unitName),
-      an: stringCodec.encode(transaction.assetConfig.assetName),
-      au: stringCodec.encode(transaction.assetConfig.url),
-      am: bytesCodec.encode(transaction.assetConfig.metadataHash),
-      m: addressCodec.encode(transaction.assetConfig.manager),
-      f: addressCodec.encode(transaction.assetConfig.freeze),
-      c: addressCodec.encode(transaction.assetConfig.clawback),
-      r: addressCodec.encode(transaction.assetConfig.reserve),
-    })
-  }
-
-  if (transaction.assetFreeze) {
-    txDto.faid = bigIntCodec.encode(transaction.assetFreeze.assetId)
-    txDto.fadd = addressCodec.encode(transaction.assetFreeze.freezeTarget)
-    txDto.afrz = booleanCodec.encode(transaction.assetFreeze.frozen)
-  }
-
-  if (transaction.appCall) {
-    txDto.apid = bigIntCodec.encode(transaction.appCall.appId)
-    txDto.apan = numberCodec.encode(toOnApplicationCompleteDto(transaction.appCall.onComplete))
-    txDto.apap = bytesCodec.encode(transaction.appCall.approvalProgram)
-    txDto.apsu = bytesCodec.encode(transaction.appCall.clearStateProgram)
-    if (transaction.appCall.globalStateSchema) {
-      txDto.apgs = stateSchemaDtoCodec.encode({
-        nui: numberCodec.encode(transaction.appCall.globalStateSchema.numUints),
-        nbs: numberCodec.encode(transaction.appCall.globalStateSchema.numByteSlices),
-      })
-    }
-    if (transaction.appCall.localStateSchema) {
-      txDto.apls = stateSchemaDtoCodec.encode({
-        nui: numberCodec.encode(transaction.appCall.localStateSchema.numUints),
-        nbs: numberCodec.encode(transaction.appCall.localStateSchema.numByteSlices),
-      })
-    }
-    txDto.apaa = bytesArrayCodec.encode(transaction.appCall.args ?? [])
-    txDto.apat = addressArrayCodec.encode(transaction.appCall.accountReferences ?? [])
-    txDto.apfa = bigIntArrayCodec.encode(transaction.appCall.appReferences ?? [])
-    txDto.apas = bigIntArrayCodec.encode(transaction.appCall.assetReferences ?? [])
-    // Encode box references
-    if (transaction.appCall.boxReferences && transaction.appCall.boxReferences.length > 0) {
-      txDto.apbx = transaction.appCall.boxReferences.map((box) => {
-        const isCurrentApp = box.appId === 0n || box.appId === transaction.appCall?.appId
-        const foreignAppsIndex = (transaction.appCall?.appReferences ?? []).indexOf(box.appId) + 1
-        if (foreignAppsIndex === 0 && !isCurrentApp) {
-          throw new Error(`Box ref with appId ${box.appId} not in appReferences`)
-        }
-
-        return {
-          i: numberCodec.encode(foreignAppsIndex),
-          n: bytesCodec.encode(box.name),
-        }
-      })
-    }
-    // Encode access references
-    if (transaction.appCall.accessReferences && transaction.appCall.accessReferences.length > 0) {
-      const accessList: ResourceReferenceDto[] = []
-      const appId = transaction.appCall.appId
-
-      // Helper function to compare two addresses
-      function addressesEqual(a?: Uint8Array, b?: Address): boolean {
-        return new Address(a ?? new Uint8Array(32)).equals(b ?? Address.zeroAddress())
-      }
-
-      // Helper function to ensure a reference exists and return its 1-based index
-      function ensure(target: AccessReference): number {
-        for (let idx = 0; idx < accessList.length; idx++) {
-          const a = accessList[idx]
-          if (
-            addressesEqual(a.d, target.address) &&
-            a.s === bigIntCodec.encode(target.assetId) &&
-            a.p === bigIntCodec.encode(target.appId)
-          ) {
-            return idx + 1 // 1-based index
-          }
-        }
-        if (target.address) {
-          const encodedAddress = addressCodec.encode(target.address)
-          if (encodedAddress !== undefined) {
-            accessList.push({ d: encodedAddress })
-          }
-        }
-        if (target.assetId !== undefined) {
-          const encodedAssetId = bigIntCodec.encode(target.assetId)
-          if (encodedAssetId !== undefined) {
-            accessList.push({ s: encodedAssetId })
-          }
-        }
-        if (target.appId !== undefined) {
-          const encodedAppId = bigIntCodec.encode(target.appId)
-          if (encodedAppId !== undefined) {
-            accessList.push({ p: encodedAppId })
-          }
-        }
-        return accessList.length // length is 1-based position of new element
-      }
-
-      for (const accessReferences of transaction.appCall.accessReferences) {
-        if (accessReferences.address || accessReferences.assetId || accessReferences.appId) {
-          ensure(accessReferences)
-          continue
-        }
-
-        if (accessReferences.holding) {
-          const holding = accessReferences.holding
-          let addressIndex = 0
-          if (holding.address && !holding.address.equals(Address.zeroAddress())) {
-            addressIndex = ensure({ address: holding.address })
-          }
-          const assetIndex = ensure({ assetId: holding.assetId })
-          accessList.push({
-            h: {
-              d: numberCodec.encode(addressIndex),
-              s: numberCodec.encode(assetIndex),
-            },
-          })
-          continue
-        }
-
-        if (accessReferences.locals) {
-          const locals = accessReferences.locals
-          let addressIndex = 0
-          if (locals.address && !locals.address.equals(Address.zeroAddress())) {
-            addressIndex = ensure({ address: locals.address })
-          }
-          let appIndex = 0
-          if (locals.appId && locals.appId !== appId) {
-            appIndex = ensure({ appId: locals.appId })
-          }
-          if (addressIndex !== 0 || appIndex !== 0) {
-            accessList.push({
-              l: {
-                d: numberCodec.encode(addressIndex),
-                p: numberCodec.encode(appIndex),
-              },
-            })
-          }
-          continue
-        }
-
-        if (accessReferences.box) {
-          const b = accessReferences.box
-          let appIdx = 0
-          if (b.appId && b.appId !== appId) {
-            appIdx = ensure({ appId: b.appId })
-          }
-          accessList.push({
-            b: {
-              i: numberCodec.encode(appIdx),
-              n: bytesCodec.encode(b.name),
-            },
-          })
-        }
-      }
-
-      txDto.al = accessList
-    }
-
-    txDto.aprv = numberCodec.encode(transaction.appCall.rejectVersion)
-    txDto.apep = numberCodec.encode(transaction.appCall.extraProgramPages)
-  }
-
-  if (transaction.keyRegistration) {
-    txDto.votekey = bytesCodec.encode(transaction.keyRegistration.voteKey)
-    txDto.selkey = bytesCodec.encode(transaction.keyRegistration.selectionKey)
-    txDto.votefst = bigIntCodec.encode(transaction.keyRegistration.voteFirst)
-    txDto.votelst = bigIntCodec.encode(transaction.keyRegistration.voteLast)
-    txDto.votekd = bigIntCodec.encode(transaction.keyRegistration.voteKeyDilution)
-    txDto.sprfkey = bytesCodec.encode(transaction.keyRegistration.stateProofKey)
-    txDto.nonpart = booleanCodec.encode(transaction.keyRegistration.nonParticipation)
-  }
-
-  if (transaction.heartbeat) {
-    txDto.hb = heartbeatParamsDtoCodec.encode({
-      a: addressCodec.encode(transaction.heartbeat.address),
-      prf: heartbeatProofDtoCodec.encode({
-        s: bytesCodec.encode(transaction.heartbeat.proof.sig),
-        p: bytesCodec.encode(transaction.heartbeat.proof.pk),
-        p2: bytesCodec.encode(transaction.heartbeat.proof.pk2),
-        p1s: bytesCodec.encode(transaction.heartbeat.proof.pk1Sig),
-        p2s: bytesCodec.encode(transaction.heartbeat.proof.pk2Sig),
-      }),
-      sd: bytesCodec.encode(transaction.heartbeat.seed),
-      vid: bytesCodec.encode(transaction.heartbeat.voteId),
-      kd: bigIntCodec.encode(transaction.heartbeat.keyDilution),
-    })
-  }
-
-  if (transaction.stateProof) {
-    txDto.sptype = numberCodec.encode(transaction.stateProof.stateProofType)
-
-    if (transaction.stateProof.stateProof) {
-      const sp = transaction.stateProof.stateProof
-
-      txDto.sp = {
-        c: bytesCodec.encode(sp.sigCommit),
-        w: bigIntCodec.encode(sp.signedWeight),
-        S: toMerkleArrayProofDto(sp.sigProofs),
-        P: toMerkleArrayProofDto(sp.partProofs),
-        v: numberCodec.encode(sp.merkleSignatureSaltVersion),
-        r: new Map(
-          sp.reveals.map((reveal) => [
-            reveal.position,
-            {
-              s: {
-                s: {
-                  sig: bytesCodec.encode(reveal.sigslot.sig.signature),
-                  idx: bigIntCodec.encode(reveal.sigslot.sig.vectorCommitmentIndex),
-                  prf: toMerkleArrayProofDto(reveal.sigslot.sig.proof),
-                  vkey: {
-                    k: bytesCodec.encode(reveal.sigslot.sig.verifyingKey.publicKey),
-                  },
-                },
-                l: bigIntCodec.encode(reveal.sigslot.lowerSigWeight),
-              },
-              p: {
-                p: {
-                  cmt: bytesCodec.encode(reveal.participant.verifier.commitment),
-                  lf: bigIntCodec.encode(reveal.participant.verifier.keyLifetime),
-                },
-                w: bigIntCodec.encode(reveal.participant.weight),
-              },
-            } satisfies RevealDto,
-          ]),
-        ),
-        pr: sp.positionsToReveal, // Map directly because positionsToReveal array can contain zeros,
-      }
-    }
-
-    if (transaction.stateProof.message) {
-      txDto.spmsg = {
-        b: bytesCodec.encode(transaction.stateProof.message.blockHeadersCommitment),
-        v: bytesCodec.encode(transaction.stateProof.message.votersCommitment),
-        P: bigIntCodec.encode(transaction.stateProof.message.lnProvenWeight),
-        f: bigIntCodec.encode(transaction.stateProof.message.firstAttestedRound),
-        l: bigIntCodec.encode(transaction.stateProof.message.lastAttestedRound),
-      }
-    }
-  }
-
-  return txDto
-}
-
-export function fromTransactionDto(transactionDto: TransactionDto): Transaction {
-  const transactionType = fromTransactionTypeDto(transactionDto.type)
-
-  const tx: Transaction = {
-    type: transactionType,
-    sender: addressCodec.decode(transactionDto.snd),
-    firstValid: bigIntCodec.decode(transactionDto.fv),
-    lastValid: bigIntCodec.decode(transactionDto.lv),
-    fee: bigIntCodec.decodeOptional(transactionDto.fee),
-    genesisId: stringCodec.decodeOptional(transactionDto.gen),
-    genesisHash: bytesCodec.decodeOptional(transactionDto.gh),
-    note: bytesCodec.decodeOptional(transactionDto.note),
-    lease: bytesCodec.decodeOptional(transactionDto.lx),
-    rekeyTo: addressCodec.decodeOptional(transactionDto.rekey),
-    group: bytesCodec.decodeOptional(transactionDto.grp),
-  }
-
-  // Add transaction type specific fields
-  switch (transactionType) {
-    case TransactionType.Payment:
-      tx.payment = {
-        amount: bigIntCodec.decode(transactionDto.amt),
-        receiver: addressCodec.decode(transactionDto.rcv),
-        closeRemainderTo: addressCodec.decodeOptional(transactionDto.close),
-      }
-      break
-    case TransactionType.AssetTransfer:
-      tx.assetTransfer = {
-        assetId: bigIntCodec.decode(transactionDto.xaid),
-        amount: bigIntCodec.decode(transactionDto.aamt),
-        receiver: addressCodec.decode(transactionDto.arcv),
-        closeRemainderTo: addressCodec.decodeOptional(transactionDto.aclose),
-        assetSender: addressCodec.decodeOptional(transactionDto.asnd),
-      }
-      break
-    case TransactionType.AssetConfig:
-      tx.assetConfig = {
-        assetId: bigIntCodec.decode(transactionDto.caid),
-        ...(transactionDto.apar !== undefined
-          ? {
-              total: bigIntCodec.decodeOptional(transactionDto.apar.t),
-              decimals: numberCodec.decodeOptional(transactionDto.apar.dc),
-              defaultFrozen: booleanCodec.decodeOptional(transactionDto.apar.df),
-              unitName: stringCodec.decodeOptional(transactionDto.apar.un),
-              assetName: stringCodec.decodeOptional(transactionDto.apar.an),
-              url: stringCodec.decodeOptional(transactionDto.apar.au),
-              metadataHash: bytesCodec.decodeOptional(transactionDto.apar.am),
-              manager: addressCodec.decodeOptional(transactionDto.apar.m),
-              reserve: addressCodec.decodeOptional(transactionDto.apar.r),
-              freeze: addressCodec.decodeOptional(transactionDto.apar.f),
-              clawback: addressCodec.decodeOptional(transactionDto.apar.c),
-            }
-          : undefined),
-      }
-      break
-    case TransactionType.AssetFreeze:
-      tx.assetFreeze = {
-        assetId: bigIntCodec.decode(transactionDto.faid),
-        freezeTarget: addressCodec.decode(transactionDto.fadd),
-        frozen: booleanCodec.decode(transactionDto.afrz),
-      }
-      break
-    case TransactionType.AppCall:
-      tx.appCall = {
-        appId: bigIntCodec.decode(transactionDto.apid),
-        onComplete: fromOnApplicationCompleteDto(transactionDto.apan),
-        approvalProgram: bytesCodec.decodeOptional(transactionDto.apap),
-        clearStateProgram: bytesCodec.decodeOptional(transactionDto.apsu),
-        args: transactionDto.apaa?.map((arg) => bytesCodec.decode(arg)),
-        accountReferences: transactionDto.apat?.map((addr) => addressCodec.decode(addr)),
-        appReferences: transactionDto.apfa?.map((id) => bigIntCodec.decode(id)),
-        assetReferences: transactionDto.apas?.map((id) => bigIntCodec.decode(id)),
-        boxReferences: transactionDto.apbx?.map((box) => {
-          const index = typeof box.i === 'bigint' ? Number(box.i) : (box.i ?? 0)
-          let appId: bigint
-          if (index === 0) {
-            // 0 means current app
-            appId = 0n
-          } else {
-            // 1-based index into foreignApps array
-            const foreignAppId = transactionDto.apfa?.[index - 1]
-            if (foreignAppId === undefined) {
-              throw new Error(`Failed to find the app reference at index ${index - 1}`)
-            }
-            appId = bigIntCodec.decode(foreignAppId)
-          }
-          return {
-            appId: appId,
-            name: bytesCodec.decode(box.n),
-          }
-        }),
-        accessReferences: transactionDto.al
-          ? (() => {
-              const accessList = transactionDto.al!
-              const result: AccessReference[] = []
-
-              for (const ref of accessList) {
-                if (ref.d) {
-                  result.push({ address: addressCodec.decode(ref.d) })
-                  continue
-                }
-                if (ref.s !== undefined) {
-                  result.push({ assetId: bigIntCodec.decode(ref.s) })
-                  continue
-                }
-                if (ref.p !== undefined) {
-                  result.push({ appId: bigIntCodec.decode(ref.p) })
-                  continue
-                }
-                if (ref.h) {
-                  const addrIdx = ref.h.d ?? 0
-                  const assetIdx = ref.h.s
-
-                  if (assetIdx === undefined) {
-                    throw new Error(`Holding missing asset index: ${JSON.stringify(ref.h)}`)
-                  }
-
-                  const holdingAddress = addrIdx === 0 ? Address.zeroAddress().publicKey : accessList[addrIdx - 1].d!
-                  const holdingAssetId = accessList[assetIdx - 1].s!
-
-                  result.push({
-                    holding: {
-                      address: addressCodec.decode(holdingAddress),
-                      assetId: bigIntCodec.decode(holdingAssetId),
-                    },
-                  })
-                  continue
-                }
-
-                if (ref.l) {
-                  const addrIdx = ref.l.d ?? 0
-                  const appIdx = ref.l.p ?? 0
-
-                  const localsAddress = addrIdx === 0 ? Address.zeroAddress().publicKey : accessList[addrIdx - 1].d!
-                  const localsAppId = appIdx === 0 ? BigInt(0) : accessList[appIdx - 1].p!
-
-                  result.push({
-                    locals: {
-                      address: addressCodec.decode(localsAddress),
-                      appId: bigIntCodec.decode(localsAppId),
-                    },
-                  })
-                  continue
-                }
-                if (ref.b) {
-                  const boxAppIdx = ref.b.i ?? 0
-                  const name = ref.b.n
-
-                  if (!name) {
-                    throw new Error(`Box missing name: ${JSON.stringify(ref.b)}`)
-                  }
-
-                  const boxAppId = boxAppIdx === 0 ? BigInt(0) : accessList[boxAppIdx - 1].p!
-
-                  result.push({
-                    box: {
-                      appId: bigIntCodec.decode(boxAppId),
-                      name: bytesCodec.decode(name),
-                    },
-                  })
-                }
-              }
-
-              return result
-            })()
-          : undefined,
-        rejectVersion: numberCodec.decodeOptional(transactionDto.aprv),
-        extraProgramPages: numberCodec.decodeOptional(transactionDto.apep),
-        ...(transactionDto.apgs !== undefined
-          ? {
-              globalStateSchema: stateSchemaCodec.decodeOptional({
-                numUints: numberCodec.decode(transactionDto.apgs.nui),
-                numByteSlices: numberCodec.decode(transactionDto.apgs.nbs),
-              }),
-            }
-          : undefined),
-        ...(transactionDto.apls !== undefined
-          ? {
-              localStateSchema: stateSchemaCodec.decodeOptional({
-                numUints: numberCodec.decode(transactionDto.apls.nui),
-                numByteSlices: numberCodec.decode(transactionDto.apls.nbs),
-              }),
-            }
-          : undefined),
-      }
-      break
-    case TransactionType.KeyRegistration:
-      tx.keyRegistration = {
-        voteKey: bytesCodec.decodeOptional(transactionDto.votekey),
-        selectionKey: bytesCodec.decodeOptional(transactionDto.selkey),
-        voteFirst: bigIntCodec.decodeOptional(transactionDto.votefst),
-        voteLast: bigIntCodec.decodeOptional(transactionDto.votelst),
-        voteKeyDilution: bigIntCodec.decodeOptional(transactionDto.votekd),
-        stateProofKey: bytesCodec.decodeOptional(transactionDto.sprfkey),
-        nonParticipation: booleanCodec.decodeOptional(transactionDto.nonpart),
-      }
-      break
-    case TransactionType.Heartbeat:
-      if (transactionDto.hb) {
-        tx.heartbeat = {
-          address: addressCodec.decode(transactionDto.hb.a),
-          proof: {
-            sig: bytesCodec.decode(transactionDto.hb.prf?.s),
-            pk: bytesCodec.decode(transactionDto.hb.prf?.p),
-            pk2: bytesCodec.decode(transactionDto.hb.prf?.p2),
-            pk1Sig: bytesCodec.decode(transactionDto.hb.prf?.p1s),
-            pk2Sig: bytesCodec.decode(transactionDto.hb.prf?.p2s),
-          },
-          seed: bytesCodec.decode(transactionDto.hb.sd),
-          voteId: bytesCodec.decode(transactionDto.hb.vid),
-          keyDilution: bigIntCodec.decode(transactionDto.hb.kd),
-        }
-      }
-      break
-    case TransactionType.StateProof:
-      tx.stateProof = {
-        stateProofType: transactionDto.sptype ?? 0,
-        stateProof: transactionDto.sp
-          ? {
-              sigCommit: bytesCodec.decode(transactionDto.sp.c),
-              signedWeight: bigIntCodec.decode(transactionDto.sp.w),
-              sigProofs: fromMerkleArrayProofDto(transactionDto.sp.S),
-              partProofs: fromMerkleArrayProofDto(transactionDto.sp.P),
-              merkleSignatureSaltVersion: numberCodec.decode(transactionDto.sp.v),
-              reveals: Array.from(transactionDto.sp.r?.entries() ?? []).map(
-                ([key, reveal]) =>
-                  ({
-                    position: bigIntCodec.decode(key),
-                    sigslot: {
-                      sig: {
-                        signature: bytesCodec.decode(reveal.s?.s?.sig),
-                        vectorCommitmentIndex: bigIntCodec.decode(reveal.s?.s?.idx),
-                        proof: fromMerkleArrayProofDto(reveal.s?.s?.prf),
-                        verifyingKey: {
-                          publicKey: bytesCodec.decode(reveal.s?.s?.vkey?.k),
-                        },
-                      },
-                      lowerSigWeight: bigIntCodec.decode(reveal.s?.l),
-                    },
-                    participant: {
-                      verifier: {
-                        commitment: bytesCodec.decode(reveal.p?.p?.cmt),
-                        keyLifetime: bigIntCodec.decode(reveal.p?.p?.lf),
-                      },
-                      weight: bigIntCodec.decode(reveal.p?.w),
-                    },
-                  }) satisfies Reveal,
-              ),
-              positionsToReveal: transactionDto.sp.pr?.map((p) => bigIntCodec.decode(p)) ?? [],
-            }
-          : undefined,
-        message: transactionDto.spmsg
-          ? {
-              blockHeadersCommitment: bytesCodec.decode(transactionDto.spmsg.b),
-              votersCommitment: bytesCodec.decode(transactionDto.spmsg.v),
-              lnProvenWeight: bigIntCodec.decode(transactionDto.spmsg.P),
-              firstAttestedRound: bigIntCodec.decode(transactionDto.spmsg.f),
-              lastAttestedRound: bigIntCodec.decode(transactionDto.spmsg.l),
-            }
-          : undefined,
-      }
-      break
-  }
-
-  return tx
-}
-
-function toMerkleArrayProofDto(model: MerkleArrayProof): MerkleArrayProofDto {
-  return {
-    pth: model.path.map((p) => bytesCodec.encode(p)).filter((p): p is Uint8Array => p !== undefined),
-    hsh: {
-      t: numberCodec.encode(model.hashFactory.hashType),
-    },
-    td: numberCodec.encode(model.treeDepth),
-  }
-}
-
-function fromMerkleArrayProofDto(dto?: MerkleArrayProofDto): MerkleArrayProof {
-  if (!dto) {
-    return {
-      path: [],
-      hashFactory: {
-        hashType: 0,
-      },
-      treeDepth: 0,
-    }
-  }
-
-  return {
-    path: dto.pth?.map((p) => bytesCodec.decode(p)).filter((p): p is Uint8Array => p !== undefined) ?? [],
-    hashFactory: {
-      hashType: numberCodec.decode(dto.hsh?.t),
-    },
-    treeDepth: numberCodec.decode(dto.td ?? 0),
-  }
->>>>>>> 3d899a4e
 }