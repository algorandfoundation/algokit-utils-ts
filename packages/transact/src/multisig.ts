--- conflicted
+++ resolved
@@ -21,20 +21,6 @@
 const toPublicKeys = (addrs: Array<string | Address>): Uint8Array[] => addrs.map((addr) => getAddress(addr).publicKey)
 
 /**
-<<<<<<< HEAD
-=======
- * Returns the address of the multisignature account.
- */
-export function addressFromMultisigSignature(multisigSignature: MultisigSignature): Address {
-  return addressFromMultisigPreImg({
-    version: multisigSignature.version,
-    threshold: multisigSignature.threshold,
-    publicKeys: multisigSignature.subsignatures.map((subsig) => subsig.publicKey),
-  })
-}
-
-/**
->>>>>>> 9f2debec
  * Applies a subsignature for a participant to a multisignature signature, replacing any existing signature.
  *
  * This method applies the signature to ALL instances of the given public key (to support weighted multisig).
@@ -145,13 +131,8 @@
 function createMultisigTransactionWithSignature(
   txn: Transaction,
   { rawSig, myPk }: MultisigOptions,
-<<<<<<< HEAD
-  { version, threshold, pks }: MultisigMetadataWithPks,
+  { version, threshold, publicKeys }: MultisigMetadataWithPublicKeys,
 ): SignedTransaction {
-=======
-  { version, threshold, publicKeys }: MultisigMetadataWithPublicKeys,
-): Uint8Array {
->>>>>>> 9f2debec
   // Create an empty encoded multisig transaction
   const signedTxn = createMultisigTransaction(txn, {
     version,
@@ -309,23 +290,11 @@
   { version, threshold, addrs }: MultisigMetadata,
   signerAddr: string | Address,
   signature: Uint8Array,
-<<<<<<< HEAD
 ): SignedTransaction {
-  const pks = toPublicKeys(addrs)
-  // obtain underlying txn, sign it, and merge it
-  const partialSigned = partialSignWithMultisigSignature(multisigTxn.txn, { version, threshold, pks }, signerAddr, signature)
-  return mergeMultisigTransactions([multisigTxn, partialSigned])
-=======
-) {
   const publicKeys = toPublicKeys(addrs)
   // obtain underlying txn, sign it, and merge it
-  const multisigTxObj = decodeSignedTransaction(multisigTxnBlob)
-  const partialSignedBlob = partialSignWithMultisigSignature(multisigTxObj.txn, { version, threshold, publicKeys }, signerAddr, signature)
-  return {
-    txID: multisigTxObj.txn.txId(),
-    blob: mergeMultisigTransactions([multisigTxnBlob, partialSignedBlob]),
-  }
->>>>>>> 9f2debec
+  const partialSigned = partialSignWithMultisigSignature(multisigTxn.txn, { version, threshold, publicKeys }, signerAddr, signature)
+  return mergeMultisigTransactions([multisigTxn, partialSigned])
 }
 
 /**
