<<<<<<< HEAD
import {
  Address,
  ALGORAND_ADDRESS_BYTE_LENGTH,
  ALGORAND_CHECKSUM_BYTE_LENGTH,
  arrayEqual,
  getAddress,
  hash,
  PUBLIC_KEY_BYTE_LENGTH,
  SIGNATURE_BYTE_LENGTH,
} from '@algorandfoundation/algokit-common'
import {
  decodeSignedTransaction,
  encodeSignedTransaction,
  MultisigSignature,
  MultisigSubsignature,
  SignedTransaction,
} from './transactions/signed-transaction'
import { getTransactionId, Transaction } from './transactions/transaction'
import { AddressWithDelegatedLsigSigner, AddressWithTransactionSigner, TransactionSigner } from './signer'
=======
import { Address, MULTISIG_DOMAIN_SEPARATOR, PUBLIC_KEY_BYTE_LENGTH, decodeMsgpack, hash } from '@algorandfoundation/algokit-common'
import { MultisigSignature, MultisigSubsignature } from './transactions/signed-transaction'
import { multiSignatureCodec } from './transactions/signed-transaction-meta'
>>>>>>> 0dae9b38

/**
 * Creates an empty multisignature signature from a list of participant addresses.
 */
export function newMultisigSignature(version: number, threshold: number, participants: Address[]): MultisigSignature {
  if (version === 0) {
    throw new Error('Version cannot be zero')
  }
  if (participants.length === 0) {
    throw new Error('Participants cannot be empty')
  }
  if (threshold === 0 || threshold > participants.length) {
    throw new Error('Threshold must be greater than zero and less than or equal to the number of participants')
  }

  return {
    version,
    threshold,
    subsignatures: participants.map((address) => ({ address })),
  }
}

/**
 * Returns the list of participant addresses from a multisignature signature.
 */
export function participantsFromMultisigSignature(multisigSignature: MultisigSignature): Address[] {
  return multisigSignature.subsignatures.map((subsig) => subsig.address)
}

const toPublicKeys = (addrs: Array<string | Address>): Uint8Array[] => addrs.map((addr) => getAddress(addr).publicKey)

/**
 * Returns the address of the multisignature account.
 */
export function addressFromMultisigSignature(multisigSignature: MultisigSignature): Address {
  return addressFromMultisigPreImg({
    version: multisigSignature.version,
    threshold: multisigSignature.threshold,
    pks: multisigSignature.subsignatures.map((subsig) => subsig.address.publicKey),
  })
}

/**
 * Applies a subsignature for a participant to a multisignature signature, replacing any existing signature.
 *
 * This method applies the signature to ALL instances of the given address (to support weighted multisig).
 * Since ed25519 signatures are deterministic, there's only one valid signature for a given message and public key.
 */
export function applyMultisigSubsignature(
  multisigSignature: MultisigSignature,
  participant: Address,
  signature: Uint8Array,
): MultisigSignature {
  let found = false
  const newSubsignatures = multisigSignature.subsignatures.map((subsig) => {
    if (subsig.address.equals(participant)) {
      found = true
      return { ...subsig, signature }
    }
    return subsig
  })

  if (!found) {
    throw new Error('Address not found in multisig signature')
  }

  return {
    ...multisigSignature,
    subsignatures: newSubsignatures,
  }
}

/**
 * Merges two multisignature signatures, replacing signatures in the first with those from the second where present.
 * For each participant, the resulting signature will be taken from the second multisig if present, otherwise from the first.
 */
export function mergeMultisignatures(multisigSignatureA: MultisigSignature, multisigSignatureB: MultisigSignature): MultisigSignature {
  if (multisigSignatureA.version !== multisigSignatureB.version) {
    throw new Error('Cannot merge multisig signatures with different versions')
  }
  if (multisigSignatureA.threshold !== multisigSignatureB.threshold) {
    throw new Error('Cannot merge multisig signatures with different thresholds')
  }

  // Check participants match exactly (same addresses in same order)
  const participantsA = participantsFromMultisigSignature(multisigSignatureA)
  const participantsB = participantsFromMultisigSignature(multisigSignatureB)
  if (JSON.stringify(participantsA) !== JSON.stringify(participantsB)) {
    throw new Error('Cannot merge multisig signatures with different participants')
  }

  const mergedSubsignatures: MultisigSubsignature[] = multisigSignatureA.subsignatures.map((s1, index) => {
    const s2 = multisigSignatureB.subsignatures[index]
    return {
      address: s1.address,
      signature: s2.signature || s1.signature, // Prefer s2, fall back to s1
    }
  })

  return {
    version: multisigSignatureA.version,
    threshold: multisigSignatureA.threshold,
    subsignatures: mergedSubsignatures,
  }
}

<<<<<<< HEAD
// Convert "MultisigAddr" UTF-8 to byte array
const MULTISIG_PREIMG2ADDR_PREFIX = new Uint8Array([77, 117, 108, 116, 105, 115, 105, 103, 65, 100, 100, 114])

const INVALID_MSIG_VERSION_ERROR_MSG = 'invalid multisig version'
const INVALID_MSIG_THRESHOLD_ERROR_MSG = 'bad multisig threshold'
const INVALID_MSIG_PK_ERROR_MSG = 'bad multisig public key - wrong length'
const UNEXPECTED_PK_LEN_ERROR_MSG = 'nacl public key length is not 32 bytes'

export const MULTISIG_MERGE_LESSTHANTWO_ERROR_MSG = 'Not enough multisig transactions to merge. Need at least two'
export const MULTISIG_MERGE_MISMATCH_ERROR_MSG = 'Cannot merge txs. txIDs differ'
export const MULTISIG_MERGE_MISMATCH_AUTH_ADDR_MSG = 'Cannot merge txs. Auth addrs differ'
export const MULTISIG_MERGE_WRONG_PREIMAGE_ERROR_MSG = 'Cannot merge txs. Multisig preimages differ'
export const MULTISIG_MERGE_SIG_MISMATCH_ERROR_MSG = 'Cannot merge txs. subsigs are mismatched.'
export const MULTISIG_NO_MUTATE_ERROR_MSG = 'Cannot mutate a multisig field as it would invalidate all existing signatures.'
export const MULTISIG_USE_PARTIAL_SIGN_ERROR_MSG = 'Cannot sign a multisig transaction using `signTxn`. Use `partialSignTxn` instead.'
export const MULTISIG_SIGNATURE_LENGTH_ERROR_MSG = 'Cannot add multisig signature. Signature is not of the correct length.'
const MULTISIG_KEY_NOT_EXIST_ERROR_MSG = 'Key does not exist'

/**
 * creates a raw, multisig transaction blob without any signatures.
 * @param txn - the actual transaction.
 * @param version - multisig version
 * @param threshold - multisig threshold
 * @param pks - ordered list of public keys in this multisig
 * @returns encoded multisig blob
 */
export function createMultisigTransaction(txn: Transaction, { version, threshold, addrs }: MultisigMetadata) {
  // construct the appendable multisigned transaction format
  const pks = toPublicKeys(addrs)
  const subsignatures: MultisigSubsignature[] = pks.map((pk) => ({
    address: new Address(pk),
    signature: undefined,
  }))

  const multiSignature: MultisigSignature = {
    version,
    threshold,
    subsignatures,
  }

  // if the address of this multisig is different from the transaction sender,
  // we need to add the auth-addr field
  const msigAddr = addressFromMultisigPreImg({
    version,
    threshold,
    pks,
  })
  let authAddress: Address | undefined
  if (!msigAddr.equals(txn.sender)) {
    authAddress = msigAddr
  }

  const signedTxn: SignedTransaction = {
    txn: txn,
    multiSignature,
    authAddress,
  }

  return encodeSignedTransaction(signedTxn)
}

interface MultisigOptions {
  rawSig: Uint8Array
  myPk: Uint8Array
}

interface MultisigMetadataWithPks extends Omit<MultisigMetadata, 'addrs'> {
  pks: Uint8Array[]
}

/**
 * creates a multisig transaction blob with an included signature.
 * @param txn - the actual transaction to sign.
 * @param rawSig - a Uint8Array raw signature of that transaction
 * @param myPk - a public key that corresponds with rawSig
 * @param version - multisig version
 * @param threshold - multisig threshold
 * @param pks - ordered list of public keys in this multisig
 * @returns encoded multisig blob
 */
function createMultisigTransactionWithSignature(
  txn: Transaction,
  { rawSig, myPk }: MultisigOptions,
  { version, threshold, pks }: MultisigMetadataWithPks,
): Uint8Array {
  // Create an empty encoded multisig transaction
  const encodedMsig = createMultisigTransaction(txn, {
    version,
    threshold,
    addrs: pks.map((pk) => new Address(pk)),
  })
  // note: this is not signed yet, but will be shortly
  const signedTxn = decodeSignedTransaction(encodedMsig)

  let keyExist = false

  // append the multisig signature to the corresponding public key in the multisig blob
  const updatedSubsigs = signedTxn.multiSignature!.subsignatures.map((subsig) => {
    if (arrayEqual(subsig.address.publicKey, myPk)) {
      keyExist = true
      return { ...subsig, signature: rawSig }
    }
    return subsig
  })

  if (!keyExist) {
    throw new Error(MULTISIG_KEY_NOT_EXIST_ERROR_MSG)
  }

  const updatedSignedTxn: SignedTransaction = {
    ...signedTxn,
    multiSignature: {
      ...signedTxn.multiSignature!,
      subsignatures: updatedSubsigs,
    },
  }

  return encodeSignedTransaction(updatedSignedTxn)
}

/**
 * takes a list of multisig transaction blobs, and merges them.
 * @param multisigTxnBlobs - a list of blobs representing encoded multisig txns
 * @returns typed array msg-pack encoded multisig txn
 */
export function mergeMultisigTransactions(multisigTxnBlobs: Uint8Array[]) {
  if (multisigTxnBlobs.length < 2) {
    throw new Error(MULTISIG_MERGE_LESSTHANTWO_ERROR_MSG)
  }
  const refSigTx = decodeSignedTransaction(multisigTxnBlobs[0])
  if (!refSigTx.multiSignature) {
    throw new Error('Invalid multisig transaction, multisig structure missing at index 0')
  }
  const refTxID = getTransactionId(refSigTx.txn)
  const refAuthAddr = refSigTx.authAddress
  const refPreImage = {
    version: refSigTx.multiSignature.version,
    threshold: refSigTx.multiSignature.threshold,
    pks: refSigTx.multiSignature.subsignatures.map((subsig) => subsig.address.publicKey),
  }
  const refMsigAddr = addressFromMultisigPreImg(refPreImage)

  const newSubsigs: MultisigSubsignature[] = refSigTx.multiSignature.subsignatures.map((sig) => ({ ...sig }))
  for (let i = 1; i < multisigTxnBlobs.length; i++) {
    const unisig = decodeSignedTransaction(multisigTxnBlobs[i])
    if (!unisig.multiSignature) {
      throw new Error(`Invalid multisig transaction, multisig structure missing at index ${i}`)
    }

    if (getTransactionId(unisig.txn) !== refTxID) {
      throw new Error(MULTISIG_MERGE_MISMATCH_ERROR_MSG)
    }

    const authAddr = unisig.authAddress
    if (refAuthAddr !== authAddr) {
      throw new Error(MULTISIG_MERGE_MISMATCH_AUTH_ADDR_MSG)
    }

    // check multisig has same preimage as reference
    if (unisig.multiSignature.subsignatures.length !== refSigTx.multiSignature.subsignatures.length) {
      throw new Error(MULTISIG_MERGE_WRONG_PREIMAGE_ERROR_MSG)
    }
    const preimg: MultisigMetadataWithPks = {
      version: unisig.multiSignature.version,
      threshold: unisig.multiSignature.threshold,
      pks: unisig.multiSignature.subsignatures.map((subsig) => subsig.address.publicKey),
    }
    const msgigAddr = addressFromMultisigPreImg(preimg)
    if (refMsigAddr.toString() !== msgigAddr.toString()) {
      throw new Error(MULTISIG_MERGE_WRONG_PREIMAGE_ERROR_MSG)
    }

    // now, we can merge
    unisig.multiSignature.subsignatures.forEach((uniSubsig, index) => {
      if (!uniSubsig.signature) return
      const current = newSubsigs[index]
      if (current.signature && !arrayEqual(uniSubsig.signature, current.signature)) {
        // mismatch
        throw new Error(MULTISIG_MERGE_SIG_MISMATCH_ERROR_MSG)
      }
      current.signature = uniSubsig.signature
    })
  }

  const multiSignature: MultisigSignature = {
    version: refSigTx.multiSignature.version,
    threshold: refSigTx.multiSignature.threshold,
    subsignatures: newSubsigs,
  }

  const signedTxn: SignedTransaction = {
    txn: refSigTx.txn,
    multiSignature,
    authAddress: refAuthAddr,
  }

  return encodeSignedTransaction(signedTxn)
}

/**
 * Partially signs this transaction with an external raw multisig signature and returns
 * a partially-signed multisig transaction, encoded with msgpack as a typed array.
 * @param transaction - The transaction to sign
 * @param metadata - multisig metadata
 * @param signerAddr - address of the signer
 * @param signature - raw multisig signature
 * @returns an encoded, partially signed multisig transaction.
 */
function partialSignWithMultisigSignature(
  transaction: Transaction,
  metadata: MultisigMetadataWithPks,
  signerAddr: string | Address,
  signature: Uint8Array,
) {
  if (signature.length != SIGNATURE_BYTE_LENGTH) {
    throw new Error(MULTISIG_SIGNATURE_LENGTH_ERROR_MSG)
  }
  const signerAddressObj = typeof signerAddr === 'string' ? Address.fromString(signerAddr) : signerAddr
  return createMultisigTransactionWithSignature(
    transaction,
    {
      rawSig: signature,
      myPk: signerAddressObj.publicKey,
    },
    metadata,
  )
}

/**
 * Takes a multisig transaction blob, and appends a given raw signature to it.
 * This makes it possible to compile a multisig signature using only raw signatures from external methods.
 * @param multisigTxnBlob - an encoded multisig txn. Supports non-payment txn types.
 * @param version - multisig version
 * @param threshold - multisig threshold
 * @param addrs - a list of Algorand addresses representing possible signers for this multisig. Order is important.
 * @param signerAddr - address of the signer
 * @param signature - raw multisig signature
 * @returns object containing txID, and blob representing encoded multisig txn
 */
export function appendSignRawMultisigSignature(
  multisigTxnBlob: Uint8Array,
  { version, threshold, addrs }: MultisigMetadata,
  signerAddr: string | Address,
  signature: Uint8Array,
) {
  const pks = toPublicKeys(addrs)
  // obtain underlying txn, sign it, and merge it
  const multisigTxObj = decodeSignedTransaction(multisigTxnBlob)
  const partialSignedBlob = partialSignWithMultisigSignature(multisigTxObj.txn, { version, threshold, pks }, signerAddr, signature)
  return {
    txID: getTransactionId(multisigTxObj.txn),
    blob: mergeMultisigTransactions([multisigTxnBlob, partialSignedBlob]),
  }
}

/**
 * Takes multisig parameters and returns a 32 byte typed array public key,
 * representing an address that identifies the "exact group, version, and public keys" that are required for signing.
 * Hash("MultisigAddr" || version uint8 || threshold uint8 || PK1 || PK2 || ...)
 * Encoding this output yields a human readable address.
 * @param version - multisig version
 * @param threshold - multisig threshold
 * @param pks - array of typed array public keys
 */
export function addressFromMultisigPreImg({
  version,
  threshold,
  pks,
}: Omit<MultisigMetadata, 'addrs'> & {
  pks: Uint8Array[]
}): Address {
  if (version > 255 || version < 0) {
    // ^ a tad redundant, but in case in the future version != 1, still check for uint8
    throw new Error(`${INVALID_MSIG_VERSION_ERROR_MSG}: ${version}`)
  }
  if (threshold === 0 || pks.length === 0 || threshold > pks.length || threshold > 255) {
    throw new Error(INVALID_MSIG_THRESHOLD_ERROR_MSG)
  }
  const pkLen = ALGORAND_ADDRESS_BYTE_LENGTH - ALGORAND_CHECKSUM_BYTE_LENGTH
  if (pkLen !== PUBLIC_KEY_BYTE_LENGTH) {
    throw new Error(UNEXPECTED_PK_LEN_ERROR_MSG)
  }
  const merged = new Uint8Array(MULTISIG_PREIMG2ADDR_PREFIX.length + 2 + pkLen * pks.length)
  merged.set(MULTISIG_PREIMG2ADDR_PREFIX, 0)
  merged.set([version], MULTISIG_PREIMG2ADDR_PREFIX.length)
  merged.set([threshold], MULTISIG_PREIMG2ADDR_PREFIX.length + 1)
  for (let i = 0; i < pks.length; i++) {
    if (pks[i].length !== pkLen) {
      throw new Error(INVALID_MSIG_PK_ERROR_MSG)
    }
    merged.set(pks[i], MULTISIG_PREIMG2ADDR_PREFIX.length + 2 + i * pkLen)
  }
  return new Address(Uint8Array.from(hash(merged)))
}

/**
 * Takes multisig parameters and returns a human readable Algorand address.
 * This is equivalent to fromMultisigPreImg, but interfaces with encoded addresses.
 * @param version - multisig version
 * @param threshold - multisig threshold
 * @param addrs - array of encoded addresses
 */
export function addressFromMultisigPreImgAddrs({ version, threshold, addrs }: MultisigMetadata): Address {
  return addressFromMultisigPreImg({
    version,
    threshold,
    pks: toPublicKeys(addrs),
  })
}

/**
 * Takes multisig metadata (preimage) and returns the corresponding human readable Algorand address.
 * @param version - multisig version
 * @param threshold - multisig threshold
 * @param addrs - list of Algorand addresses
 */
export const multisigAddress: typeof addressFromMultisigPreImgAddrs = addressFromMultisigPreImgAddrs

export interface MultisigMetadata {
  /**
   * Multisig version
   */
  version: number

  /**
   * Multisig threshold value. Authorization requires a subset of signatures,
   * equal to or greater than the threshold value.
   */
  threshold: number

  /**
   * A list of Algorand addresses representing possible signers for this multisig. Order is important.
   */
  addrs: Array<Address>
}

/** Account wrapper that supports partial or full multisig signing. */
export class MultisigAccount implements AddressWithTransactionSigner {
  _params: MultisigMetadata
  _subSigners: (AddressWithTransactionSigner & AddressWithDelegatedLsigSigner)[]
  _addr: Address
  _signer: TransactionSigner

  /** The parameters for the multisig account */
  get params(): Readonly<MultisigMetadata> {
    return this._params
  }

  /** The list of accounts that are present to sign transactions or lsigs */
  get subSigners() {
    return this._subSigners
  }

  /** The address of the multisig account */
  get addr(): Readonly<Address> {
    return this._addr
  }

  /** The transaction signer for the multisig account */
  get signer(): TransactionSigner {
    return this._signer
  }

  constructor(multisigParams: MultisigMetadata, subSigners: (AddressWithTransactionSigner & AddressWithDelegatedLsigSigner)[]) {
    this._params = multisigParams
    this._subSigners = subSigners
    this._addr = multisigAddress(multisigParams)
    this._signer = async (txns: Transaction[], indexesToSign: number[]): Promise<Uint8Array[]> => {
      const txnsToSign = txns.filter((_, index) => indexesToSign.includes(index))
      const signedMsigTxns: Uint8Array[] = []

      for (const txn of txnsToSign) {
        let signedMsigTxn = createMultisigTransaction(txn, this._params)

        for (const subSigner of this.subSigners) {
          const stxn = (await subSigner.signer([txn], [0]))[0]
          const sig = decodeSignedTransaction(stxn).signature

          if (!sig) {
            throw new Error(
              `Signer for address ${subSigner.addr.toString()} did not produce a valid signature when signing ${getTransactionId(txn)} for multisig account ${this._addr.toString()}`,
            )
          }

          signedMsigTxn = appendSignRawMultisigSignature(signedMsigTxn, this._params, subSigner.addr, sig).blob
        }

        signedMsigTxns.push(signedMsigTxn)
      }

      return signedMsigTxns
    }
  }
=======
/**
 * Decodes MsgPack bytes into a multi signature.
 *
 * @param encodedMultiSignature - The MsgPack encoded multi signature
 * @returns The decoded MultisigSignature or an error if decoding fails.
 */
export function decodeMultiSignature(encodedMultiSignature: Uint8Array): MultisigSignature {
  const decodedData = decodeMsgpack(encodedMultiSignature)
  return multiSignatureCodec.decode(decodedData, 'msgpack')
>>>>>>> 0dae9b38
}<|MERGE_RESOLUTION|>--- conflicted
+++ resolved
@@ -1,9 +1,9 @@
-<<<<<<< HEAD
 import {
   Address,
   ALGORAND_ADDRESS_BYTE_LENGTH,
   ALGORAND_CHECKSUM_BYTE_LENGTH,
   arrayEqual,
+  decodeMsgpack,
   getAddress,
   hash,
   PUBLIC_KEY_BYTE_LENGTH,
@@ -18,11 +18,7 @@
 } from './transactions/signed-transaction'
 import { getTransactionId, Transaction } from './transactions/transaction'
 import { AddressWithDelegatedLsigSigner, AddressWithTransactionSigner, TransactionSigner } from './signer'
-=======
-import { Address, MULTISIG_DOMAIN_SEPARATOR, PUBLIC_KEY_BYTE_LENGTH, decodeMsgpack, hash } from '@algorandfoundation/algokit-common'
-import { MultisigSignature, MultisigSubsignature } from './transactions/signed-transaction'
 import { multiSignatureCodec } from './transactions/signed-transaction-meta'
->>>>>>> 0dae9b38
 
 /**
  * Creates an empty multisignature signature from a list of participant addresses.
@@ -129,7 +125,6 @@
   }
 }
 
-<<<<<<< HEAD
 // Convert "MultisigAddr" UTF-8 to byte array
 const MULTISIG_PREIMG2ADDR_PREFIX = new Uint8Array([77, 117, 108, 116, 105, 115, 105, 103, 65, 100, 100, 114])
 
@@ -523,7 +518,7 @@
       return signedMsigTxns
     }
   }
-=======
+}
 /**
  * Decodes MsgPack bytes into a multi signature.
  *
@@ -533,5 +528,4 @@
 export function decodeMultiSignature(encodedMultiSignature: Uint8Array): MultisigSignature {
   const decodedData = decodeMsgpack(encodedMultiSignature)
   return multiSignatureCodec.decode(decodedData, 'msgpack')
->>>>>>> 0dae9b38
 }