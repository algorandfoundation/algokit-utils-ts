--- conflicted
+++ resolved
@@ -9,6 +9,7 @@
   PUBLIC_KEY_BYTE_LENGTH,
   SIGNATURE_BYTE_LENGTH,
 } from '@algorandfoundation/algokit-common'
+import { AddressWithDelegatedLsigSigner, AddressWithTransactionSigner, TransactionSigner } from './signer'
 import {
   decodeSignedTransaction,
   encodeSignedTransaction,
@@ -16,9 +17,8 @@
   MultisigSubsignature,
   SignedTransaction,
 } from './transactions/signed-transaction'
-import { getTransactionId, Transaction } from './transactions/transaction'
-import { AddressWithDelegatedLsigSigner, AddressWithTransactionSigner, TransactionSigner } from './signer'
 import { multiSignatureCodec } from './transactions/signed-transaction-meta'
+import { Transaction } from './transactions/transaction'
 
 /**
  * Creates an empty multisignature signature from a list of participant public keys.
@@ -54,39 +54,11 @@
  * Returns the address of the multisignature account.
  */
 export function addressFromMultisigSignature(multisigSignature: MultisigSignature): Address {
-<<<<<<< HEAD
-  const prefixBytes = new TextEncoder().encode(MULTISIG_DOMAIN_SEPARATOR)
-  const participantPublicKeys = multisigSignature.subsignatures.map((subsig) => subsig.publicKey)
-
-  const bufferLength = prefixBytes.length + 2 + participantPublicKeys.length * PUBLIC_KEY_BYTE_LENGTH
-  const addressBytes = new Uint8Array(bufferLength)
-
-  let offset = 0
-
-  // Add domain separator
-  addressBytes.set(prefixBytes, offset)
-  offset += prefixBytes.length
-
-  // Add version and threshold
-  addressBytes[offset] = multisigSignature.version
-  offset += 1
-  addressBytes[offset] = multisigSignature.threshold
-  offset += 1
-
-  // Add participant public keys
-  for (const publicKey of participantPublicKeys) {
-    addressBytes.set(publicKey, offset)
-    offset += PUBLIC_KEY_BYTE_LENGTH
-  }
-
-  return new Address(hash(addressBytes))
-=======
   return addressFromMultisigPreImg({
     version: multisigSignature.version,
     threshold: multisigSignature.threshold,
-    pks: multisigSignature.subsignatures.map((subsig) => subsig.address.publicKey),
-  })
->>>>>>> dfd82295
+    pks: multisigSignature.subsignatures.map((subsig) => subsig.publicKey),
+  })
 }
 
 /**
@@ -193,7 +165,7 @@
   // construct the appendable multisigned transaction format
   const pks = toPublicKeys(addrs)
   const subsignatures: MultisigSubsignature[] = pks.map((pk) => ({
-    address: new Address(pk),
+    publicKey: pk,
     signature: undefined,
   }))
 
@@ -261,7 +233,7 @@
 
   // append the multisig signature to the corresponding public key in the multisig blob
   const updatedSubsigs = signedTxn.msig!.subsignatures.map((subsig) => {
-    if (arrayEqual(subsig.address.publicKey, myPk)) {
+    if (arrayEqual(subsig.publicKey, myPk)) {
       keyExist = true
       return { ...subsig, signature: rawSig }
     }
@@ -296,12 +268,12 @@
   if (!refSigTx.msig) {
     throw new Error('Invalid multisig transaction, multisig structure missing at index 0')
   }
-  const refTxID = getTransactionId(refSigTx.txn)
+  const refTxID = refSigTx.txn.txID()
   const refAuthAddr = refSigTx.authAddress
   const refPreImage = {
     version: refSigTx.msig.version,
     threshold: refSigTx.msig.threshold,
-    pks: refSigTx.msig.subsignatures.map((subsig) => subsig.address.publicKey),
+    pks: refSigTx.msig.subsignatures.map((subsig) => subsig.publicKey),
   }
   const refMsigAddr = addressFromMultisigPreImg(refPreImage)
 
@@ -312,7 +284,7 @@
       throw new Error(`Invalid multisig transaction, multisig structure missing at index ${i}`)
     }
 
-    if (getTransactionId(unisig.txn) !== refTxID) {
+    if (unisig.txn.txID() !== refTxID) {
       throw new Error(MULTISIG_MERGE_MISMATCH_ERROR_MSG)
     }
 
@@ -328,7 +300,7 @@
     const preimg: MultisigMetadataWithPks = {
       version: unisig.msig.version,
       threshold: unisig.msig.threshold,
-      pks: unisig.msig.subsignatures.map((subsig) => subsig.address.publicKey),
+      pks: unisig.msig.subsignatures.map((subsig) => subsig.publicKey),
     }
     const msgigAddr = addressFromMultisigPreImg(preimg)
     if (refMsigAddr.toString() !== msgigAddr.toString()) {
@@ -413,7 +385,7 @@
   const multisigTxObj = decodeSignedTransaction(multisigTxnBlob)
   const partialSignedBlob = partialSignWithMultisigSignature(multisigTxObj.txn, { version, threshold, pks }, signerAddr, signature)
   return {
-    txID: getTransactionId(multisigTxObj.txn),
+    txID: multisigTxObj.txn.txID(),
     blob: mergeMultisigTransactions([multisigTxnBlob, partialSignedBlob]),
   }
 }
@@ -543,7 +515,7 @@
 
           if (!sig) {
             throw new Error(
-              `Signer for address ${subSigner.addr.toString()} did not produce a valid signature when signing ${getTransactionId(txn)} for multisig account ${this._addr.toString()}`,
+              `Signer for address ${subSigner.addr.toString()} did not produce a valid signature when signing ${txn.txID()} for multisig account ${this._addr.toString()}`,
             )
           }
 
