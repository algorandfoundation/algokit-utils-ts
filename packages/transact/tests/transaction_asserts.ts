import * as ed from '@noble/ed25519'
import { expect } from 'vitest'
import {
  MultisigAccount,
  SignedTransaction,
  assignFee,
  decodeTransaction,
  encodeSignedTransaction,
  encodeTransaction,
  encodeTransactionRaw,
  estimateTransactionSize,
  getEncodedTransactionType,
} from '../src'
import { TransactionTestData } from './common'

// Helper to decode base64 to Uint8Array
const base64ToUint8Array = (base64: string): Uint8Array => {
  const binaryString = atob(base64)
  const bytes = new Uint8Array(binaryString.length)
  for (let i = 0; i < binaryString.length; i++) {
    bytes[i] = binaryString.charCodeAt(i)
  }
  return bytes
}

// Helper to get the private key from signer info
// Note: The SK in the JSON is 64 bytes (Go's ed25519 format: 32-byte seed + 32-byte public key)
// @noble/ed25519 expects just the 32-byte seed
const getPrivateKey = (testData: TransactionTestData): Uint8Array => {
  if (testData.signer.singleSigner) {
    const fullKey = base64ToUint8Array(testData.signer.singleSigner.SK)
    return fullKey.slice(0, 32) // Return only the seed portion
  }
  throw new Error('No single signer available for this test data')
}

export const assertExample = async (label: string, testData: TransactionTestData) => {
  if (!testData.signer.singleSigner) {
    // Skip tests that require single signer when not available
    return
  }
  const privateKey = getPrivateKey(testData)
  // encodeTransaction adds "TX" prefix which is required for signing
  const signedTxn: SignedTransaction = {
    txn: testData.transaction,
    sig: await ed.signAsync(encodeTransaction(testData.transaction), privateKey),
  }
  const encodedSignedTxn = encodeSignedTransaction(signedTxn)
  expect(encodedSignedTxn, label).toEqual(testData.signedBytes)
}

export const assertTransactionId = (label: string, testData: TransactionTestData) => {
  expect(testData.transaction.txId(), label).toEqual(testData.id)
}

export const assertEncodedTransactionType = (label: string, testData: TransactionTestData) => {
  // unsignedBytes is raw msgpack (no TX prefix), getEncodedTransactionType expects raw bytes
  expect(getEncodedTransactionType(testData.unsignedBytes), label).toBe(testData.transaction.type)
}

export const assertDecodeWithoutPrefix = (label: string, testData: TransactionTestData) => {
  // unsignedBytes is already raw msgpack without prefix, so decode directly
  const decoded = decodeTransaction(testData.unsignedBytes)
  expect(decoded, label).toEqual(testData.transaction)
}

export const assertDecodeWithPrefix = (label: string, testData: TransactionTestData) => {
  // Test that decode works with TX prefix - add the prefix to raw bytes
  const prefixBytes = new TextEncoder().encode('TX')
  const withPrefix = new Uint8Array(prefixBytes.length + testData.unsignedBytes.length)
  withPrefix.set(prefixBytes)
  withPrefix.set(testData.unsignedBytes, prefixBytes.length)
  const decoded = decodeTransaction(withPrefix)
  expect(decoded, label).toEqual(testData.transaction)
}

export const assertEncodeWithSignature = async (label: string, testData: TransactionTestData) => {
  if (!testData.signer.singleSigner) {
    // Skip tests that require single signer when not available
    return
  }
  const privateKey = getPrivateKey(testData)
  // Signing requires "TX" prefix, so use encodeTransaction
  const sig = await ed.signAsync(encodeTransaction(testData.transaction), privateKey)
  const signedTxn: SignedTransaction = {
    txn: testData.transaction,
    sig: sig,
  }
  const encodedSignedTxn = encodeSignedTransaction(signedTxn)

  expect(encodedSignedTxn, label).toEqual(testData.signedBytes)
}

export const assertEncode = (label: string, testData: TransactionTestData) => {
  // unsignedBytes is raw msgpack without prefix, use encodeTransactionRaw to match
  expect(encodeTransactionRaw(testData.transaction), label).toEqual(testData.unsignedBytes)
}

export const assertAssignFee = (label: string, testData: TransactionTestData) => {
  const minFee = BigInt(2000)
  const txnWithFee1 = assignFee(testData.transaction, { feePerByte: 0n, minFee })
  expect(txnWithFee1.fee, label).toEqual(minFee)

  const extraFee = BigInt(3000)
  const txnWithFee2 = assignFee(testData.transaction, { feePerByte: 0n, minFee, extraFee })
  expect(txnWithFee2.fee, label).toEqual(minFee + extraFee)

  const feePerByte = BigInt(100)
  const txnWithFee3 = assignFee(testData.transaction, { feePerByte, minFee: 1000n })
  const txnSize = estimateTransactionSize(testData.transaction)
  expect(txnWithFee3.fee, label).toEqual(txnSize * feePerByte)
<<<<<<< HEAD
}

export const assertMultisigExample = async (label: string, testData: TransactionTestData) => {
  const singleSig = await ed.signAsync(encodeTransaction(testData.transaction), testData.signingPrivateKey)

  const msigAccount = new MultisigAccount({ version: 1, threshold: 2, addrs: testData.multisigPublicKeys.map((pk) => new Address(pk)) }, [])
  let multisigSignature = msigAccount.createMultisigSignature()
  multisigSignature = msigAccount.applySignature(multisigSignature, testData.multisigPublicKeys[0], singleSig)
  multisigSignature = msigAccount.applySignature(multisigSignature, testData.multisigPublicKeys[1], singleSig)

  const signedTxn: SignedTransaction = {
    txn: testData.transaction,
    msig: multisigSignature,
  }
  const encodedSignedTxn = encodeSignedTransaction(signedTxn)

  expect(encodedSignedTxn, label).toEqual(testData.multisigSignedBytes)
=======
>>>>>>> 9f2debec
}<|MERGE_RESOLUTION|>--- conflicted
+++ resolved
@@ -12,6 +12,7 @@
   getEncodedTransactionType,
 } from '../src'
 import { TransactionTestData } from './common'
+import { Address } from '@algorandfoundation/algokit-common'
 
 // Helper to decode base64 to Uint8Array
 const base64ToUint8Array = (base64: string): Uint8Array => {
@@ -109,16 +110,23 @@
   const txnWithFee3 = assignFee(testData.transaction, { feePerByte, minFee: 1000n })
   const txnSize = estimateTransactionSize(testData.transaction)
   expect(txnWithFee3.fee, label).toEqual(txnSize * feePerByte)
-<<<<<<< HEAD
 }
 
 export const assertMultisigExample = async (label: string, testData: TransactionTestData) => {
-  const singleSig = await ed.signAsync(encodeTransaction(testData.transaction), testData.signingPrivateKey)
+  const singleSig = await ed.signAsync(encodeTransaction(testData.transaction), base64ToUint8Array(testData.signer.msigSigners![0].SK))
 
-  const msigAccount = new MultisigAccount({ version: 1, threshold: 2, addrs: testData.multisigPublicKeys.map((pk) => new Address(pk)) }, [])
+  const pubkeys = testData.signer.msigSigners!.map((signer) => base64ToUint8Array(signer.SignatureVerifier))
+  const msigAccount = new MultisigAccount(
+    {
+      version: 1,
+      threshold: 2,
+      addrs: pubkeys.map((pk) => new Address(pk)),
+    },
+    [],
+  )
   let multisigSignature = msigAccount.createMultisigSignature()
-  multisigSignature = msigAccount.applySignature(multisigSignature, testData.multisigPublicKeys[0], singleSig)
-  multisigSignature = msigAccount.applySignature(multisigSignature, testData.multisigPublicKeys[1], singleSig)
+  multisigSignature = msigAccount.applySignature(multisigSignature, pubkeys[0], singleSig)
+  multisigSignature = msigAccount.applySignature(multisigSignature, pubkeys[1], singleSig)
 
   const signedTxn: SignedTransaction = {
     txn: testData.transaction,
@@ -126,7 +134,5 @@
   }
   const encodedSignedTxn = encodeSignedTransaction(signedTxn)
 
-  expect(encodedSignedTxn, label).toEqual(testData.multisigSignedBytes)
-=======
->>>>>>> 9f2debec
+  expect(encodedSignedTxn, label).toEqual(testData.signedBytes)
 }