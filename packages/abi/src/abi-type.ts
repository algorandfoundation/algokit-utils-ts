import {
  BOOL_FALSE_BYTE,
  BOOL_TRUE_BYTE,
  concatArrays,
  LENGTH_ENCODE_BYTE_SIZE,
  PUBLIC_KEY_BYTE_LENGTH,
  Address,
} from '@algorandfoundation/algokit-common'
import type { ABIAddressValue, ABIStructValue, ABIValue } from './abi-value'
import { StructField } from './arc56-contract'
import { bigIntToBytes, bytesToBigInt } from './bigint'

export enum ABITypeName {
  Uint = 'Uint',
  Ufixed = 'Ufixed',
  Address = 'Address',
  Bool = 'Bool',
  Byte = 'Byte',
  String = 'String',
  Tuple = 'Tuple',
  StaticArray = 'StaticArray',
  DynamicArray = 'DynamicArray',
  Struct = 'Struct',
}

/**
 *   Represents an Algorand ABI type for encoding and decoding values as defined in [ARC-0004](https://arc.algorand.foundation/ARCs/arc-0004#types).
 */
export type ABIType =
  | ABIUintType
  | ABIUfixedType
  | ABIAddressType
  | ABIBoolType
  | ABIByteType
  | ABIStringType
  | ABITupleType
  | ABIStaticArrayType
  | ABIDynamicArrayType
  | ABIStructType

/**
 * Encodes an ABI value according to ARC-4 specification.
 * @param abiType The ABI type
 * @param abiValue The value to encode, must match the ABI type
 * @returns The encoded bytes
 */
export function encodeABIValue(abiType: ABIType, abiValue: ABIValue): Uint8Array {
  switch (abiType.name) {
    case ABITypeName.Uint:
      return encodeUint(abiType, abiValue)
    case ABITypeName.Ufixed:
      return encodeUfixed(abiType, abiValue)
    case ABITypeName.Address:
      return encodeAddress(abiValue)
    case ABITypeName.Bool:
      return encodeBool(abiValue)
    case ABITypeName.Byte:
      return encodeByte(abiValue)
    case ABITypeName.String:
      return encodeString(abiValue)
    case ABITypeName.Tuple:
      return encodeTuple(abiType, abiValue)
    case ABITypeName.StaticArray:
      return encodeStaticArray(abiType, abiValue)
    case ABITypeName.DynamicArray:
      return encodeDynamicArray(abiType, abiValue)
    case ABITypeName.Struct:
      return encodeStruct(abiType, abiValue)
  }
}

/**
 * Decodes an ABI value according to ARC-4 specification.
 * @param abiType The ABI type
 * @param abiValue The encoded bytes to decode
 * @returns The decoded ABI value
 */
export function decodeABIValue(abiType: ABIType, encodedValue: Uint8Array): ABIValue {
  switch (abiType.name) {
    case ABITypeName.Uint:
      return decodeUint(abiType, encodedValue)
    case ABITypeName.Ufixed:
      return decodeUfixed(abiType, encodedValue)
    case ABITypeName.Address:
      return decodeAddress(encodedValue)
    case ABITypeName.Bool:
      return decodeBool(encodedValue)
    case ABITypeName.Byte:
      return decodeByte(encodedValue)
    case ABITypeName.String:
      return decodeString(abiType, encodedValue)
    case ABITypeName.Tuple:
      return decodeTuple(abiType, encodedValue)
    case ABITypeName.StaticArray:
      return decodeStaticArray(abiType, encodedValue)
    case ABITypeName.DynamicArray:
      return decodeDynamicArray(abiType, encodedValue)
    case ABITypeName.Struct:
      return decodeStruct(abiType, encodedValue)
  }
}

/**
 * Gets the ARC-4 type name of an ABI type.
 * @param abiType The ABI type
 * @returns The ARC-4 name
 */
export function getABITypeName(abiType: ABIType): string {
  switch (abiType.name) {
    case ABITypeName.Uint:
      return uintToString(abiType)
    case ABITypeName.Ufixed:
      return ufixedToString(abiType)
    case ABITypeName.Address:
      return 'address'
    case ABITypeName.Bool:
      return 'bool'
    case ABITypeName.Byte:
      return 'byte'
    case ABITypeName.String:
      return 'string'
    case ABITypeName.Tuple:
      return tupleToString(abiType)
    case ABITypeName.StaticArray:
      return staticArrayToString(abiType)
    case ABITypeName.DynamicArray:
      return dynamicArrayToString(abiType)
    case ABITypeName.Struct:
      return structToString(abiType)
  }
}

const STATIC_ARRAY_REGEX = /^([a-z\d[\](),]+)\[(0|[1-9][\d]*)]$/
const UFIXED_REGEX = /^ufixed([1-9][\d]*)x([1-9][\d]*)$/
const MAX_LEN = 2 ** 16 - 1

/**
 * Gets the ABI type from an ARC-4 type name
 * @param str the ARC-4 type name
 * @returns the ABI type
 */
export function getABIType(str: string): ABIType {
  if (str.endsWith('[]')) {
    const childType = getABIType(str.slice(0, str.length - 2))
    return {
      name: ABITypeName.DynamicArray,
      childType: childType,
    }
  }
  if (str.endsWith(']')) {
    const stringMatches = str.match(STATIC_ARRAY_REGEX)
    // Match the string itself, array element type, then array length
    if (!stringMatches || stringMatches.length !== 3) {
      throw new Error(`Validation Error: malformed static array string: ${str}`)
    }
    // Parse static array using regex
    const arrayLengthStr = stringMatches[2]
    const arrayLength = parseInt(arrayLengthStr, 10)
    if (arrayLength > MAX_LEN) {
      throw new Error(`Validation Error: array length exceeds limit ${MAX_LEN}`)
    }
    // Parse the array element type
    const childType = getABIType(stringMatches[1])

    return {
      name: ABITypeName.StaticArray,
      childType: childType,
      length: arrayLength,
    }
  }
  if (str.startsWith('uint')) {
    // Checks if the parsed number contains only digits, no whitespaces
    const digitsOnly = (s: string) => [...s].every((c) => '0123456789'.includes(c))
    const typeSizeStr = str.slice(4, str.length)
    if (!digitsOnly(typeSizeStr)) {
      throw new Error(`Validation Error: malformed uint string: ${typeSizeStr}`)
    }
    const bitSize = parseInt(typeSizeStr, 10)
    if (bitSize > MAX_LEN) {
      throw new Error(`Validation Error: malformed uint string: ${bitSize}`)
    }
    return {
      name: ABITypeName.Uint,
      bitSize: bitSize,
    }
  }
  if (str === 'byte') {
    return { name: ABITypeName.Byte }
  }
  if (str.startsWith('ufixed')) {
    const stringMatches = str.match(UFIXED_REGEX)
    if (!stringMatches || stringMatches.length !== 3) {
      throw new Error(`malformed ufixed type: ${str}`)
    }
    const bitSize = parseInt(stringMatches[1], 10)
    const precision = parseInt(stringMatches[2], 10)
    return { name: ABITypeName.Ufixed, bitSize: bitSize, precision: precision }
  }
  if (str === 'bool') {
    return { name: ABITypeName.Bool }
  }
  if (str === 'address') {
    return { name: ABITypeName.Address }
  }
  if (str === 'string') {
    return { name: ABITypeName.String }
  }
  if (str.length >= 2 && str[0] === '(' && str[str.length - 1] === ')') {
    const tupleContent = parseTupleContent(str.slice(1, str.length - 1))
    const childTypes: ABIType[] = []
    for (let i = 0; i < tupleContent.length; i++) {
      const ti = getABIType(tupleContent[i])
      childTypes.push(ti)
    }

    return {
      name: ABITypeName.Tuple,
      childTypes: childTypes,
    }
  }
  throw new Error(`cannot convert a string ${str} to an ABI type`)
}

export function parseTupleContent(content: string): string[] {
  if (content === '') {
    return []
  }

  if (content.startsWith(',')) {
    throw new Error('Validation Error: the content should not start with comma')
  }
  if (content.endsWith(',')) {
    throw new Error('Validation Error: the content should not end with comma')
  }
  if (content.includes(',,')) {
    throw new Error('Validation Error: the content should not have consecutive commas')
  }

  const tupleStrings: string[] = []
  let depth = 0
  let word = ''

  for (const ch of content) {
    word += ch
    if (ch === '(') {
      depth += 1
    } else if (ch === ')') {
      depth -= 1
    } else if (ch === ',' && depth === 0) {
      word = word.slice(0, -1) // Remove the comma
      tupleStrings.push(word)
      word = ''
    }
  }

  if (word !== '') {
    tupleStrings.push(word)
  }

  if (depth !== 0) {
    throw new Error('Validation Error: the content has mismatched parentheses')
  }

  return tupleStrings
}

// Primitive Types

// Address

/**
 * An Algorand address.
 */
export type ABIAddressType = {
  name: ABITypeName.Address
}

function encodeAddress(value: ABIValue): Uint8Array {
  if (typeof value === 'string') {
    return Address.fromString(value).publicKey
  }
<<<<<<< HEAD
  if (isABIAddressValue(value)) {
    return value.publicKey
  }
  if (value instanceof Uint8Array) {
    if (value.byteLength !== 32) {
      throw new Error(`byte string must be 32 bytes long for an address`)
    }
    return value
  }
=======

  if (value instanceof Address) {
    return value.publicKey
  }
>>>>>>> 8afde8cc

  throw new Error(`Encoding Error: Cannot encode value as address: ${value}`)
}

function decodeAddress(bytes: Uint8Array): ABIValue {
  return new Address(bytes)
}

// Boolean

/**
 * A boolean value.
 */
export type ABIBoolType = {
  name: ABITypeName.Bool
}

function encodeBool(value: ABIValue): Uint8Array {
  if (typeof value !== 'boolean') {
    throw new Error(`Cannot encode value as bool: ${value}`)
  }

  return value ? new Uint8Array([0x80]) : new Uint8Array([0x00])
}

function decodeBool(bytes: Uint8Array): ABIValue {
  if (bytes.length !== 1) {
    throw new Error(`DecodingError: Expected 1 byte for bool, got ${bytes.length}`)
  }

  return (bytes[0] & 0x80) !== 0
}

// Byte

/**
 * A single byte.
 */
export type ABIByteType = {
  name: ABITypeName.Byte
}

function encodeByte(value: ABIValue): Uint8Array {
  if (typeof value !== 'number' && typeof value !== 'bigint') {
    throw new Error(`Validation Error: Cannot encode value as byte: ${value}`)
  }
  const numberValue = typeof value === 'bigint' ? Number(value) : value
  if (value < 0 || value > 255) {
    throw new Error(`Encoding Error: Byte value must be between 0 and 255, got ${numberValue}`)
  }

  return new Uint8Array([numberValue])
}

function decodeByte(bytes: Uint8Array): ABIValue {
  if (bytes.length !== 1) {
    throw new Error(`DecodingError: Expected 1 byte for byte type, got ${bytes.length}`)
  }

  return bytes[0]
}

// String

/**
 * A dynamic-length string.
 */
export type ABIStringType = {
  name: ABITypeName.String
}

function encodeString(value: ABIValue): Uint8Array {
  if (typeof value !== 'string' && !(value instanceof Uint8Array)) {
    throw new Error(`Encoding Error: Cannot encode value as string: ${value}`)
  }

  let encodedBytes: Uint8Array
  if (typeof value === 'string') {
    encodedBytes = new TextEncoder().encode(value)
  } else {
    encodedBytes = value
  }
  const encodedLength = bigIntToBytes(encodedBytes.length, LENGTH_ENCODE_BYTE_SIZE)
  const mergedBytes = new Uint8Array(encodedBytes.length + LENGTH_ENCODE_BYTE_SIZE)
  mergedBytes.set(encodedLength)
  mergedBytes.set(encodedBytes, LENGTH_ENCODE_BYTE_SIZE)
  return mergedBytes
}

function decodeString(_type: ABIStringType, bytes: Uint8Array): ABIValue {
  if (bytes.length < LENGTH_ENCODE_BYTE_SIZE) {
    throw new Error(
      `byte string is too short to be decoded. Actual length is ${bytes.length}, but expected at least ${LENGTH_ENCODE_BYTE_SIZE}`,
    )
  }
  const view = new DataView(bytes.buffer, bytes.byteOffset, LENGTH_ENCODE_BYTE_SIZE)
  const byteLength = view.getUint16(0)
  const byteValue = bytes.slice(LENGTH_ENCODE_BYTE_SIZE, bytes.length)
  if (byteLength !== byteValue.length) {
    throw new Error(`string length bytes do not match the actual length of string. Expected ${byteLength}, got ${byteValue.length}`)
  }
  return new TextDecoder('utf-8').decode(byteValue)
}

// Ufixed

/**
 * A fixed-point number of a specific bit size and precision.
 */
export type ABIUfixedType = {
  name: ABITypeName.Ufixed
  bitSize: number
  precision: number
}

function validateUfixed(type: ABIUfixedType) {
  const size = type.bitSize
  const precision = type.precision
  if (size % 8 !== 0 || size < 8 || size > 512) {
    throw new Error(`Validation Error: unsupported ufixed type bitSize: ${size}`)
  }
  if (precision > 160 || precision < 1) {
    throw new Error(`Validation Error: unsupported ufixed type precision: ${precision}`)
  }
}

function encodeUfixed(type: ABIUfixedType, value: ABIValue): Uint8Array {
  validateUfixed(type)

  if (typeof value !== 'bigint' && typeof value !== 'number') {
    throw new Error(`Cannot encode value as ${ufixedToString(type)}: ${value}`)
  }
  if (value >= BigInt(2 ** type.bitSize) || value < BigInt(0)) {
    throw new Error(`${value} is not a non-negative int or too big to fit in size ${type.toString()}`)
  }
  if (typeof value === 'number' && !Number.isSafeInteger(value)) {
    throw new Error(`${value} should be converted into a BigInt before it is encoded`)
  }
  return bigIntToBytes(value, type.bitSize / 8)
}

function decodeUfixed(type: ABIUfixedType, bytes: Uint8Array): ABIValue {
  validateUfixed(type)

  if (bytes.length !== type.bitSize / 8) {
    throw new Error(`byte string must correspond to a ${ufixedToString(type)}`)
  }

  const value = bytesToBigInt(bytes)
  return type.bitSize < 53 ? Number(value) : value
}

function ufixedToString(type: ABIUfixedType): string {
  return `ufixed${type.bitSize}x${type.precision}`
}

// Uint

/**
 * An unsigned integer of a specific bit size.
 */
export type ABIUintType = {
  name: ABITypeName.Uint
  bitSize: number
}

function validateUint(type: ABIUintType) {
  const size = type.bitSize
  if (size % 8 !== 0 || size < 8 || size > 512) {
    throw new Error(`Validation Error: unsupported uint type bitSize: ${size}`)
  }
}

function encodeUint(type: ABIUintType, value: ABIValue): Uint8Array {
  validateUint(type)

  if (typeof value !== 'bigint' && typeof value !== 'number') {
    throw new Error(`Cannot encode value as uint${type.bitSize}: ${value}`)
  }

  if (value >= BigInt(2 ** type.bitSize) || value < BigInt(0)) {
    throw new Error(`${value} is not a non-negative int or too big to fit in size uint${type.bitSize}`)
  }
  if (typeof value === 'number' && !Number.isSafeInteger(value)) {
    throw new Error(`${value} should be converted into a BigInt before it is encoded`)
  }
  return bigIntToBytes(value, type.bitSize / 8)
}

function decodeUint(type: ABIUintType, bytes: Uint8Array): ABIValue {
  validateUint(type)

  if (bytes.length !== type.bitSize / 8) {
    throw new Error(`byte string must correspond to a uint${type.bitSize}`)
  }
  const value = bytesToBigInt(bytes)
  return type.bitSize < 53 ? Number(value) : value
}

function uintToString(type: ABIUintType): string {
  return `uint${type.bitSize}`
}

// Collection Types

// Dynamic Array
/**
 *  A dynamic-length array of another ABI type.
 */
export type ABIDynamicArrayType = {
  name: ABITypeName.DynamicArray
  childType: ABIType
}

function encodeDynamicArray(type: ABIDynamicArrayType, value: ABIValue): Uint8Array {
  if (!Array.isArray(value) && !(value instanceof Uint8Array)) {
    throw new Error(`Cannot encode value as ${dynamicArrayToString(type)}: ${value}`)
  }
  const convertedTuple = dynamicArrayToABITupleType(type, value.length)
  const encodedTuple = encodeTuple(convertedTuple, value)
  const encodedLength = bigIntToBytes(convertedTuple.childTypes.length, LENGTH_ENCODE_BYTE_SIZE)
  return concatArrays(encodedLength, encodedTuple)
}

function decodeDynamicArray(type: ABIDynamicArrayType, bytes: Uint8Array): ABIValue {
  const view = new DataView(bytes.buffer, 0, LENGTH_ENCODE_BYTE_SIZE)
  const byteLength = view.getUint16(0)
  const convertedTuple = dynamicArrayToABITupleType(type, byteLength)
  const decoded = decodeTuple(convertedTuple, bytes.slice(LENGTH_ENCODE_BYTE_SIZE, bytes.length))

  // Convert byte arrays to Uint8Array
  if (type.childType.name === ABITypeName.Byte && Array.isArray(decoded)) {
    return new Uint8Array(decoded as number[])
  }

  return decoded
}

function dynamicArrayToABITupleType(type: ABIDynamicArrayType, length: number) {
  return {
    childTypes: Array(length).fill(type.childType),
    name: ABITypeName.Tuple,
  } satisfies ABITupleType
}

function dynamicArrayToString(type: ABIDynamicArrayType): string {
  return `${getABITypeName(type.childType)}[]`
}

// Static Array

/**
 * A static-length array of another ABI type.
 */
export type ABIStaticArrayType = {
  name: ABITypeName.StaticArray
  childType: ABIType
  length: number
}

function encodeStaticArray(type: ABIStaticArrayType, value: ABIValue): Uint8Array {
  if (!Array.isArray(value) && !(value instanceof Uint8Array)) {
    throw new Error(`Cannot encode value as ${staticArrayToString(type)}: ${value}`)
  }
  if (value.length !== type.length) {
    throw new Error(`Value array does not match static array length. Expected ${type.length}, got ${value.length}`)
  }
  const convertedTuple = staticArrayToABITupleType(type)
  return encodeTuple(convertedTuple, value)
}

function decodeStaticArray(type: ABIStaticArrayType, bytes: Uint8Array): ABIValue {
  const convertedTuple = staticArrayToABITupleType(type)
  const decoded = decodeTuple(convertedTuple, bytes)

  // Convert byte arrays to Uint8Array
  if (type.childType.name === ABITypeName.Byte && Array.isArray(decoded)) {
    return new Uint8Array(decoded as number[])
  }

  return decoded
}

function staticArrayToString(type: ABIStaticArrayType): string {
  return `${getABITypeName(type.childType)}[${type.length}]`
}

function staticArrayToABITupleType(type: ABIStaticArrayType) {
  return {
    childTypes: Array(type.length).fill(type.childType),
    name: ABITypeName.Tuple,
  } satisfies ABITupleType
}

// Struct

export type ABIStructType = {
  name: ABITypeName.Struct
  structName: string
  structFields: ABIStructField[]
}

/** Information about a single field in a struct */
export type ABIStructField = {
  /** The name of the struct field */
  name: string
  /** The type of the struct field's value */
  type: ABIType | ABIStructField[]
}

function encodeStruct(type: ABIStructType, value: ABIValue): Uint8Array {
<<<<<<< HEAD
  if (typeof value !== 'object' || Array.isArray(value) || value instanceof Uint8Array || isABIAddressValue(value)) {
=======
  if (typeof value !== 'object' || Array.isArray(value) || value instanceof Uint8Array || value instanceof Address) {
>>>>>>> 8afde8cc
    throw new Error(`Cannot encode value as ${structToString(type)}: ${value}`)
  }

  const tupleType = getABITupleTypeFromABIStructType(type)
  const tupleValue = getTupleValueFromStructValue(type, value)
  return encodeTuple(tupleType, tupleValue)
}

function decodeStruct(type: ABIStructType, bytes: Uint8Array): ABIStructValue {
  const tupleType = getABITupleTypeFromABIStructType(type)
  const tupleValue = decodeTuple(tupleType, bytes)

  return getStructValueFromTupleValue(type, tupleValue)
}

export function getABIStructType(structName: string, structs: Record<string, StructField[]>): ABIStructType {
  const getStructFieldType = (structFieldType: string | StructField[]): ABIType | ABIStructField[] => {
    // When the input is an array of struct fields
    if (Array.isArray(structFieldType)) {
      return structFieldType.map((structField) => ({
        name: structField.name,
        type: getStructFieldType(structField.type),
      }))
    }

    // When the input is a name of another struct
    if (structs[structFieldType]) {
      return getABIStructType(structFieldType, structs)
    }

    // When the input in an ABI type name
    return getABIType(structFieldType)
  }

  if (!structs[structName]) throw new Error('Struct not found')

  const fields = structs[structName]
  return {
    name: ABITypeName.Struct,
    structName: structName,
    structFields: fields.map((f) => ({
      name: f.name,
      type: getStructFieldType(f.type),
    })),
  } satisfies ABIStructType
}

function getABITupleTypeFromABIStructType(struct: ABIStructType): ABITupleType {
  const getABITupleTypeFromABIStructFields = (fields: ABIStructField[]): ABITupleType => {
    const childTypes = fields.map((field) =>
      Array.isArray(field.type)
        ? getABITupleTypeFromABIStructFields(field.type)
        : field.type.name === ABITypeName.Struct
          ? getABITupleTypeFromABIStructType(field.type)
          : field.type,
    )
    return {
      name: ABITypeName.Tuple,
      childTypes,
    } satisfies ABITupleType
  }

  return getABITupleTypeFromABIStructFields(struct.structFields)
}

function structToString(type: ABIStructType): string {
  // TODO: PD - confirm with Dan about this
  const tupleType = getABITupleTypeFromABIStructType(type)
  return tupleToString(tupleType)
}

function getTupleValueFromStructValue(structType: ABIStructType, structValue: ABIStructValue): ABIValue[] {
  function getTupleValueFromStructFields(structFields: ABIStructField[], values: ABIValue[]): ABIValue[] {
    return structFields.map(({ type }, index) => {
      // if type is an array of fields, treat as unnamed struct
      if (Array.isArray(type)) {
        const value = values[index] as ABIStructValue
        return getTupleValueFromStructFields(type, Object.values(value))
      }
      // if type is struct, treat as struct
      if (type.name === ABITypeName.Struct) {
        const value = values[index] as ABIStructValue
        return getTupleValueFromStructFields(type.structFields, Object.values(value))
      }
      return values[index]
    })
  }

  return getTupleValueFromStructFields(structType.structFields, Object.values(structValue))
}

function getStructValueFromTupleValue(structType: ABIStructType, tupleValue: ABIValue[]): ABIStructValue {
  function getStructFieldValues(structFields: ABIStructField[], values: ABIValue[]): ABIStructValue {
    return Object.fromEntries(
      structFields.map(({ name, type }, index) => {
        // When the type is an array of fields, the value must be tuple
        if (Array.isArray(type)) {
          const value = values[index] as ABIValue[]
          return [name, getStructFieldValues(type, value)]
        }
        // When the type is a struct, the value must be tuple
        if (type.name === ABITypeName.Struct) {
          const value = values[index] as ABIValue[]
          return [name, getStructFieldValues(type.structFields, value)]
        }
        return [name, values[index]]
      }),
    )
  }

  return getStructFieldValues(structType.structFields, tupleValue)
}

// Tuple

/**
 * A tuple of other ABI types.
 */
export type ABITupleType = {
  name: ABITypeName.Tuple
  childTypes: ABIType[]
}

interface Segment {
  left: number
  right: number
}

function compressBools(values: ABIValue[]): number {
  if (values.length > 8) {
    throw new Error(`Encoding Error: Expected no more than 8 bool values, received ${values.length}`)
  }

  let result = 0
  for (let i = 0; i < values.length; i++) {
    if (typeof values[i] !== 'boolean') {
      throw new Error('Encoding Error: Expected all values to be boolean')
    }
    if (values[i]) {
      result |= 1 << (7 - i)
    }
  }

  return result
}

function extractValues(abiTypes: ABIType[], bytes: Uint8Array): Uint8Array[] {
  const dynamicSegments: Segment[] = []
  const valuePartitions: (Uint8Array | null)[] = []
  let bytesCursor = 0
  let abiTypesCursor = 0

  while (abiTypesCursor < abiTypes.length) {
    const childType = abiTypes[abiTypesCursor]

    if (isDynamic(childType)) {
      if (bytes.length - bytesCursor < LENGTH_ENCODE_BYTE_SIZE) {
        throw new Error('DecodingError: Byte array is too short to be decoded')
      }

      const dynamicIndex = (bytes[bytesCursor] << 8) | bytes[bytesCursor + 1]

      if (dynamicSegments.length > 0) {
        const lastSegment = dynamicSegments[dynamicSegments.length - 1]
        if (dynamicIndex < lastSegment.left) {
          throw new Error('DecodingError: Dynamic index segment miscalculation: left is greater than right index')
        }
        lastSegment.right = dynamicIndex
      }

      dynamicSegments.push({ left: dynamicIndex, right: 0 })
      valuePartitions.push(null)
      bytesCursor += LENGTH_ENCODE_BYTE_SIZE
    } else {
      if (childType.name === 'Bool') {
        const boolSequenceEndIndex = findBoolSequenceEnd(abiTypes, abiTypesCursor)
        for (let j = 0; j <= boolSequenceEndIndex - abiTypesCursor; j++) {
          const boolMask = BOOL_TRUE_BYTE >> j
          if ((bytes[bytesCursor] & boolMask) > 0) {
            valuePartitions.push(new Uint8Array([BOOL_TRUE_BYTE]))
          } else {
            valuePartitions.push(new Uint8Array([BOOL_FALSE_BYTE]))
          }
        }
        abiTypesCursor = boolSequenceEndIndex
        bytesCursor += 1
      } else {
        const childTypeSize = getSize(childType)
        if (bytesCursor + childTypeSize > bytes.length) {
          throw new Error(
            `DecodingError: Index out of bounds, trying to access bytes[${bytesCursor}..${bytesCursor + childTypeSize}] but slice has length ${bytes.length}`,
          )
        }
        valuePartitions.push(bytes.slice(bytesCursor, bytesCursor + childTypeSize))
        bytesCursor += childTypeSize
      }
    }

    if (abiTypesCursor !== abiTypes.length - 1 && bytesCursor >= bytes.length) {
      throw new Error('DecodingError: Input bytes not enough to decode')
    }
    abiTypesCursor += 1
  }

  if (dynamicSegments.length > 0) {
    const lastSegment = dynamicSegments[dynamicSegments.length - 1]
    lastSegment.right = bytes.length
  } else if (bytesCursor < bytes.length) {
    throw new Error('DecodingError: Input bytes not fully consumed')
  }

  for (let i = 0; i < dynamicSegments.length; i++) {
    const segment = dynamicSegments[i]
    if (segment.left > segment.right) {
      throw new Error('DecodingError: Dynamic segment should display a [l, r] space with l <= r')
    }
    if (i !== dynamicSegments.length - 1 && segment.right !== dynamicSegments[i + 1].left) {
      throw new Error('DecodingError: Dynamic segments should be consecutive')
    }
  }

  let segmentIndex = 0
  for (let i = 0; i < abiTypes.length; i++) {
    const childType = abiTypes[i]
    if (isDynamic(childType)) {
      valuePartitions[i] = bytes.slice(dynamicSegments[segmentIndex].left, dynamicSegments[segmentIndex].right)
      segmentIndex += 1
    }
  }

  const result: Uint8Array[] = []
  for (let i = 0; i < valuePartitions.length; i++) {
    const partition = valuePartitions[i]
    if (partition === null) {
      throw new Error(`DecodingError: Value partition at index ${i} is None`)
    }
    result.push(partition)
  }

  return result
}

export function encodeTuple(type: ABITupleType, value: ABIValue): Uint8Array {
  if (!Array.isArray(value) && !(value instanceof Uint8Array)) {
    throw new Error(`Cannot encode value as ${tupleToString(type)}: ${value}`)
  }

  const childTypes = type.childTypes
  const values = Array.from(value)

  if (childTypes.length !== values.length) {
    throw new Error('Encoding Error: Mismatch lengths between the values and types')
  }

  const heads: Uint8Array[] = []
  const tails: Uint8Array[] = []
  const isDynamicIndex = new Map<number, boolean>()
  let abiTypesCursor = 0

  while (abiTypesCursor < childTypes.length) {
    const childType = childTypes[abiTypesCursor]

    if (isDynamic(childType)) {
      isDynamicIndex.set(heads.length, true)
      heads.push(new Uint8Array(2)) // Placeholder for dynamic offset
      tails.push(encodeABIValue(childType, values[abiTypesCursor]))
    } else {
      if (childType.name === 'Bool') {
        const boolSequenceEndIndex = findBoolSequenceEnd(childTypes, abiTypesCursor)
        const boolValues = values.slice(abiTypesCursor, boolSequenceEndIndex + 1)
        const compressedBool = compressBools(boolValues)
        heads.push(new Uint8Array([compressedBool]))
        abiTypesCursor = boolSequenceEndIndex
      } else {
        heads.push(encodeABIValue(childType, values[abiTypesCursor]))
      }
      isDynamicIndex.set(abiTypesCursor, false)
      tails.push(new Uint8Array(0))
    }
    abiTypesCursor += 1
  }

  const headLength = heads.reduce((sum, head) => sum + head.length, 0)
  let tailLength = 0

  for (let i = 0; i < heads.length; i++) {
    if (isDynamicIndex.get(i)) {
      const headValue = headLength + tailLength
      if (headValue > 0xffff) {
        throw new Error(`Encoding Error: Value ${headValue} cannot fit in u16`)
      }
      heads[i] = new Uint8Array([(headValue >> 8) & 0xff, headValue & 0xff])
    }
    tailLength += tails[i].length
  }

  const totalLength = heads.reduce((sum, head) => sum + head.length, 0) + tails.reduce((sum, tail) => sum + tail.length, 0)
  const result = new Uint8Array(totalLength)
  let offset = 0

  for (const head of heads) {
    result.set(head, offset)
    offset += head.length
  }

  for (const tail of tails) {
    result.set(tail, offset)
    offset += tail.length
  }

  return result
}

function decodeTuple(type: ABITupleType, bytes: Uint8Array): ABIValue[] {
  const childTypes = type.childTypes
  const valuePartitions = extractValues(childTypes, bytes)
  const values: ABIValue[] = []

  for (let i = 0; i < childTypes.length; i++) {
    const childType = childTypes[i]
    const valuePartition = valuePartitions[i]
    const childValue = decodeABIValue(childType, valuePartition)
    values.push(childValue)
  }

  return values
}

function tupleToString(type: ABITupleType): string {
  const typeStrings: string[] = []
  for (let i = 0; i < type.childTypes.length; i++) {
    typeStrings[i] = getABITypeName(type.childTypes[i])
  }
  return `(${typeStrings.join(',')})`
}

function isDynamic(type: ABIType): boolean {
  switch (type.name) {
    case 'StaticArray':
      return isDynamic(type.childType)
    case 'Tuple':
      return type.childTypes.some((c) => isDynamic(c))
    case 'DynamicArray':
    case 'String':
      return true
    default:
      return false
  }
}

function findBoolSequenceEnd(abiTypes: ABIType[], currentIndex: number): number {
  let cursor = currentIndex
  while (cursor < abiTypes.length) {
    if (abiTypes[cursor].name === 'Bool') {
      if (cursor - currentIndex + 1 === 8 || cursor === abiTypes.length - 1) {
        return cursor
      }
      cursor++
    } else {
      return cursor - 1
    }
  }
  return cursor - 1
}

function getSize(abiType: ABIType): number {
  switch (abiType.name) {
    case ABITypeName.Uint:
      return Math.floor(abiType.bitSize / 8)
    case ABITypeName.Ufixed:
      return Math.floor(abiType.bitSize / 8)
    case ABITypeName.Address:
      return PUBLIC_KEY_BYTE_LENGTH
    case ABITypeName.Bool:
      return 1
    case ABITypeName.Byte:
      return 1
    case ABITypeName.StaticArray:
      if (abiType.childType.name === 'Bool') {
        return Math.ceil(abiType.length / 8)
      }
      return getSize(abiType.childType) * abiType.length
    case ABITypeName.Tuple: {
      let size = 0
      let i = 0
      while (i < abiType.childTypes.length) {
        const childType = abiType.childTypes[i]
        if (childType.name === 'Bool') {
          const sequenceEndIndex = findBoolSequenceEnd(abiType.childTypes, i)
          const boolCount = sequenceEndIndex - i + 1
          size += Math.ceil(boolCount / 8)
          i = sequenceEndIndex + 1
        } else {
          size += getSize(childType)
          i++
        }
      }
      return size
    }
    case ABITypeName.Struct: {
      const tupleType = getABITupleTypeFromABIStructType(abiType)
      return getSize(tupleType)
    }
    case ABITypeName.String:
      throw new Error(`Validation Error: Failed to get size, string is a dynamic type`)
    case ABITypeName.DynamicArray:
      throw new Error(`Validation Error: Failed to get size, dynamic array is a dynamic type`)
  }
}

// eslint-disable-next-line @typescript-eslint/no-explicit-any
function isABIAddressValue(value: any): value is ABIAddressValue {
  return 'publicKey' in value
}<|MERGE_RESOLUTION|>--- conflicted
+++ resolved
@@ -1,12 +1,12 @@
 import {
+  Address,
   BOOL_FALSE_BYTE,
   BOOL_TRUE_BYTE,
-  concatArrays,
   LENGTH_ENCODE_BYTE_SIZE,
   PUBLIC_KEY_BYTE_LENGTH,
-  Address,
+  concatArrays,
 } from '@algorandfoundation/algokit-common'
-import type { ABIAddressValue, ABIStructValue, ABIValue } from './abi-value'
+import type { ABIStructValue, ABIValue } from './abi-value'
 import { StructField } from './arc56-contract'
 import { bigIntToBytes, bytesToBigInt } from './bigint'
 
@@ -279,22 +279,10 @@
   if (typeof value === 'string') {
     return Address.fromString(value).publicKey
   }
-<<<<<<< HEAD
-  if (isABIAddressValue(value)) {
-    return value.publicKey
-  }
-  if (value instanceof Uint8Array) {
-    if (value.byteLength !== 32) {
-      throw new Error(`byte string must be 32 bytes long for an address`)
-    }
-    return value
-  }
-=======
 
   if (value instanceof Address) {
     return value.publicKey
   }
->>>>>>> 8afde8cc
 
   throw new Error(`Encoding Error: Cannot encode value as address: ${value}`)
 }
@@ -606,11 +594,7 @@
 }
 
 function encodeStruct(type: ABIStructType, value: ABIValue): Uint8Array {
-<<<<<<< HEAD
-  if (typeof value !== 'object' || Array.isArray(value) || value instanceof Uint8Array || isABIAddressValue(value)) {
-=======
   if (typeof value !== 'object' || Array.isArray(value) || value instanceof Uint8Array || value instanceof Address) {
->>>>>>> 8afde8cc
     throw new Error(`Cannot encode value as ${structToString(type)}: ${value}`)
   }
 
@@ -1019,9 +1003,4 @@
     case ABITypeName.DynamicArray:
       throw new Error(`Validation Error: Failed to get size, dynamic array is a dynamic type`)
   }
-}
-
-// eslint-disable-next-line @typescript-eslint/no-explicit-any
-function isABIAddressValue(value: any): value is ABIAddressValue {
-  return 'publicKey' in value
 }