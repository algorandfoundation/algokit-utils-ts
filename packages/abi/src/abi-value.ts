--- conflicted
+++ resolved
@@ -1,17 +1,9 @@
-<<<<<<< HEAD
-export type ABIValue = boolean | number | bigint | string | Uint8Array | ABIValue[] | ABIStructValue | ABIAddressValue
-=======
-import type { Address } from '@algorandfoundation/algokit-common'
+import { Address } from '@algorandfoundation/algokit-common'
 
-export type ABIValue = boolean | Address | number | bigint | string | Uint8Array | ABIValue[] | ABIStructValue
->>>>>>> 8afde8cc
+export type ABIValue = boolean | number | bigint | string | Uint8Array | ABIValue[] | ABIStructValue | Address
 
 export type ABIStructValue = {
   [key: string]: ABIValue
 }
 
-export type ABIReferenceValue = string | bigint
-
-export interface ABIAddressValue {
-  readonly publicKey: Uint8Array
-}+export type ABIReferenceValue = string | bigint