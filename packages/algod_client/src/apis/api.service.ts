import type { BaseHttpRequest } from '../core/base-http-request'
import { encodeJson, encodeMsgpack, decodeJson, decodeMsgpack } from '../core/model-runtime'
import type { EncodingFormat } from '@algorandfoundation/algokit-common'
import { concatArrays } from '@algorandfoundation/algokit-common'
import { decodeSignedTransaction } from '@algorandfoundation/algokit-transact'
import type {
  Account,
  AccountApplicationResponse,
  AccountAssetResponse,
  Application,
  Asset,
  BlockHashResponse,
  BlockResponse,
  BlockTxidsResponse,
  Box,
  BoxesResponse,
  CompileResponse,
  DisassembleResponse,
  DryrunRequest,
  DryrunResponse,
  Genesis,
  GetBlockTimeStampOffsetResponse,
  GetSyncRoundResponse,
  LedgerStateDelta,
  LightBlockHeaderProof,
  NodeStatusResponse,
  PendingTransactionResponse,
  PendingTransactionsResponse,
  PostTransactionsResponse,
  SimulateRequest,
  SimulateResponse,
  StateProof,
  SuggestedParams,
  SupplyResponse,
  TransactionGroupLedgerStateDeltasForRoundResponse,
  TransactionParametersResponse,
  TransactionProof,
  Version,
} from '../models/index'
import {
  AccountMeta,
  AccountApplicationResponseMeta,
  AccountAssetResponseMeta,
  ApplicationMeta,
  AssetMeta,
  BlockHashResponseMeta,
  BlockResponseMeta,
  BlockTxidsResponseMeta,
  BoxMeta,
  BoxesResponseMeta,
  CompileResponseMeta,
  DisassembleResponseMeta,
  DryrunRequestMeta,
  DryrunResponseMeta,
  GenesisMeta,
  GetBlockTimeStampOffsetResponseMeta,
  GetSyncRoundResponseMeta,
  LedgerStateDeltaMeta,
  LightBlockHeaderProofMeta,
  NodeStatusResponseMeta,
  PendingTransactionResponseMeta,
  PendingTransactionsResponseMeta,
  PostTransactionsResponseMeta,
  SimulateRequestMeta,
  SimulateResponseMeta,
  StateProofMeta,
<<<<<<< HEAD
  SupplyResponseMeta,
  TransactionGroupLedgerStateDeltasForRoundResponseMeta,
  TransactionParametersResponseMeta,
=======
  TealCompileMeta,
  TealDisassembleMeta,
  TealDryrunMeta,
  TransactionParamsMeta,
>>>>>>> 3d899a4e
  TransactionProofMeta,
  VersionMeta,
} from '../models/index'

export class AlgodApi {
  constructor(public readonly httpRequest: BaseHttpRequest) {}

  private mimeTypeFor(format: EncodingFormat | 'text'): string {
    return format === 'json' ? 'application/json' : format === 'msgpack' ? 'application/msgpack' : 'text/plain'
  }

  /**
   * Given a specific account public key and application ID, this call returns the account's application local state and global state (AppLocalState and AppParams, if either exists). Global state will only be returned if the provided address is the application's creator.
   */
  async accountApplicationInformation(address: string, applicationId: number | bigint): Promise<AccountApplicationResponse> {
    const headers: Record<string, string> = {}
    const responseFormat: EncodingFormat = 'json'
    headers['Accept'] = this.mimeTypeFor(responseFormat)

    const payload = await this.httpRequest.request<Record<string, unknown>>({
      method: 'GET',
      url: '/v2/accounts/{address}/applications/{application-id}',
      path: { address: address, 'application-id': typeof applicationId === 'bigint' ? applicationId.toString() : applicationId },
      query: {},
      headers,
      body: undefined,
    })

    return decodeJson(payload, AccountApplicationResponseMeta)
  }

  /**
   * Given a specific account public key and asset ID, this call returns the account's asset holding and asset parameters (if either exist). Asset parameters will only be returned if the provided address is the asset's creator.
   */
  async accountAssetInformation(address: string, assetId: number | bigint): Promise<AccountAssetResponse> {
    const headers: Record<string, string> = {}
    const responseFormat: EncodingFormat = 'json'
    headers['Accept'] = this.mimeTypeFor(responseFormat)

    const payload = await this.httpRequest.request<Record<string, unknown>>({
      method: 'GET',
      url: '/v2/accounts/{address}/assets/{asset-id}',
      path: { address: address, 'asset-id': typeof assetId === 'bigint' ? assetId.toString() : assetId },
      query: {},
      headers,
      body: undefined,
    })

    return decodeJson(payload, AccountAssetResponseMeta)
  }

  /**
   * Given a specific account public key, this call returns the account's status, balance and spendable amounts
   */
  async accountInformation(address: string, params?: { exclude?: 'all' | 'none' }): Promise<Account> {
    const headers: Record<string, string> = {}
    const responseFormat: EncodingFormat = 'json'
    headers['Accept'] = this.mimeTypeFor(responseFormat)

    const payload = await this.httpRequest.request<Record<string, unknown>>({
      method: 'GET',
      url: '/v2/accounts/{address}',
      path: { address: address },
      query: { exclude: params?.exclude },
      headers,
      body: undefined,
    })

    return decodeJson(payload, AccountMeta)
  }

  /**
   * Given an application ID and box name, it returns the round, box name, and value (each base64 encoded). Box names must be in the goal app call arg encoding form 'encoding:value'. For ints, use the form 'int:1234'. For raw bytes, use the form 'b64:A=='. For printable strings, use the form 'str:hello'. For addresses, use the form 'addr:XYZ...'.
   */
  private async _getApplicationBoxByName(applicationId: number | bigint, params?: { name: string }): Promise<Box> {
    const headers: Record<string, string> = {}
    const responseFormat: EncodingFormat = 'json'
    headers['Accept'] = this.mimeTypeFor(responseFormat)

    const payload = await this.httpRequest.request<Record<string, unknown>>({
      method: 'GET',
      url: '/v2/applications/{application-id}/box',
      path: { 'application-id': typeof applicationId === 'bigint' ? applicationId.toString() : applicationId },
      query: { name: params?.name },
      headers,
      body: undefined,
    })

    return decodeJson(payload, BoxMeta)
  }

  /**
   * Given an application ID, return all Box names. No particular ordering is guaranteed. Request fails when client or server-side configured limits prevent returning all Box names.
   */
  async getApplicationBoxes(applicationId: number | bigint, params?: { max?: number }): Promise<BoxesResponse> {
    const headers: Record<string, string> = {}
    const responseFormat: EncodingFormat = 'json'
    headers['Accept'] = this.mimeTypeFor(responseFormat)

    const payload = await this.httpRequest.request<Record<string, unknown>>({
      method: 'GET',
      url: '/v2/applications/{application-id}/boxes',
      path: { 'application-id': typeof applicationId === 'bigint' ? applicationId.toString() : applicationId },
      query: { max: params?.max },
      headers,
      body: undefined,
    })

    return decodeJson(payload, BoxesResponseMeta)
  }

  /**
   * Given a application ID, it returns application information including creator, approval and clear programs, global and local schemas, and global state.
   */
  async getApplicationById(applicationId: number | bigint): Promise<Application> {
    const headers: Record<string, string> = {}
    const responseFormat: EncodingFormat = 'json'
    headers['Accept'] = this.mimeTypeFor(responseFormat)

    const payload = await this.httpRequest.request<Record<string, unknown>>({
      method: 'GET',
      url: '/v2/applications/{application-id}',
      path: { 'application-id': typeof applicationId === 'bigint' ? applicationId.toString() : applicationId },
      query: {},
      headers,
      body: undefined,
    })

    return decodeJson(payload, ApplicationMeta)
  }

  /**
   * Given a asset ID, it returns asset information including creator, name, total supply and special addresses.
   */
  async getAssetById(assetId: number | bigint): Promise<Asset> {
    const headers: Record<string, string> = {}
    const responseFormat: EncodingFormat = 'json'
    headers['Accept'] = this.mimeTypeFor(responseFormat)

    const payload = await this.httpRequest.request<Record<string, unknown>>({
      method: 'GET',
      url: '/v2/assets/{asset-id}',
      path: { 'asset-id': typeof assetId === 'bigint' ? assetId.toString() : assetId },
      query: {},
      headers,
      body: undefined,
    })

    return decodeJson(payload, AssetMeta)
  }

  async getBlock(round: number | bigint, params?: { headerOnly?: boolean }): Promise<BlockResponse> {
    const headers: Record<string, string> = {}
    const responseFormat: EncodingFormat = 'msgpack'
    headers['Accept'] = this.mimeTypeFor(responseFormat)

    const payload = await this.httpRequest.request<Uint8Array>({
      method: 'GET',
      url: '/v2/blocks/{round}',
      path: { round: typeof round === 'bigint' ? round.toString() : round },
      query: { 'header-only': params?.headerOnly, format: 'msgpack' },
      headers,
      body: undefined,
    })

    return decodeMsgpack(payload, BlockResponseMeta)
  }

  async getBlockHash(round: number | bigint): Promise<BlockHashResponse> {
    const headers: Record<string, string> = {}
    const responseFormat: EncodingFormat = 'json'
    headers['Accept'] = this.mimeTypeFor(responseFormat)

    const payload = await this.httpRequest.request<Record<string, unknown>>({
      method: 'GET',
      url: '/v2/blocks/{round}/hash',
      path: { round: typeof round === 'bigint' ? round.toString() : round },
      query: {},
      headers,
      body: undefined,
    })

    return decodeJson(payload, BlockHashResponseMeta)
  }

  /**
   * Gets the current timestamp offset.
   */
  async getBlockTimeStampOffset(): Promise<GetBlockTimeStampOffsetResponse> {
    const headers: Record<string, string> = {}
    const responseFormat: EncodingFormat = 'json'
    headers['Accept'] = this.mimeTypeFor(responseFormat)

    const payload = await this.httpRequest.request<Record<string, unknown>>({
      method: 'GET',
      url: '/v2/devmode/blocks/offset',
      path: {},
      query: {},
      headers,
      body: undefined,
    })

    return decodeJson(payload, GetBlockTimeStampOffsetResponseMeta)
  }

  async getBlockTxIds(round: number | bigint): Promise<BlockTxidsResponse> {
    const headers: Record<string, string> = {}
    const responseFormat: EncodingFormat = 'json'
    headers['Accept'] = this.mimeTypeFor(responseFormat)

    const payload = await this.httpRequest.request<Record<string, unknown>>({
      method: 'GET',
      url: '/v2/blocks/{round}/txids',
      path: { round: typeof round === 'bigint' ? round.toString() : round },
      query: {},
      headers,
      body: undefined,
    })

    return decodeJson(payload, BlockTxidsResponseMeta)
  }

  /**
   * Returns the entire genesis file in json.
   */
  async getGenesis(): Promise<Genesis> {
    const headers: Record<string, string> = {}
    const responseFormat: EncodingFormat = 'json'
    headers['Accept'] = this.mimeTypeFor(responseFormat)

    const payload = await this.httpRequest.request<Record<string, unknown>>({
      method: 'GET',
      url: '/genesis',
      path: {},
      query: {},
      headers,
      body: undefined,
    })

    return decodeJson(payload, GenesisMeta)
  }

  /**
   * Get ledger deltas for a round.
   */
  async getLedgerStateDelta(round: number | bigint): Promise<LedgerStateDelta> {
    const headers: Record<string, string> = {}
    const responseFormat: EncodingFormat = 'msgpack'
    headers['Accept'] = this.mimeTypeFor(responseFormat)

    const payload = await this.httpRequest.request<Uint8Array>({
      method: 'GET',
      url: '/v2/deltas/{round}',
      path: { round: typeof round === 'bigint' ? round.toString() : round },
      query: { format: 'msgpack' },
      headers,
      body: undefined,
    })

    return decodeMsgpack(payload, LedgerStateDeltaMeta)
  }

  /**
   * Get a ledger delta for a given transaction group.
   */
  async getLedgerStateDeltaForTransactionGroup(id: string): Promise<LedgerStateDelta> {
    const headers: Record<string, string> = {}
    const responseFormat: EncodingFormat = 'msgpack'
    headers['Accept'] = this.mimeTypeFor(responseFormat)

    const payload = await this.httpRequest.request<Uint8Array>({
      method: 'GET',
      url: '/v2/deltas/txn/group/{id}',
      path: { id: id },
      query: { format: 'msgpack' },
      headers,
      body: undefined,
    })

    return decodeMsgpack(payload, LedgerStateDeltaMeta)
  }

  async getLightBlockHeaderProof(round: number | bigint): Promise<LightBlockHeaderProof> {
    const headers: Record<string, string> = {}
    const responseFormat: EncodingFormat = 'json'
    headers['Accept'] = this.mimeTypeFor(responseFormat)

    const payload = await this.httpRequest.request<Record<string, unknown>>({
      method: 'GET',
      url: '/v2/blocks/{round}/lightheader/proof',
      path: { round: typeof round === 'bigint' ? round.toString() : round },
      query: {},
      headers,
      body: undefined,
    })

    return decodeJson(payload, LightBlockHeaderProofMeta)
  }

  /**
   * Get the list of pending transactions, sorted by priority, in decreasing order, truncated at the end at MAX. If MAX = 0, returns all pending transactions.
   */
  async getPendingTransactions(params?: { max?: number }): Promise<PendingTransactionsResponse> {
    const headers: Record<string, string> = {}
    const responseFormat: EncodingFormat = 'msgpack'
    headers['Accept'] = this.mimeTypeFor(responseFormat)

    const payload = await this.httpRequest.request<Uint8Array>({
      method: 'GET',
      url: '/v2/transactions/pending',
      path: {},
      query: { max: params?.max, format: 'msgpack' },
      headers,
      body: undefined,
    })

    return decodeMsgpack(payload, PendingTransactionsResponseMeta)
  }

  /**
   * Get the list of pending transactions by address, sorted by priority, in decreasing order, truncated at the end at MAX. If MAX = 0, returns all pending transactions.
   */
  async getPendingTransactionsByAddress(address: string, params?: { max?: number }): Promise<PendingTransactionsResponse> {
    const headers: Record<string, string> = {}
    const responseFormat: EncodingFormat = 'msgpack'
    headers['Accept'] = this.mimeTypeFor(responseFormat)

    const payload = await this.httpRequest.request<Uint8Array>({
      method: 'GET',
      url: '/v2/accounts/{address}/transactions/pending',
      path: { address: address },
      query: { max: params?.max, format: 'msgpack' },
      headers,
      body: undefined,
    })

    return decodeMsgpack(payload, PendingTransactionsResponseMeta)
  }

  async getReady(): Promise<void> {
    const headers: Record<string, string> = {}
    const responseFormat: EncodingFormat = 'json'
    headers['Accept'] = this.mimeTypeFor(responseFormat)

    await this.httpRequest.request<void>({
      method: 'GET',
      url: '/ready',
      path: {},
      query: {},
      headers,
      body: undefined,
    })
  }

  async getStateProof(round: number | bigint): Promise<StateProof> {
    const headers: Record<string, string> = {}
    const responseFormat: EncodingFormat = 'json'
    headers['Accept'] = this.mimeTypeFor(responseFormat)

    const payload = await this.httpRequest.request<Record<string, unknown>>({
      method: 'GET',
      url: '/v2/stateproofs/{round}',
      path: { round: typeof round === 'bigint' ? round.toString() : round },
      query: {},
      headers,
      body: undefined,
    })

    return decodeJson(payload, StateProofMeta)
  }

  async getStatus(): Promise<NodeStatusResponse> {
    const headers: Record<string, string> = {}
    const responseFormat: EncodingFormat = 'json'
    headers['Accept'] = this.mimeTypeFor(responseFormat)

    const payload = await this.httpRequest.request<Record<string, unknown>>({
      method: 'GET',
      url: '/v2/status',
      path: {},
      query: {},
      headers,
      body: undefined,
    })

    return decodeJson(payload, NodeStatusResponseMeta)
  }

  async getSupply(): Promise<SupplyResponse> {
    const headers: Record<string, string> = {}
    const responseFormat: EncodingFormat = 'json'
    headers['Accept'] = this.mimeTypeFor(responseFormat)

    const payload = await this.httpRequest.request<Record<string, unknown>>({
      method: 'GET',
      url: '/v2/ledger/supply',
      path: {},
      query: {},
      headers,
      body: undefined,
    })

    return decodeJson(payload, SupplyResponseMeta)
  }

  /**
   * Gets the minimum sync round for the ledger.
   */
  async getSyncRound(): Promise<GetSyncRoundResponse> {
    const headers: Record<string, string> = {}
    const responseFormat: EncodingFormat = 'json'
    headers['Accept'] = this.mimeTypeFor(responseFormat)

    const payload = await this.httpRequest.request<Record<string, unknown>>({
      method: 'GET',
      url: '/v2/ledger/sync',
      path: {},
      query: {},
      headers,
      body: undefined,
    })

    return decodeJson(payload, GetSyncRoundResponseMeta)
  }

  /**
   * Get ledger deltas for transaction groups in a given round.
   */
  async getTransactionGroupLedgerStateDeltasForRound(round: number | bigint): Promise<TransactionGroupLedgerStateDeltasForRoundResponse> {
    const headers: Record<string, string> = {}
    const responseFormat: EncodingFormat = 'msgpack'
    headers['Accept'] = this.mimeTypeFor(responseFormat)

    const payload = await this.httpRequest.request<Uint8Array>({
      method: 'GET',
      url: '/v2/deltas/{round}/txn/group',
      path: { round: typeof round === 'bigint' ? round.toString() : round },
      query: { format: 'msgpack' },
      headers,
      body: undefined,
    })

    return decodeMsgpack(payload, TransactionGroupLedgerStateDeltasForRoundResponseMeta)
  }

  async getTransactionProof(
    round: number | bigint,
    txid: string,
    params?: { hashtype?: 'sha512_256' | 'sha256' },
  ): Promise<TransactionProof> {
    const headers: Record<string, string> = {}
    const responseFormat: EncodingFormat = 'json'
    headers['Accept'] = this.mimeTypeFor(responseFormat)

    const payload = await this.httpRequest.request<Record<string, unknown>>({
      method: 'GET',
      url: '/v2/blocks/{round}/transactions/{txid}/proof',
      path: { round: typeof round === 'bigint' ? round.toString() : round, txid: txid },
      query: { hashtype: params?.hashtype },
      headers,
      body: undefined,
    })

    return decodeJson(payload, TransactionProofMeta)
  }

  /**
   * Retrieves the supported API versions, binary build versions, and genesis information.
   */
  async getVersion(): Promise<Version> {
    const headers: Record<string, string> = {}
    const responseFormat: EncodingFormat = 'json'
    headers['Accept'] = this.mimeTypeFor(responseFormat)

    const payload = await this.httpRequest.request<Record<string, unknown>>({
      method: 'GET',
      url: '/versions',
      path: {},
      query: {},
      headers,
      body: undefined,
    })

    return decodeJson(payload, VersionMeta)
  }

  async healthCheck(): Promise<void> {
    const headers: Record<string, string> = {}
    const responseFormat: EncodingFormat = 'json'
    headers['Accept'] = this.mimeTypeFor(responseFormat)

    await this.httpRequest.request<void>({
      method: 'GET',
      url: '/health',
      path: {},
      query: {},
      headers,
      body: undefined,
    })
  }

  /**
   * Given a transaction ID of a recently submitted transaction, it returns information about it.  There are several cases when this might succeed:
   * - transaction committed (committed round > 0)
   * - transaction still in the pool (committed round = 0, pool error = "")
   * - transaction removed from pool due to error (committed round = 0, pool error != "")
   * Or the transaction may have happened sufficiently long ago that the node no longer remembers it, and this will return an error.
   */
  async pendingTransactionInformation(txid: string): Promise<PendingTransactionResponse> {
    const headers: Record<string, string> = {}
    const responseFormat: EncodingFormat = 'msgpack'
    headers['Accept'] = this.mimeTypeFor(responseFormat)

    const payload = await this.httpRequest.request<Uint8Array>({
      method: 'GET',
      url: '/v2/transactions/pending/{txid}',
      path: { txid: txid },
      query: { format: 'msgpack' },
      headers,
      body: undefined,
    })

    return decodeMsgpack(payload, PendingTransactionResponseMeta)
  }

  private async _rawTransaction(body: Uint8Array): Promise<PostTransactionsResponse> {
    const headers: Record<string, string> = {}
    const responseFormat: EncodingFormat = 'json'
    headers['Accept'] = this.mimeTypeFor(responseFormat)

    const serializedBody = body ?? undefined
    const mediaType = 'application/x-binary'
    headers['Content-Type'] = mediaType

    const payload = await this.httpRequest.request<Record<string, unknown>>({
      method: 'POST',
      url: '/v2/transactions',
      path: {},
      query: {},
      headers,
      body: serializedBody,
    })

    return decodeJson(payload, PostTransactionsResponseMeta)
  }

  /**
   * Sets the timestamp offset (seconds) for blocks in dev mode. Providing an offset of 0 will unset this value and try to use the real clock for the timestamp.
   */
  async setBlockTimeStampOffset(offset: number): Promise<void> {
    const headers: Record<string, string> = {}
    const responseFormat: EncodingFormat = 'json'
    headers['Accept'] = this.mimeTypeFor(responseFormat)

    await this.httpRequest.request<void>({
      method: 'POST',
      url: '/v2/devmode/blocks/offset/{offset}',
      path: { offset: offset },
      query: {},
      headers,
      body: undefined,
    })
  }

  /**
   * Sets the minimum sync round on the ledger.
   */
  async setSyncRound(round: number | bigint): Promise<void> {
    const headers: Record<string, string> = {}
    const responseFormat: EncodingFormat = 'json'
    headers['Accept'] = this.mimeTypeFor(responseFormat)

    await this.httpRequest.request<void>({
      method: 'POST',
      url: '/v2/ledger/sync/{round}',
      path: { round: typeof round === 'bigint' ? round.toString() : round },
      query: {},
      headers,
      body: undefined,
    })
  }

  async simulateTransactions(body: SimulateRequest): Promise<SimulateResponse> {
    const headers: Record<string, string> = {}
    const responseFormat: EncodingFormat = 'msgpack'
    headers['Accept'] = this.mimeTypeFor(responseFormat)

    const bodyMeta = SimulateRequestMeta
    const mediaType = this.mimeTypeFor(!bodyMeta ? 'text' : responseFormat)
    if (mediaType) headers['Content-Type'] = mediaType
    const serializedBody = body ? encodeMsgpack(body, bodyMeta) : undefined

    const payload = await this.httpRequest.request<Uint8Array>({
      method: 'POST',
      url: '/v2/transactions/simulate',
      path: {},
      query: { format: 'msgpack' },
      headers,
      body: serializedBody,
    })

    return decodeMsgpack(payload, SimulateResponseMeta)
  }

  /**
   * Waits for a block to appear after round {round} and returns the node's status at the time. There is a 1 minute timeout, when reached the current status is returned regardless of whether or not it is the round after the given round.
   */
  async statusAfterBlock(round: number | bigint): Promise<NodeStatusResponse> {
    const headers: Record<string, string> = {}
    const responseFormat: EncodingFormat = 'json'
    headers['Accept'] = this.mimeTypeFor(responseFormat)

    const payload = await this.httpRequest.request<Record<string, unknown>>({
      method: 'GET',
      url: '/v2/status/wait-for-block-after/{round}',
      path: { round: typeof round === 'bigint' ? round.toString() : round },
      query: {},
      headers,
      body: undefined,
    })

    return decodeJson(payload, NodeStatusResponseMeta)
  }

  /**
   * Given TEAL source code in plain text, return base64 encoded program bytes and base32 SHA512_256 hash of program bytes (Address style). This endpoint is only enabled when a node's configuration file sets EnableDeveloperAPI to true.
   */
  async tealCompile(body: string, params?: { sourcemap?: boolean }): Promise<CompileResponse> {
    const headers: Record<string, string> = {}
    const responseFormat: EncodingFormat = 'json'
    headers['Accept'] = this.mimeTypeFor(responseFormat)

    const bodyMeta = undefined
    const mediaType = this.mimeTypeFor(!bodyMeta ? 'text' : responseFormat)
    if (mediaType) headers['Content-Type'] = mediaType
    const serializedBody = body

    const payload = await this.httpRequest.request<Record<string, unknown>>({
      method: 'POST',
      url: '/v2/teal/compile',
      path: {},
      query: { sourcemap: params?.sourcemap },
      headers,
      body: serializedBody,
    })

    return decodeJson(payload, CompileResponseMeta)
  }

  /**
   * Given the program bytes, return the TEAL source code in plain text. This endpoint is only enabled when a node's configuration file sets EnableDeveloperAPI to true.
   */
  async tealDisassemble(body: Uint8Array): Promise<DisassembleResponse> {
    const headers: Record<string, string> = {}
    const responseFormat: EncodingFormat = 'json'
    headers['Accept'] = this.mimeTypeFor(responseFormat)

    const serializedBody = body ?? undefined
    const mediaType = 'application/x-binary'
    headers['Content-Type'] = mediaType

    const payload = await this.httpRequest.request<Record<string, unknown>>({
      method: 'POST',
      url: '/v2/teal/disassemble',
      path: {},
      query: {},
      headers,
      body: serializedBody,
    })

    return decodeJson(payload, DisassembleResponseMeta)
  }

  /**
   * Executes TEAL program(s) in context and returns debugging information about the execution. This endpoint is only enabled when a node's configuration file sets EnableDeveloperAPI to true.
   */
  async tealDryrun(body?: DryrunRequest): Promise<DryrunResponse> {
    const headers: Record<string, string> = {}
    const responseFormat: EncodingFormat = 'json'
    headers['Accept'] = this.mimeTypeFor(responseFormat)

    const bodyMeta = DryrunRequestMeta
    const mediaType = this.mimeTypeFor(!bodyMeta ? 'text' : responseFormat)
    if (mediaType) headers['Content-Type'] = mediaType
    const serializedBody = body ? encodeJson(body, bodyMeta) : undefined

    const payload = await this.httpRequest.request<Record<string, unknown>>({
      method: 'POST',
      url: '/v2/teal/dryrun',
      path: {},
      query: {},
      headers,
      body: serializedBody,
    })

    return decodeJson(payload, DryrunResponseMeta)
  }

  private async _transactionParams(): Promise<TransactionParametersResponse> {
    const headers: Record<string, string> = {}
    const responseFormat: EncodingFormat = 'json'
    headers['Accept'] = this.mimeTypeFor(responseFormat)

    const payload = await this.httpRequest.request<Record<string, unknown>>({
      method: 'GET',
      url: '/v2/transactions/params',
      path: {},
      query: {},
      headers,
      body: undefined,
    })

    return decodeJson(payload, TransactionParametersResponseMeta)
  }

  /**
   * Unset the ledger sync round.
   */
  async unsetSyncRound(): Promise<void> {
    const headers: Record<string, string> = {}
    const responseFormat: EncodingFormat = 'json'
    headers['Accept'] = this.mimeTypeFor(responseFormat)

    await this.httpRequest.request<void>({
      method: 'DELETE',
      url: '/v2/ledger/sync',
      path: {},
      query: {},
      headers,
      body: undefined,
    })
  }

  /**
   * Send a signed transaction or array of signed transactions to the network.
   */
  async sendRawTransaction(stxOrStxs: Uint8Array | Uint8Array[]): Promise<PostTransactionsResponse> {
    let rawTransactions = stxOrStxs
    if (Array.isArray(stxOrStxs)) {
      if (!stxOrStxs.every((a) => a instanceof Uint8Array)) {
        throw new Error('Array elements must be byte arrays')
      }
      rawTransactions = concatArrays(...stxOrStxs)
    } else if (!(rawTransactions instanceof Uint8Array)) {
      throw new Error('Argument must be byte array')
    }
    return this._rawTransaction(rawTransactions)
  }

  /**
   * Given an application ID and box name, it returns the round, box name, and value.
   */
  async getApplicationBoxByName(applicationId: number | bigint, boxName: Uint8Array): Promise<Box> {
    const name = `b64:${Buffer.from(boxName).toString('base64')}`
    return this._getApplicationBoxByName(applicationId, { name })
  }

  /**
   * Returns the common needed parameters for a new transaction.
   */
  async suggestedParams(): Promise<SuggestedParams> {
    const txnParams = await this._transactionParams()

    return {
      flatFee: false,
      fee: txnParams.fee,
      firstValid: txnParams.lastRound,
      lastValid: txnParams.lastRound + 1000n,
      genesisHash: txnParams.genesisHash,
      genesisId: txnParams.genesisId,
      minFee: txnParams.minFee,
      consensusVersion: txnParams.consensusVersion,
    }
  }

  /**
   * Returns the common needed parameters for a new transaction.
   */
  async getTransactionParams(): Promise<SuggestedParams> {
    return await this.suggestedParams()
  }

  /**
   * Simulate an encoded signed transaction or array of encoded signed transactions.
   */
  async simulateRawTransactions(stxOrStxs: Uint8Array | Uint8Array[]): Promise<SimulateResponse> {
    const txns = Array.isArray(stxOrStxs) ? stxOrStxs.map((stxn) => decodeSignedTransaction(stxn)) : [decodeSignedTransaction(stxOrStxs)]
    return this.simulateTransactions({
      txnGroups: [
        {
          txns,
        },
      ],
    })
  }
}<|MERGE_RESOLUTION|>--- conflicted
+++ resolved
@@ -1,6 +1,6 @@
 import type { BaseHttpRequest } from '../core/base-http-request'
 import { encodeJson, encodeMsgpack, decodeJson, decodeMsgpack } from '../core/model-runtime'
-import type { EncodingFormat } from '@algorandfoundation/algokit-common'
+import { type EncodingFormat } from '@algorandfoundation/algokit-common'
 import { concatArrays } from '@algorandfoundation/algokit-common'
 import { decodeSignedTransaction } from '@algorandfoundation/algokit-transact'
 import type {
@@ -64,16 +64,9 @@
   SimulateRequestMeta,
   SimulateResponseMeta,
   StateProofMeta,
-<<<<<<< HEAD
   SupplyResponseMeta,
   TransactionGroupLedgerStateDeltasForRoundResponseMeta,
   TransactionParametersResponseMeta,
-=======
-  TealCompileMeta,
-  TealDisassembleMeta,
-  TealDryrunMeta,
-  TransactionParamsMeta,
->>>>>>> 3d899a4e
   TransactionProofMeta,
   VersionMeta,
 } from '../models/index'
