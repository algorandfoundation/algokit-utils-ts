--- conflicted
+++ resolved
@@ -56,11 +56,8 @@
 - trace field at err.traces[].trace is now a typed value, rather than a map.
 - Does lmsig stand for logicMultiSignature? We use logicMultiSignature in our code, as we use multiSignature instead of msig in the Transaction type. An alternative is to use msig and lmsig, like algosdk does?
 - searchCriteria param for indexer-lookup.ts searchTransactions() method is an object, rather than a function which allows chained configuration
-<<<<<<< HEAD
 - Doc: Mock server + Rust + polytest
 - subscriber:
   - transform-complex-txn.spec.ts calls `txId` but the type is Transaction, not wrapper
 - TODO: PD - re export and rename TransactionWrapper to Transaction
-=======
-- In multisig subsignatures we use address. Should we call this publicKey and use a Uint8Array value? This would make interop/consistenct between KMD and Indexer nicer too.
->>>>>>> 0dae9b38
+- In multisig subsignatures we use address. Should we call this publicKey and use a Uint8Array value? This would make interop/consistenct between KMD and Indexer nicer too.