import sha512 from 'js-sha512'
import { ABIType, ABITypeName, decodeABIValue, encodeABIValue, getABIType, getABITypeName, parseTupleContent } from './abi-type'
import { ABIValue } from './abi-value'
import { ARC28Event } from './arc28-event'
import { Arc56Contract, Arc56Method, StructField } from './arc56-contract'
import { ABITupleType, decodeTuple, encodeTuple } from './types'

export enum ABITransactionType {
<<<<<<< HEAD
  Any = 'txn',
  Pay = 'pay',
  Keyreg = 'keyreg',
  Acfg = 'acfg',
  Axfer = 'axfer',
  Afrz = 'afrz',
  Appl = 'appl',
=======
  Txn = 'txn',
  Payment = 'pay',
  KeyRegistration = 'keyreg',
  AssetConfig = 'acfg',
  AssetTransfer = 'axfer',
  AssetFreeze = 'afrz',
  AppCall = 'appl',
>>>>>>> 73cca731
}
export enum ABIReferenceType {
  Account = 'account',
  Application = 'application',
  Asset = 'asset',
}
export type ABIMethodArgType = ABIType | ABITransactionType | ABIReferenceType
export type ABIReturnType = ABIType | 'void'

export type ABIMethodArg = {
  arg_type: ABIMethodArgType
  name?: string
  desciption?: string
}

export type ABIMethodReturn = {
  type: ABIReturnType
  description?: string
}

/** Decoded ARC-56 struct as a struct rather than a tuple. */
export type ABIStruct = {
  [key: string]: ABIStruct | ABIValue
}

export type ABIMethod = {
  name: string
  description?: string
  args: ABIMethodArg[]
  returns: ABIMethodReturn
  events?: ARC28Event[]
  readonly?: boolean
}

/**
 * Returns the `ABITupleType` for the given ARC-56 struct definition
 * @param struct The ARC-56 struct definition
 * @returns The `ABITupleType`
 */
export function getABITupleTypeFromABIStructDefinition(struct: StructField[], structs: Record<string, StructField[]>): ABITupleType {
  const childTypes = struct.map((v) =>
    typeof v.type === 'string'
      ? structs[v.type]
        ? getABITupleTypeFromABIStructDefinition(structs[v.type], structs)
        : getABIType(v.type)
      : getABITupleTypeFromABIStructDefinition(v.type, structs),
  )
  return {
    name: ABITypeName.Tuple,
    childTypes: childTypes,
  } satisfies ABITupleType
}

/**
 * Converts a decoded ABI tuple as a struct.
 * @param decodedABITuple The decoded ABI tuple value
 * @param structFields The struct fields from an ARC-56 app spec
 * @returns The struct as a Record<string, any>
 */
// eslint-disable-next-line @typescript-eslint/no-explicit-any
export function getABIStructFromABITuple<TReturn extends ABIStruct = Record<string, any>>(
  decodedABITuple: ABIValue[],
  structFields: StructField[],
  structs: Record<string, StructField[]>,
): TReturn {
  return Object.fromEntries(
    structFields.map(({ name: key, type }, i) => {
      const value = decodedABITuple[i]
      return [
        key,
        (typeof type === 'string' && !structs[type]) || !Array.isArray(value)
          ? value
          : getABIStructFromABITuple(value, typeof type === 'string' ? structs[type] : type, structs),
      ]
    }),
  ) as TReturn
}

/**
 * Converts an ARC-56 struct as an ABI tuple.
 * @param struct The struct to convert
 * @param structFields The struct fields from an ARC-56 app spec
 * @returns The struct as a decoded ABI tuple
 */
export function getABITupleFromABIStruct(
  struct: ABIStruct,
  structFields: StructField[],
  structs: Record<string, StructField[]>,
): ABIValue[] {
  return structFields.map(({ name: key, type }) => {
    const value = struct[key]
    return typeof type === 'string' && !structs[type]
      ? (value as ABIValue)
      : getABITupleFromABIStruct(value as ABIStruct, typeof type === 'string' ? structs[type] : type, structs)
  })
}

/**
 * Returns the decoded ABI value (or struct for a struct type)
 * for the given raw Algorand value given an ARC-56 type and defined ARC-56 structs.
 * @param value The raw Algorand value (bytes or uint64)
 * @param type The ARC-56 type - either an ABI Type string or a struct name
 * @param structs The defined ARC-56 structs
 * @returns The decoded ABI value or struct
 */
export function getABIDecodedValue(
  value: Uint8Array | number | bigint,
  type: string,
  structs: Record<string, StructField[]>,
): ABIValue | ABIStruct {
  if (type === 'AVMBytes' || typeof value !== 'object') return value
  if (type === 'AVMString') return Buffer.from(value).toString('utf-8')
  if (type === 'AVMUint64') return decodeABIValue(getABIType('uint64'), value)
  if (structs[type]) {
    const tupleValue = decodeTuple(getABITupleTypeFromABIStructDefinition(structs[type], structs), value)
    return getABIStructFromABITuple(tupleValue, structs[type], structs)
  }

  const abiType = getABIType(type)
  return decodeABIValue(abiType, value)
}

/**
 * Returns the ABI-encoded value for the given value.
 * @param value The value to encode either already in encoded binary form (`Uint8Array`), a decoded ABI value or an ARC-56 struct
 * @param type The ARC-56 type - either an ABI Type string or a struct name
 * @param structs The defined ARC-56 structs
 * @returns The binary ABI-encoded value
 */
export function getABIEncodedValue(
  value: Uint8Array | ABIValue | ABIStruct,
  type: string,
  structs: Record<string, StructField[]>,
): Uint8Array {
  if (typeof value === 'object' && value instanceof Uint8Array) return value
  if (type === 'AVMUint64') return encodeABIValue(getABIType('uint64'), value as bigint | number)
  if (type === 'AVMBytes' || type === 'AVMString') {
    if (typeof value === 'string') return Buffer.from(value, 'utf-8')
    if (typeof value !== 'object' || !(value instanceof Uint8Array)) throw new Error(`Expected bytes value for ${type}, but got ${value}`)
    return value
  }
  if (structs[type]) {
    const tupleType = getABITupleTypeFromABIStructDefinition(structs[type], structs)
    if (Array.isArray(value)) {
      encodeTuple(tupleType, value)
    } else {
      const values = getABITupleFromABIStruct(value as ABIStruct, structs[type], structs)
      return encodeTuple(tupleType, values)
    }
  }

  const abiType = getABIType(type)
  return encodeABIValue(abiType, value as ABIValue)
}

/**
 * Returns the ABI method object for a given method name or signature and ARC-56 app spec.
 * @param methodNameOrSignature The method name or method signature to call if an ABI call is being emitted.
 * e.g. `my_method` or `my_method(unit64,string)bytes`
 * @param appSpec The app spec for the app
 * @returns The `ABIMethod`
 */
export function findABIMethod(methodNameOrSignature: string, appSpec: Arc56Contract): ABIMethod {
  let method: Arc56Method
  if (!methodNameOrSignature.includes('(')) {
    const methods = appSpec.methods.filter((m) => m.name === methodNameOrSignature)
    if (methods.length === 0) throw new Error(`Unable to find method ${methodNameOrSignature} in ${appSpec.name} app.`)
    if (methods.length > 1) {
      throw new Error(
        `Received a call to method ${methodNameOrSignature} in contract ${
          appSpec.name
        }, but this resolved to multiple methods; please pass in an ABI signature instead: ${appSpec.methods
          .map((m) => getABIMethodSignature(arc56MethodToABIMethod(m)))
          .join(', ')}`,
      )
    }
    method = methods[0]
  } else {
    const m = appSpec.methods.find((m) => getABIMethodSignature(arc56MethodToABIMethod(m)) === methodNameOrSignature)
    if (!m) throw new Error(`Unable to find method ${methodNameOrSignature} in ${appSpec.name} app.`)
    method = m
  }
  return arc56MethodToABIMethod(method)
}

/**
 * Returns the ABI method object for a given method signature.
 * @param signature The method signature
 * e.g. `my_method(unit64,string)bytes`
 * @returns The `ABIMethod`
 */
export function getABIMethod(signature: string): ABIMethod {
  const argsStart = signature.indexOf('(')
  if (argsStart === -1) {
    throw new Error(`Invalid method signature: ${signature}`)
  }

  let argsEnd = -1
  let depth = 0
  for (let i = argsStart; i < signature.length; i++) {
    const char = signature[i]

    if (char === '(') {
      depth += 1
    } else if (char === ')') {
      if (depth === 0) {
        // unpaired parenthesis
        break
      }

      depth -= 1
      if (depth === 0) {
        argsEnd = i
        break
      }
    }
  }

  if (argsEnd === -1) {
    throw new Error(`Invalid method signature: ${signature}`)
  }

  const name = signature.slice(0, argsStart)
  const args = parseTupleContent(signature.slice(argsStart + 1, argsEnd)) // hmmm the error is bad
    .map((n: string) => {
      if (abiTypeIsTransaction(n as ABIMethodArgType) || abiTypeIsReference(n as ABIMethodArgType)) {
        return { arg_type: n as ABIMethodArgType } satisfies ABIMethodArg
      }
      return { arg_type: getABIType(n) } satisfies ABIMethodArg
    })
  const returnType = signature.slice(argsEnd + 1)
  const returns = { type: returnType === 'void' ? ('void' as const) : getABIType(returnType) } satisfies ABIMethodReturn

  return {
    name,
    args,
    returns,
  } satisfies ABIMethod
}

/**
 * Returns the signature of a given ABI method.
 * @param signature The ABI method
 * @returns The signature, e.g. `my_method(unit64,string)bytes`
 */
export function getABIMethodSignature(abiMethod: ABIMethod): string {
  const args = abiMethod.args
    .map((arg) => {
      if (abiTypeIsTransaction(arg.arg_type) || abiTypeIsReference(arg.arg_type)) return arg.arg_type
      return getABITypeName(arg.arg_type)
    })
    .join(',')
  const returns = abiMethod.returns.type === 'void' ? 'void' : getABITypeName(abiMethod.returns.type)
  return `${abiMethod.name}(${args})${returns}`
}

/**
 * Returns the method selector of a given ABI method.
 * @param abiMethod The ABI method
 * @returns The 4-byte method selector
 */
export function getABIMethodSelector(abiMethod: ABIMethod): Uint8Array {
  const hash = sha512.sha512_256.array(getABIMethodSignature(abiMethod))
  return new Uint8Array(hash.slice(0, 4))
}

function arc56MethodToABIMethod(method: Arc56Method): ABIMethod {
  if (typeof method.name !== 'string' || typeof method.returns !== 'object' || !Array.isArray(method.args)) {
    throw new Error('Invalid ABIMethod parameters')
  }

  const args = method.args.map(({ type, name, desc }) => {
    if (abiTypeIsTransaction(type as ABIMethodArgType) || abiTypeIsReference(type as ABIMethodArgType)) {
      return {
        arg_type: type as ABIMethodArgType,
        name,
        desciption: desc,
      } satisfies ABIMethodArg
    }

    return {
      arg_type: getABIType(type),
      name,
      desciption: desc,
    } satisfies ABIMethodArg
  })
  const returns = {
    type: method.returns.type === ('void' as const) ? method.returns.type : getABIType(method.returns.type),
    desc: method.returns.desc,
  }

  return {
    name: method.name,
    description: method.desc,
    args,
    returns,
    events: method.events,
    readonly: method.readonly,
  } satisfies ABIMethod
}

export function abiTypeIsTransaction(type: unknown): type is ABITransactionType {
  return (
    typeof type === 'string' &&
<<<<<<< HEAD
    (type === ABITransactionType.Any ||
      type === ABITransactionType.Pay ||
      type === ABITransactionType.Keyreg ||
      type === ABITransactionType.Acfg ||
      type === ABITransactionType.Axfer ||
      type === ABITransactionType.Afrz ||
      type === ABITransactionType.Appl)
  )
}

export function abiTypeIsReference(type: unknown): type is ABIReferenceType {
=======
    (type === ABITransactionType.Txn ||
      type === ABITransactionType.Payment ||
      type === ABITransactionType.KeyRegistration ||
      type === ABITransactionType.AssetConfig ||
      type === ABITransactionType.AssetTransfer ||
      type === ABITransactionType.AssetFreeze ||
      type === ABITransactionType.AppCall)
  )
}

export function abiTypeIsReference(type: ABIMethodArgType): type is ABIReferenceType {
>>>>>>> 73cca731
  return (
    typeof type === 'string' &&
    (type === ABIReferenceType.Account || type === ABIReferenceType.Application || type === ABIReferenceType.Asset)
  )
}<|MERGE_RESOLUTION|>--- conflicted
+++ resolved
@@ -6,15 +6,6 @@
 import { ABITupleType, decodeTuple, encodeTuple } from './types'
 
 export enum ABITransactionType {
-<<<<<<< HEAD
-  Any = 'txn',
-  Pay = 'pay',
-  Keyreg = 'keyreg',
-  Acfg = 'acfg',
-  Axfer = 'axfer',
-  Afrz = 'afrz',
-  Appl = 'appl',
-=======
   Txn = 'txn',
   Payment = 'pay',
   KeyRegistration = 'keyreg',
@@ -22,7 +13,6 @@
   AssetTransfer = 'axfer',
   AssetFreeze = 'afrz',
   AppCall = 'appl',
->>>>>>> 73cca731
 }
 export enum ABIReferenceType {
   Account = 'account',
@@ -327,19 +317,6 @@
 export function abiTypeIsTransaction(type: unknown): type is ABITransactionType {
   return (
     typeof type === 'string' &&
-<<<<<<< HEAD
-    (type === ABITransactionType.Any ||
-      type === ABITransactionType.Pay ||
-      type === ABITransactionType.Keyreg ||
-      type === ABITransactionType.Acfg ||
-      type === ABITransactionType.Axfer ||
-      type === ABITransactionType.Afrz ||
-      type === ABITransactionType.Appl)
-  )
-}
-
-export function abiTypeIsReference(type: unknown): type is ABIReferenceType {
-=======
     (type === ABITransactionType.Txn ||
       type === ABITransactionType.Payment ||
       type === ABITransactionType.KeyRegistration ||
@@ -351,7 +328,6 @@
 }
 
 export function abiTypeIsReference(type: ABIMethodArgType): type is ABIReferenceType {
->>>>>>> 73cca731
   return (
     typeof type === 'string' &&
     (type === ABIReferenceType.Account || type === ABIReferenceType.Application || type === ABIReferenceType.Asset)
