--- conflicted
+++ resolved
@@ -59,13 +59,8 @@
     )
 
     expect(transactions.currentRound).toBeGreaterThan(0n)
-<<<<<<< HEAD
     expect(transactions.transactions.map((t) => t.id).sort()).toEqual([transaction1.txId(), transaction2.txId()].sort())
-  }, 20_000)
-=======
-    expect(transactions.transactions.map((t) => t.id).sort()).toEqual([transaction1.txID(), transaction2.txID()].sort())
   })
->>>>>>> 7e53ab0b
 
   test('Application create transactions are found by creator with pagination', async () => {
     const { algorand, testAccount, generateAccount, waitForIndexer } = localnet.context
