import { AlgodClient } from '@algorandfoundation/algokit-algod-client'
import { Address } from '@algorandfoundation/algokit-common'
<<<<<<< HEAD
import {
  AddressWithSigners,
  AddressWithTransactionSigner,
} from '@algorandfoundation/algokit-transact'
=======
>>>>>>> 07c3cefa
import { KmdClient } from '@algorandfoundation/algokit-kmd-client'
import { AddressWithSigners, AddressWithTransactionSigner } from '@algorandfoundation/algokit-transact'
import { AlgorandClient, Config } from '../'
import { GetTestAccountParams } from '../types/testing'

/**
 * @deprecated Use `getTestAccount(params, algorandClient)` instead. The `algorandClient` object can be created using `AlgorandClient.fromClients({ algod, kmd })`.
 *
 * Creates an ephemeral Algorand account for the purposes of testing.
 * Returns a newly created random test account that is funded from the dispenser
 * DO NOT USE THIS TO CREATE A MAINNET ACCOUNT!
 * Note: By default this will log the mnemonic of the account.
 * @param params The config for the test account to generate
 * @param algod An algod client
 * @param kmd A KMD client, if not specified then a default KMD client will be loaded from environment variables and if not found fallback to the default LocalNet KMD client
 * @returns The account, with private key loaded
 */
export async function getTestAccount(
  params: GetTestAccountParams,
  algod: AlgodClient,
  kmd?: KmdClient,
): Promise<Address & AddressWithTransactionSigner>
/**
 * Creates an ephemeral Algorand account for the purposes of testing.
 * Returns a newly created random test account that is funded from the dispenser
 * DO NOT USE THIS TO CREATE A MAINNET ACCOUNT!
 * Note: By default this will log the mnemonic of the account.
 * @param params The config for the test account to generate
 * @param algorand An AlgorandClient client
 * @returns The account, with private key loaded
 */
export async function getTestAccount(params: GetTestAccountParams, algorand: AlgorandClient): Promise<Address & AddressWithSigners>
export async function getTestAccount(
  { suppressLog, initialFunds, accountGetter }: GetTestAccountParams,
  algodOrAlgorandClient: AlgodClient | AlgorandClient,
  kmd?: KmdClient,
): Promise<Address & AddressWithSigners> {
  const algorand =
    algodOrAlgorandClient instanceof AlgorandClient
      ? algodOrAlgorandClient
      : AlgorandClient.fromClients({
          algod: algodOrAlgorandClient,
          kmd,
        })

  const account = accountGetter ? await accountGetter(algorand) : algorand.account.random().account

  Config.getLogger(suppressLog).info(`New test account created with address '${account.addr}'.`)

  const dispenser = await algorand.account.dispenserFromEnvironment()

  await algorand.send.payment({
    sender: dispenser,
    receiver: account.addr,
    amount: initialFunds,
    note: 'Funding test account',
    suppressLog,
  })

  const accountInfo = await algorand.account.getInformation(account.addr)

  Config.getLogger(suppressLog).info('Test account funded; account balance: %d µALGO', accountInfo.balance.microAlgo)

  algorand.setSignerFromAccount(account)

<<<<<<< HEAD
  const address = Address.fromString(account.addr.toString()) as Address & AddressWithSigners
  for (const key of Object.keys(account as AddressWithSigners)) {
    if (!(key in address)) {
      // eslint-disable-next-line @typescript-eslint/no-explicit-any
      ;(address as any)[key] = (account as any)[key]
    }
  }

  return address
=======
  return Object.assign(Address.fromString(account.addr.toString()), account)
>>>>>>> 07c3cefa
}<|MERGE_RESOLUTION|>--- conflicted
+++ resolved
@@ -1,12 +1,5 @@
 import { AlgodClient } from '@algorandfoundation/algokit-algod-client'
 import { Address } from '@algorandfoundation/algokit-common'
-<<<<<<< HEAD
-import {
-  AddressWithSigners,
-  AddressWithTransactionSigner,
-} from '@algorandfoundation/algokit-transact'
-=======
->>>>>>> 07c3cefa
 import { KmdClient } from '@algorandfoundation/algokit-kmd-client'
 import { AddressWithSigners, AddressWithTransactionSigner } from '@algorandfoundation/algokit-transact'
 import { AlgorandClient, Config } from '../'
@@ -52,7 +45,7 @@
           kmd,
         })
 
-  const account = accountGetter ? await accountGetter(algorand) : algorand.account.random().account
+  const account = accountGetter ? await accountGetter(algorand) : algorand.account.random()
 
   Config.getLogger(suppressLog).info(`New test account created with address '${account.addr}'.`)
 
@@ -72,7 +65,6 @@
 
   algorand.setSignerFromAccount(account)
 
-<<<<<<< HEAD
   const address = Address.fromString(account.addr.toString()) as Address & AddressWithSigners
   for (const key of Object.keys(account as AddressWithSigners)) {
     if (!(key in address)) {
@@ -82,7 +74,4 @@
   }
 
   return address
-=======
-  return Object.assign(Address.fromString(account.addr.toString()), account)
->>>>>>> 07c3cefa
 }