--- conflicted
+++ resolved
@@ -1,15 +1,11 @@
 import { AlgodClient } from '@algorandfoundation/algokit-algod-client'
 import { Address } from '@algorandfoundation/algokit-common'
-import { AddressWithSigner } from '@algorandfoundation/algokit-transact'
+import { AddressWithSigners, AddressWithTransactionSigner } from '@algorandfoundation/algokit-transact'
 import type { Account } from '@algorandfoundation/sdk'
 import * as algosdk from '@algorandfoundation/sdk'
 import { Kmd } from '@algorandfoundation/sdk'
 import { AlgorandClient, Config } from '../'
 import { GetTestAccountParams } from '../types/testing'
-<<<<<<< HEAD
-import { AddressWithSigners, AddressWithTransactionSigner } from '@algorandfoundation/algokit-transact'
-=======
->>>>>>> 3b45d7bb
 
 /**
  * @deprecated Use `getTestAccount(params, algorandClient)` instead. The `algorandClient` object can be created using `AlgorandClient.fromClients({ algod, kmd })`.
