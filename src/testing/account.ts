--- conflicted
+++ resolved
@@ -49,20 +49,13 @@
 
   const dispenser = await algorand.account.dispenserFromEnvironment()
 
-<<<<<<< HEAD
-  await algorand.send.payment(
-    { sender: dispenser, receiver: account.addr, amount: initialFunds, note: 'Funding test account' },
-    { suppressLog },
-  )
-=======
   await algorand.send.payment({
-    sender: dispenser.addr,
+    sender: dispenser,
     receiver: account.addr,
     amount: initialFunds,
     note: 'Funding test account',
     suppressLog,
   })
->>>>>>> 288b867c
 
   const accountInfo = await algorand.account.getInformation(account.addr)
 
