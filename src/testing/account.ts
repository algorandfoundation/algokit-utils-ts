import { AlgodClient } from '@algorandfoundation/algokit-algod-client'
import { Address } from '@algorandfoundation/algokit-common'
<<<<<<< HEAD
import { AddressWithSigners, AddressWithTransactionSigner } from '@algorandfoundation/algokit-transact'
=======
import { KmdClient } from '@algorandfoundation/algokit-kmd-client'
import { AddressWithSigner } from '@algorandfoundation/algokit-transact'
>>>>>>> 0dae9b38
import type { Account } from '@algorandfoundation/sdk'
import * as algosdk from '@algorandfoundation/sdk'
import { AlgorandClient, Config } from '../'
import { GetTestAccountParams } from '../types/testing'

/**
 * @deprecated Use `getTestAccount(params, algorandClient)` instead. The `algorandClient` object can be created using `AlgorandClient.fromClients({ algod, kmd })`.
 *
 * Creates an ephemeral Algorand account for the purposes of testing.
 * Returns a newly created random test account that is funded from the dispenser
 * DO NOT USE THIS TO CREATE A MAINNET ACCOUNT!
 * Note: By default this will log the mnemonic of the account.
 * @param params The config for the test account to generate
 * @param algod An algod client
 * @param kmd A KMD client, if not specified then a default KMD client will be loaded from environment variables and if not found fallback to the default LocalNet KMD client
 * @returns The account, with private key loaded
 */
export async function getTestAccount(
  params: GetTestAccountParams,
  algod: AlgodClient,
<<<<<<< HEAD
  kmd?: Kmd,
): Promise<Address & Account & AddressWithTransactionSigner>
=======
  kmd?: KmdClient,
): Promise<Address & Account & AddressWithSigner>
>>>>>>> 0dae9b38
/**
 * Creates an ephemeral Algorand account for the purposes of testing.
 * Returns a newly created random test account that is funded from the dispenser
 * DO NOT USE THIS TO CREATE A MAINNET ACCOUNT!
 * Note: By default this will log the mnemonic of the account.
 * @param params The config for the test account to generate
 * @param algorand An AlgorandClient client
 * @returns The account, with private key loaded
 */
export async function getTestAccount(
  params: GetTestAccountParams,
  algorand: AlgorandClient,
): Promise<Address & Account & AddressWithSigners>
export async function getTestAccount(
  { suppressLog, initialFunds, accountGetter }: GetTestAccountParams,
  algodOrAlgorandClient: AlgodClient | AlgorandClient,
<<<<<<< HEAD
  kmd?: Kmd,
): Promise<Address & Account & AddressWithTransactionSigner> {
=======
  kmd?: KmdClient,
): Promise<Address & Account & AddressWithSigner> {
>>>>>>> 0dae9b38
  const algorand =
    algodOrAlgorandClient instanceof AlgorandClient
      ? algodOrAlgorandClient
      : AlgorandClient.fromClients({
          algod: algodOrAlgorandClient,
          kmd,
        })

  const account = accountGetter ? await accountGetter(algorand) : algosdk.generateAccount()

  Config.getLogger(suppressLog).info(
    `New test account created with address '${account.addr}' and mnemonic '${algosdk.secretKeyToMnemonic(account.sk)}'.`,
  )

  const dispenser = await algorand.account.dispenserFromEnvironment()

  await algorand.send.payment({
    sender: dispenser,
    receiver: account.addr,
    amount: initialFunds,
    note: 'Funding test account',
    suppressLog,
  })

  const accountInfo = await algorand.account.getInformation(account.addr)

  Config.getLogger(suppressLog).info('Test account funded; account balance: %d µALGO', accountInfo.balance.microAlgo)

  algorand.setSignerFromAccount(account)

  // eslint-disable-next-line @typescript-eslint/no-explicit-any
  const address = Address.fromString(account.addr.toString()) as any
  address.addr = account.addr
  address.sk = account.sk
  address.signer = algorand.account.getSigner(address)

  return address
}<|MERGE_RESOLUTION|>--- conflicted
+++ resolved
@@ -1,11 +1,7 @@
 import { AlgodClient } from '@algorandfoundation/algokit-algod-client'
 import { Address } from '@algorandfoundation/algokit-common'
-<<<<<<< HEAD
 import { AddressWithSigners, AddressWithTransactionSigner } from '@algorandfoundation/algokit-transact'
-=======
 import { KmdClient } from '@algorandfoundation/algokit-kmd-client'
-import { AddressWithSigner } from '@algorandfoundation/algokit-transact'
->>>>>>> 0dae9b38
 import type { Account } from '@algorandfoundation/sdk'
 import * as algosdk from '@algorandfoundation/sdk'
 import { AlgorandClient, Config } from '../'
@@ -26,13 +22,8 @@
 export async function getTestAccount(
   params: GetTestAccountParams,
   algod: AlgodClient,
-<<<<<<< HEAD
-  kmd?: Kmd,
+  kmd?: KmdClient,
 ): Promise<Address & Account & AddressWithTransactionSigner>
-=======
-  kmd?: KmdClient,
-): Promise<Address & Account & AddressWithSigner>
->>>>>>> 0dae9b38
 /**
  * Creates an ephemeral Algorand account for the purposes of testing.
  * Returns a newly created random test account that is funded from the dispenser
@@ -49,13 +40,8 @@
 export async function getTestAccount(
   { suppressLog, initialFunds, accountGetter }: GetTestAccountParams,
   algodOrAlgorandClient: AlgodClient | AlgorandClient,
-<<<<<<< HEAD
-  kmd?: Kmd,
+  kmd?: KmdClient,
 ): Promise<Address & Account & AddressWithTransactionSigner> {
-=======
-  kmd?: KmdClient,
-): Promise<Address & Account & AddressWithSigner> {
->>>>>>> 0dae9b38
   const algorand =
     algodOrAlgorandClient instanceof AlgorandClient
       ? algodOrAlgorandClient
