--- conflicted
+++ resolved
@@ -100,7 +100,7 @@
     const transactionLogger = new TransactionLogger()
     const transactionLoggerAlgod = transactionLogger.capture(algod)
     const acc = await getTestAccount(
-      { initialFunds: fixtureConfig?.testAccountFunding ?? algos(10), suppressLog: true },
+      { initialFunds: fixtureConfig?.testAccountFunding ?? algos(10), suppressLog: true, accountGetter: fixtureConfig?.accountGetter },
       transactionLoggerAlgod,
       kmd,
     )
@@ -111,22 +111,12 @@
       algod: transactionLoggerAlgod,
       indexer: indexer,
       kmd: kmd,
-<<<<<<< HEAD
       testAccount,
       generateAccount: async (params: GetTestAccountParams) => {
-        const account = await getTestAccount(params, transactionLoggerAlgod, kmd)
+        const account = await getTestAccount({ accountGetter: fixtureConfig?.accountGetter, ...params }, transactionLoggerAlgod, kmd)
         algorandClient.setSignerFromAccount(account)
         return { ...account, signer: algorandClient.account.getSigner(account.addr) }
       },
-=======
-      testAccount: await getTestAccount(
-        { initialFunds: fixtureConfig?.testAccountFunding ?? algos(10), suppressLog: true, accountGetter: fixtureConfig?.accountGetter },
-        transactionLoggerAlgod,
-        kmd,
-      ),
-      generateAccount: (params: GetTestAccountParams) =>
-        getTestAccount({ accountGetter: fixtureConfig?.accountGetter, ...params }, transactionLoggerAlgod, kmd),
->>>>>>> b5ae3578
       transactionLogger: transactionLogger,
       waitForIndexer: () => transactionLogger.waitForIndexer(indexer),
       waitForIndexerTransaction: (transactionId: string) => runWhenIndexerCaughtUp(() => lookupTransactionById(transactionId, indexer)),
