import algosdk, { Address } from 'algosdk'
import { Config } from '../config'
import { calculateFundAmount, memoize } from '../util'
import { AccountInformation, DISPENSER_ACCOUNT, MultisigAccount, SigningAccount, TransactionSignerAccount } from './account'
import { AlgoAmount } from './amount'
import { ClientManager } from './client-manager'
<<<<<<< HEAD
import { AlgoKitComposer, CommonTransactionParams } from './composer'
=======
import TransactionComposer, { CommonTransactionParams } from './composer'
>>>>>>> 864daaeb
import { TestNetDispenserApiClient } from './dispenser-client'
import { KmdAccountManager } from './kmd-account-manager'
import { SendParams, SendSingleTransactionResult } from './transaction'
import LogicSigAccount = algosdk.LogicSigAccount
import Account = algosdk.Account
import TransactionSigner = algosdk.TransactionSigner

const address = (address: string | Address) => (typeof address === 'string' ? Address.fromString(address) : address)

/** Result from performing an ensureFunded call. */
export interface EnsureFundedResult {
  /** The transaction ID of the transaction that funded the account. */
  transactionId: string
  /** The amount that was sent to the account. */
  amountFunded: AlgoAmount
}

/**
 * Returns a `TransactionSigner` for the given account that can sign a transaction.
 * This function has memoization, so will return the same transaction signer for a given account.
 * @param account An account that can sign a transaction
 * @returns A transaction signer
 */
export const getAccountTransactionSigner = memoize(function (
  account: TransactionSignerAccount | Account | SigningAccount | LogicSigAccount | MultisigAccount,
): TransactionSigner {
  return 'signer' in account
    ? account.signer
    : 'lsig' in account
      ? algosdk.makeLogicSigAccountTransactionSigner(account)
      : algosdk.makeBasicAccountTransactionSigner(account)
})

/** Creates and keeps track of signing accounts that can sign transactions for a sending address. */
export class AccountManager {
  private _clientManager: ClientManager
  private _kmdAccountManager: KmdAccountManager
  private _accounts: { [address: string]: TransactionSignerAccount } = {}
  private _defaultSigner?: algosdk.TransactionSigner

  /**
   * Create a new account manager.
   * @param clientManager The ClientManager client to use for algod and kmd clients
   * @example Create a new account manager
   * ```typescript
   * const accountManager = new AccountManager(clientManager)
   * ```
   */
  constructor(clientManager: ClientManager) {
    this._clientManager = clientManager
    this._kmdAccountManager = new KmdAccountManager(clientManager)
  }

  private _getComposer(getSuggestedParams?: () => Promise<algosdk.SuggestedParams>) {
    return new TransactionComposer({
      algod: this._clientManager.algod,
      getSigner: this.getSigner.bind(this),
      getSuggestedParams: getSuggestedParams ?? (() => this._clientManager.algod.getTransactionParams().do()),
    })
  }

  /** KMD account manager that allows you to easily get and create accounts using KMD. */
  public get kmd() {
    return this._kmdAccountManager
  }

  /**
   * Sets the default signer to use if no other signer is specified.
   *
   * If this isn't set an a transaction needs signing for a given sender
   * then an error will be thrown from `getSigner` / `getAccount`.
   * @param signer The signer to use, either a `TransactionSigner` or a `TransactionSignerAccount`
   * @example
   * ```typescript
   * const signer = accountManager.random() // Can be anything that returns a `algosdk.TransactionSigner` or `TransactionSignerAccount`
   * accountManager.setDefaultSigner(signer)
   *
   * // When signing a transaction, if there is no signer registered for the sender then the default signer will be used
   * const signer = accountManager.getSigner("{SENDERADDRESS}")
   * ```
   * @returns The `AccountManager` so method calls can be chained
   */
  public setDefaultSigner(signer: algosdk.TransactionSigner | TransactionSignerAccount): AccountManager {
    this._defaultSigner = 'signer' in signer ? signer.signer : signer
    return this
  }

  /**
   * Records the given account (that can sign) against the address of the provided account for later
   * retrieval and returns a `TransactionSignerAccount` along with the original account in an `account` property.
   */
  private signerAccount<T extends TransactionSignerAccount | Account | SigningAccount | LogicSigAccount | MultisigAccount>(
    account: T,
  ): Address &
    TransactionSignerAccount & {
      /* The underlying account that specified this address. */ account: T
    } {
    const signer = getAccountTransactionSigner(account)
    const acc: TransactionSignerAccount = {
      addr: 'addr' in account ? account.addr : account.address(),
      signer: signer,
    }
    this._accounts[acc.addr.toString()] = acc
    // eslint-disable-next-line @typescript-eslint/no-explicit-any
    const addressWithAccount = Address.fromString(acc.addr.toString()) as any
    addressWithAccount.account = account
    addressWithAccount.addr = acc.addr.toString()
    addressWithAccount.signer = signer
    return addressWithAccount as Address & TransactionSignerAccount & { account: T }
  }

  /**
   * Tracks the given account for later signing.
   *
   * Note: If you are generating accounts via the various methods on `AccountManager`
   * (like `random`, `fromMnemonic`, `logicsig`, etc.) then they automatically get tracked.
   * @param account The account to register, which can be a `TransactionSignerAccount` or
   *  a `algosdk.Account`, `algosdk.LogicSigAccount`, `SigningAccount` or `MultisigAccount`
   * @example
   * ```typescript
   * const accountManager = new AccountManager(clientManager)
   *  .setSignerFromAccount(algosdk.generateAccount())
   *  .setSignerFromAccount(new algosdk.LogicSigAccount(program, args))
   *  .setSignerFromAccount(new SigningAccount(mnemonic, sender))
   *  .setSignerFromAccount(new MultisigAccount({version: 1, threshold: 1, addrs: ["ADDRESS1...", "ADDRESS2..."]}, [account1, account2]))
   *  .setSignerFromAccount({addr: "SENDERADDRESS", signer: transactionSigner})
   * ```
   * @returns The `AccountManager` instance for method chaining
   */
  public setSignerFromAccount(account: TransactionSignerAccount | Account | LogicSigAccount | SigningAccount | MultisigAccount) {
    this.signerAccount(account)
    return this
  }

  /**
   * Tracks the given `algosdk.TransactionSigner` against the given sender address for later signing.
   * @param sender The sender address to use this signer for
   * @param signer The `algosdk.TransactionSigner` to sign transactions with for the given sender
   * @example
   * ```typescript
   * const accountManager = new AccountManager(clientManager)
   *  .setSigner("SENDERADDRESS", transactionSigner)
   * ```
   * @returns The `AccountManager` instance for method chaining
   */
  public setSigner(sender: string | Address, signer: algosdk.TransactionSigner) {
    this._accounts[address(sender).toString()] = { addr: address(sender), signer }
    return this
  }

  /**
   * Takes all registered signers from the given `AccountManager` and adds them to this `AccountManager`.
   *
   * This is useful for situations where you have multiple contexts you are building accounts in such as unit tests.
   * @param anotherAccountManager Another account manager with signers registered
   * @param overwriteExisting Whether or not to overwrite any signers that have the same sender address with the ones in the other account manager or not (default: true)
   * @returns The `AccountManager` instance for method chaining
   */
  public setSigners(anotherAccountManager: AccountManager, overwriteExisting = true) {
    this._accounts = overwriteExisting
      ? { ...this._accounts, ...anotherAccountManager._accounts }
      : { ...anotherAccountManager._accounts, ...this._accounts }
    return
  }

  /**
   * Returns the `TransactionSigner` for the given sender address, ready to sign a transaction for that sender.
   *
   * If no signer has been registered for that address then the default signer is used if registered and
   * if not then an error is thrown.
   *
   * @param sender The sender address
   * @example
   * ```typescript
   * const signer = accountManager.getSigner("SENDERADDRESS")
   * ```
   * @returns The `TransactionSigner` or throws an error if not found and no default signer is set
   */
  public getSigner(sender: string | Address): algosdk.TransactionSigner {
    const signer = this._accounts[address(sender).toString()]?.signer ?? this._defaultSigner
    if (!signer) throw new Error(`No signer found for address ${sender}`)
    return signer
  }

  /**
   * Returns the `TransactionSignerAccount` for the given sender address.
   *
   * If no signer has been registered for that address then an error is thrown.
   * @param sender The sender address
   * @example
   * ```typescript
   * const sender = accountManager.random()
   * // ...
   * // Returns the `TransactionSignerAccount` for `sender` that has previously been registered
   * const account = accountManager.getAccount(sender)
   * ```
   * @returns The `TransactionSignerAccount` or throws an error if not found
   */
  public getAccount(sender: string | Address): TransactionSignerAccount {
    const account = this._accounts[address(sender).toString()]
    if (!account) throw new Error(`No signer found for address ${sender}`)
    return account
  }

  /**
   * Returns the given sender account's current status, balance and spendable amounts.
   *
   * [Response data schema details](https://developer.algorand.org/docs/rest-apis/algod/#get-v2accountsaddress)
   * @example
   * ```typescript
   * const address = "XBYLS2E6YI6XXL5BWCAMOA4GTWHXWENZMX5UHXMRNWWUQ7BXCY5WC5TEPA";
   * const accountInfo = await accountManager.getInformation(address);
   * ```
   *
   * @param sender The account / address to look up
   * @returns The account information
   */
<<<<<<< HEAD
  public async getInformation(sender: string | Address): Promise<AccountInformation> {
    const account = await this._clientManager.algod.accountInformation(sender).do()

    return {
      ...account,
      address: Address.fromString(account.address),
=======
  public async getInformation(sender: string | TransactionSignerAccount): Promise<AccountInformation> {
    const {
      round,
      lastHeartbeat = undefined,
      lastProposed = undefined,
      ...account
    } = AccountInformationModel.from_obj_for_encoding(
      await this._clientManager.algod.accountInformation(typeof sender === 'string' ? sender : sender.addr).do(),
    )

    return {
      ...account,
      // None of the Number types can practically overflow 2^53
>>>>>>> 864daaeb
      balance: AlgoAmount.MicroAlgo(Number(account.amount)),
      amountWithoutPendingRewards: AlgoAmount.MicroAlgo(Number(account.amountWithoutPendingRewards)),
      minBalance: AlgoAmount.MicroAlgo(Number(account.minBalance)),
      pendingRewards: AlgoAmount.MicroAlgo(Number(account.pendingRewards)),
      rewards: AlgoAmount.MicroAlgo(Number(account.rewards)),
      validAsOfRound: BigInt(round),
      totalAppsOptedIn: Number(account.totalAppsOptedIn),
      totalAssetsOptedIn: Number(account.totalAssetsOptedIn),
      totalCreatedApps: Number(account.totalCreatedApps),
      totalCreatedAssets: Number(account.totalCreatedAssets),
      appsTotalExtraPages: account.appsTotalExtraPages !== undefined ? Number(account.appsTotalExtraPages) : undefined,
      rewardBase: account.rewardBase !== undefined ? Number(account.rewardBase) : undefined,
      totalBoxBytes: account.totalBoxBytes !== undefined ? Number(account.totalBoxBytes) : undefined,
      totalBoxes: account.totalBoxes !== undefined ? Number(account.totalBoxes) : undefined,
      lastHeartbeatRound: lastHeartbeat !== undefined ? BigInt(lastHeartbeat) : undefined,
      lastProposedRound: lastProposed !== undefined ? BigInt(lastProposed) : undefined,
    }
  }

  /**
   * Tracks and returns an Algorand account with secret key loaded (i.e. that can sign transactions) by taking the mnemonic secret.
   *
   * @example
   * ```typescript
   * const account = accountManager.fromMnemonic("mnemonic secret ...")
   * const rekeyedAccount = accountManager.fromMnemonic("mnemonic secret ...", "SENDERADDRESS...")
   * ```
   * @param mnemonicSecret The mnemonic secret representing the private key of an account; **Note: Be careful how the mnemonic is handled**,
   *  never commit it into source control and ideally load it from the environment (ideally via a secret storage service) rather than the file system.
   * @param sender The optional sender address to use this signer for (aka a rekeyed account)
   * @returns The account
   */
  public fromMnemonic(mnemonicSecret: string, sender?: string | Address) {
    const account = algosdk.mnemonicToSecretKey(mnemonicSecret)
    return this.signerAccount(new SigningAccount(account, sender))
  }

  /**
   * Tracks and returns an Algorand account that is a rekeyed version of the given account to a new sender.
   *
   * @example
   * ```typescript
   * const account = account.fromMnemonic("mnemonic secret ...")
   * const rekeyedAccount = accountManager.rekeyed(account, "SENDERADDRESS...")
   * ```
   * @param account The account to use as the signer for this new rekeyed account
   * @param sender The sender address to use as the new sender
   * @returns The account
   */
  public rekeyed(sender: string | Address, account: TransactionSignerAccount) {
    return this.signerAccount({ addr: address(sender), signer: account.signer })
  }

  /**
   * Tracks and returns an Algorand account with private key loaded by convention from environment variables based on the given name identifier.
   *
   * Note: This function expects to run in a Node.js environment.
   *
   * ## Convention:
   * * **Non-LocalNet:** will load process.env['\{NAME\}_MNEMONIC'] as a mnemonic secret; **Note: Be careful how the mnemonic is handled**,
   *  never commit it into source control and ideally load it via a secret storage service rather than the file system.
   *   If process.env['\{NAME\}_SENDER'] is defined then it will use that for the sender address (i.e. to support rekeyed accounts)
   * * **LocalNet:** will load the account from a KMD wallet called \{NAME\} and if that wallet doesn't exist it will create it and fund the account for you
   *
   * This allows you to write code that will work seamlessly in production and local development (LocalNet) without manual config locally (including when you reset the LocalNet).
   *
   * @example Default
   *
   * If you have a mnemonic secret loaded into `process.env.MY_ACCOUNT_MNEMONIC` then you can call the following to get that private key loaded into an account object:
   * ```typescript
   * const account = await accountManager.fromEnvironment('MY_ACCOUNT')
   * ```
   *
   * If that code runs against LocalNet then a wallet called `MY_ACCOUNT` will automatically be created with an account that is automatically funded with 1000 (default) ALGO from the default LocalNet dispenser.
   * If not running against LocalNet then it will use proces.env.MY_ACCOUNT_MNEMONIC as the private key and (if present) process.env.MY_ACCOUNT_SENDER as the sender address.
   *
   * @param name The name identifier of the account
   * @param fundWith The optional amount to fund the account with when it gets created (when targeting LocalNet), if not specified then 1000 ALGO will be funded from the dispenser account
   * @returns The account
   */
  public async fromEnvironment(name: string, fundWith?: AlgoAmount) {
    if (!process || !process.env) {
      throw new Error('Attempt to get account with private key from a non Node.js context; this is not supported!')
    }

    const accountMnemonic = process.env[`${name.toUpperCase()}_MNEMONIC`]
    const sender = process.env[`${name.toUpperCase()}_SENDER`]

    if (accountMnemonic) {
      const signer = algosdk.mnemonicToSecretKey(accountMnemonic)
      return this.signerAccount(new SigningAccount(signer, sender))
    }

    if (await this._clientManager.isLocalNet()) {
      const account = await this._kmdAccountManager.getOrCreateWalletAccount(name, fundWith)
      return this.signerAccount(account.account)
    }

    throw new Error(`Missing environment variable ${name.toUpperCase()}_MNEMONIC when looking for account ${name}`)
  }

  /**
   * Tracks and returns an Algorand account with private key loaded from the given KMD wallet (identified by name).
   *
   * @param name The name of the wallet to retrieve an account from
   * @param predicate An optional filter to use to find the account (otherwise it will return a random account from the wallet)
   * @param sender The optional sender address to use this signer for (aka a rekeyed account)
   * @example Get default funded account in a LocalNet
   *
   * ```typescript
   * const defaultDispenserAccount = await account.fromKmd('unencrypted-default-wallet',
   *   a => a.status !== 'Offline' && a.amount > 1_000_000_000
   * )
   * ```
   * @returns The account
   */
  public async fromKmd(
    name: string,
    // eslint-disable-next-line @typescript-eslint/no-explicit-any
    predicate?: (account: Record<string, any>) => boolean,
    sender?: string | Address,
  ) {
    const account = await this._kmdAccountManager.getWalletAccount(name, predicate, sender)
    if (!account) throw new Error(`Unable to find KMD account ${name}${predicate ? ' with predicate' : ''}`)
    return this.signerAccount(account.account)
  }

  /**
   * Tracks and returns an account that supports partial or full multisig signing.
   *
   * @example
   * ```typescript
   * const account = accountManager.multisig({version: 1, threshold: 1, addrs: ["ADDRESS1...", "ADDRESS2..."]},
   *  [(await accountManager.fromEnvironment('ACCOUNT1')).account])
   * ```
   * @param multisigParams The parameters that define the multisig account
   * @param signingAccounts The signers that are currently present
   * @returns A multisig account wrapper
   */
  public multisig(multisigParams: algosdk.MultisigMetadata, signingAccounts: (algosdk.Account | SigningAccount)[]) {
    return this.signerAccount(new MultisigAccount(multisigParams, signingAccounts))
  }

  /**
   * Tracks and returns an account that represents a logic signature.
   *
   * @example
   * ```typescript
   * const account = account.logicsig(program, [new Uint8Array(3, ...)])
   * ```
   * @param program The bytes that make up the compiled logic signature
   * @param args The (binary) arguments to pass into the logic signature
   * @returns A logic signature account wrapper
   */
  public logicsig(program: Uint8Array, args?: Array<Uint8Array>) {
    return this.signerAccount(new LogicSigAccount(program, args))
  }

  /**
   * Tracks and returns a new, random Algorand account with secret key loaded.
   *
   * @example
   * ```typescript
   * const account = account.random()
   * ```
   * @returns The account
   */
  public random() {
    return this.signerAccount(algosdk.generateAccount())
  }

  /**
   * Returns an account (with private key loaded) that can act as a dispenser from
   * environment variables, or against default LocalNet if no environment variables present.
   *
   * Note: requires a Node.js environment to execute.
   *
   * If present, it will load the account mnemonic stored in process.env.DISPENSER_MNEMONIC and optionally
   * process.env.DISPENSER_SENDER if it's a rekeyed account.
   *
   * @example
   * ```typescript
   * const account = await account.dispenserFromEnvironment()
   * ```
   *
   * @returns The account
   */
  public async dispenserFromEnvironment() {
    if (!process || !process.env) {
      throw new Error('Attempt to get dispenser from environment from a non Node.js context; this is not supported!')
    }

    return process.env[`${DISPENSER_ACCOUNT.toUpperCase()}_MNEMONIC`]
      ? await this.fromEnvironment(DISPENSER_ACCOUNT)
      : await this.localNetDispenser()
  }

  /**
   * Returns an Algorand account with private key loaded for the default LocalNet dispenser account (that can be used to fund other accounts).
   *
   * @example
   * ```typescript
   * const account = await account.localNetDispenser()
   * ```
   * @returns The account
   */
  public async localNetDispenser() {
    const dispenser = await this._kmdAccountManager.getLocalNetDispenserAccount()
    return this.signerAccount(dispenser.account)
  }

  /**
   * Rekey an account to a new address.
   *
   * **Note:** Please be careful with this function and be sure to read the [official rekey guidance](https://developer.algorand.org/docs/get-details/accounts/rekey/).
   *
   * @param account The account to rekey
   * @param rekeyTo The account address or signing account of the account that will be used to authorise transactions for the rekeyed account going forward.
   *  If a signing account is provided that will now be tracked as the signer for `account` in this `AccountManager`
   * @param options Any parameters to control the transaction or execution of the transaction
   *
   * @example Basic example (with string addresses)
   * ```typescript
   * await algorand.account.rekeyAccount({account: "ACCOUNTADDRESS", rekeyTo: "NEWADDRESS"})
   * ```
   * @example Basic example (with signer accounts)
   * ```typescript
   * await algorand.account.rekeyAccount({account: account1, rekeyTo: newSignerAccount})
   * ```
   * @example Advanced example
   * ```typescript
   * await algorand.account.rekeyAccount({
   *   account: "ACCOUNTADDRESS",
   *   rekeyTo: "NEWADDRESS",
   *   lease: 'lease',
   *   note: 'note',
   *   firstValidRound: 1000n,
   *   validityWindow: 10,
   *   extraFee: (1000).microAlgo(),
   *   staticFee: (1000).microAlgo(),
   *   // Max fee doesn't make sense with extraFee AND staticFee
   *   //  already specified, but here for completeness
   *   maxFee: (3000).microAlgo(),
   *   maxRoundsToWaitForConfirmation: 5,
   *   suppressLog: true,
   * })
   * ```
   * @returns The result of the transaction and the transaction that was sent
   */
  async rekeyAccount(
    account: string | Address,
    rekeyTo: string | Address | TransactionSignerAccount,
    options?: Omit<CommonTransactionParams, 'sender'> & SendParams,
  ): Promise<SendSingleTransactionResult> {
    const result = await this._getComposer()
      .addPayment({
        ...options,
        sender: address(account),
        receiver: address(account),
        amount: AlgoAmount.MicroAlgo(0),
        rekeyTo: address(typeof rekeyTo === 'object' && 'addr' in rekeyTo ? rekeyTo.addr : rekeyTo),
      })
      .send(options)

    // If the rekey is a signing account set it as the signer for this account
    if (typeof rekeyTo === 'object' && 'addr' in rekeyTo) {
      this.rekeyed(account, rekeyTo)
    }

    Config.getLogger(options?.suppressLog).info(`Rekeyed ${account} to ${rekeyTo} via transaction ${result.txIds.at(-1)}`)

    return { ...result, transaction: result.transactions.at(-1)!, confirmation: result.confirmations.at(-1)! }
  }

  private async _getEnsureFundedAmount(sender: Address, minSpendingBalance: AlgoAmount, minFundingIncrement?: AlgoAmount) {
    const accountInfo = await this.getInformation(sender)
    const currentSpendingBalance = accountInfo.balance.microAlgo - accountInfo.minBalance.microAlgo

    const amountFunded = calculateFundAmount(minSpendingBalance.microAlgo, currentSpendingBalance, minFundingIncrement?.microAlgo ?? 0n)

    return amountFunded === null ? undefined : AlgoAmount.MicroAlgo(amountFunded)
  }

  /**
   * Funds a given account using a dispenser account as a funding source such that
   * the given account has a certain amount of Algo free to spend (accounting for
   * Algo locked in minimum balance requirement).
   *
   * https://developer.algorand.org/docs/get-details/accounts/#minimum-balance
   *
   * @param accountToFund The account to fund
   * @param dispenserAccount The account to use as a dispenser funding source
   * @param minSpendingBalance The minimum balance of Algo that the account should have available to spend (i.e. on top of minimum balance requirement)
   * @param options Optional parameters to control the funding increment, transaction or execution of the transaction
   * @example Example using AlgorandClient
   * ```typescript
   * // Basic example
   * await algorand.account.ensureFunded("ACCOUNTADDRESS", "DISPENSERADDRESS", algokit.algo(1))
   * // With configuration
   * await algorand.account.ensureFunded("ACCOUNTADDRESS", "DISPENSERADDRESS", algokit.algo(1),
   *  { minFundingIncrement: algokit.algo(2), fee: (1000).microAlgo(), suppressLog: true }
   * )
   * ```
   * @returns
   * - The result of executing the dispensing transaction and the `amountFunded` if funds were needed.
   * - `undefined` if no funds were needed.
   */
  async ensureFunded(
    accountToFund: string | Address,
    dispenserAccount: string | Address,
    minSpendingBalance: AlgoAmount,
    options?: {
      minFundingIncrement?: AlgoAmount
    } & SendParams &
      Omit<CommonTransactionParams, 'sender'>,
  ): Promise<(SendSingleTransactionResult & EnsureFundedResult) | undefined> {
    const addressToFund = address(accountToFund)

    const amountFunded = await this._getEnsureFundedAmount(addressToFund, minSpendingBalance, options?.minFundingIncrement)
    if (!amountFunded) return undefined

    const result = await this._getComposer()
      .addPayment({
        ...options,
        sender: address(dispenserAccount),
        receiver: addressToFund,
        amount: amountFunded,
      })
      .send(options)

    return {
      ...result,
      transaction: result.transactions[0],
      confirmation: result.confirmations[0],
      transactionId: result.txIds[0],
      amountFunded: amountFunded,
    }
  }

  /**
   * Funds a given account using a dispenser account retrieved from the environment,
   * per the `dispenserFromEnvironment` method, as a funding source such that
   * the given account has a certain amount of Algo free to spend (accounting for
   * Algo locked in minimum balance requirement).
   *
   * **Note:** requires a Node.js environment to execute.
   *
   * The dispenser account is retrieved from the account mnemonic stored in
   * process.env.DISPENSER_MNEMONIC and optionally process.env.DISPENSER_SENDER
   * if it's a rekeyed account, or against default LocalNet if no environment variables present.
   *
   * https://developer.algorand.org/docs/get-details/accounts/#minimum-balance
   *
   * @param accountToFund The account to fund
   * @param minSpendingBalance The minimum balance of Algo that the account should have available to spend (i.e. on top of minimum balance requirement)
   * @param options Optional parameters to control the funding increment, transaction or execution of the transaction
   * @example Example using AlgorandClient
   * ```typescript
   * // Basic example
   * await algorand.account.ensureFundedFromEnvironment("ACCOUNTADDRESS", algokit.algo(1))
   * // With configuration
   * await algorand.account.ensureFundedFromEnvironment("ACCOUNTADDRESS", algokit.algo(1),
   *  { minFundingIncrement: algokit.algo(2), fee: (1000).microAlgo(), suppressLog: true }
   * )
   * ```
   * @returns
   * - The result of executing the dispensing transaction and the `amountFunded` if funds were needed.
   * - `undefined` if no funds were needed.
   */
  async ensureFundedFromEnvironment(
    accountToFund: string | Address,
    minSpendingBalance: AlgoAmount,
    options?: {
      minFundingIncrement?: AlgoAmount
    } & SendParams &
      Omit<CommonTransactionParams, 'sender'>,
  ): Promise<(SendSingleTransactionResult & EnsureFundedResult) | undefined> {
    const addressToFund = address(accountToFund)
    const dispenserAccount = await this.dispenserFromEnvironment()

    const amountFunded = await this._getEnsureFundedAmount(addressToFund, minSpendingBalance, options?.minFundingIncrement)
    if (!amountFunded) return undefined

    const result = await this._getComposer()
      .addPayment({
        ...options,
        sender: dispenserAccount,
        receiver: addressToFund,
        amount: amountFunded,
      })
      .send(options)

    return {
      ...result,
      transaction: result.transactions[0],
      confirmation: result.confirmations[0],
      transactionId: result.txIds[0],
      amountFunded: amountFunded,
    }
  }

  /**
   * Funds a given account using the TestNet Dispenser API as a funding source such that
   * the account has a certain amount of Algo free to spend (accounting for Algo locked
   * in minimum balance requirement).
   *
   * https://developer.algorand.org/docs/get-details/accounts/#minimum-balance
   *
   * @param accountToFund The account to fund
   * @param dispenserClient The TestNet dispenser funding client
   * @param minSpendingBalance The minimum balance of Algo that the account should have available to spend (i.e. on top of minimum balance requirement)
   * @param options Optional parameters to control the funding increment, transaction or execution of the transaction
   * @example Example using AlgorandClient
   * ```typescript
   * // Basic example
   * await algorand.account.ensureFundedUsingDispenserAPI("ACCOUNTADDRESS", algorand.client.getTestNetDispenserFromEnvironment(), algokit.algo(1))
   * // With configuration
   * await algorand.account.ensureFundedUsingDispenserAPI("ACCOUNTADDRESS", algorand.client.getTestNetDispenserFromEnvironment(), algokit.algo(1),
   *  { minFundingIncrement: algokit.algo(2) }
   * )
   * ```
   * @returns
   * - The result of executing the dispensing transaction and the `amountFunded` if funds were needed.
   * - `undefined` if no funds were needed.
   */
  async ensureFundedFromTestNetDispenserApi(
    accountToFund: string | Address,
    dispenserClient: TestNetDispenserApiClient,
    minSpendingBalance: AlgoAmount,
    options?: {
      minFundingIncrement?: AlgoAmount
    },
  ): Promise<EnsureFundedResult | undefined> {
    if (!(await this._clientManager.isTestNet())) {
      throw new Error('Attempt to fund using TestNet dispenser API on non TestNet network.')
    }

    const addressToFund = address(accountToFund)

    const amountFunded = await this._getEnsureFundedAmount(addressToFund, minSpendingBalance, options?.minFundingIncrement)
    if (!amountFunded) return undefined

    const result = await dispenserClient.fund(addressToFund, amountFunded.microAlgo)
    return {
      amountFunded: AlgoAmount.MicroAlgo(result.amount),
      transactionId: result.txId,
    }
  }
}<|MERGE_RESOLUTION|>--- conflicted
+++ resolved
@@ -4,11 +4,7 @@
 import { AccountInformation, DISPENSER_ACCOUNT, MultisigAccount, SigningAccount, TransactionSignerAccount } from './account'
 import { AlgoAmount } from './amount'
 import { ClientManager } from './client-manager'
-<<<<<<< HEAD
-import { AlgoKitComposer, CommonTransactionParams } from './composer'
-=======
-import TransactionComposer, { CommonTransactionParams } from './composer'
->>>>>>> 864daaeb
+import { CommonTransactionParams, TransactionComposer } from './composer'
 import { TestNetDispenserApiClient } from './dispenser-client'
 import { KmdAccountManager } from './kmd-account-manager'
 import { SendParams, SendSingleTransactionResult } from './transaction'
@@ -226,28 +222,19 @@
    * @param sender The account / address to look up
    * @returns The account information
    */
-<<<<<<< HEAD
   public async getInformation(sender: string | Address): Promise<AccountInformation> {
-    const account = await this._clientManager.algod.accountInformation(sender).do()
-
-    return {
-      ...account,
-      address: Address.fromString(account.address),
-=======
-  public async getInformation(sender: string | TransactionSignerAccount): Promise<AccountInformation> {
     const {
       round,
       lastHeartbeat = undefined,
       lastProposed = undefined,
+      address,
       ...account
-    } = AccountInformationModel.from_obj_for_encoding(
-      await this._clientManager.algod.accountInformation(typeof sender === 'string' ? sender : sender.addr).do(),
-    )
+    } = await this._clientManager.algod.accountInformation(sender).do()
 
     return {
       ...account,
       // None of the Number types can practically overflow 2^53
->>>>>>> 864daaeb
+      address: Address.fromString(address),
       balance: AlgoAmount.MicroAlgo(Number(account.amount)),
       amountWithoutPendingRewards: AlgoAmount.MicroAlgo(Number(account.amountWithoutPendingRewards)),
       minBalance: AlgoAmount.MicroAlgo(Number(account.minBalance)),
