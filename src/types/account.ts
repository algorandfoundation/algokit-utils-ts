import {
  AccountParticipation,
  Application,
  ApplicationLocalState,
  ApplicationStateSchema,
  Asset,
  AssetHolding,
} from '@algorandfoundation/algokit-algod-client'
<<<<<<< HEAD
import { AddressWithTransactionSigner } from '@algorandfoundation/algokit-transact'
import type { Account } from '@algorandfoundation/sdk'
import * as algosdk from '@algorandfoundation/sdk'
import { Address, TransactionSigner } from '@algorandfoundation/sdk'
=======
import { Address } from '@algorandfoundation/algokit-common'
import { AddressWithSigner, Transaction } from '@algorandfoundation/algokit-transact'
import type { Account } from '@algorandfoundation/sdk'
import * as algosdk from '@algorandfoundation/sdk'
import { MultisigMetadata, TransactionSigner } from '@algorandfoundation/sdk'
import { appendSignMultisigTransaction, signMultisigTransaction } from '@algorandfoundation/sdk/src/multisigSigning'
>>>>>>> 3b45d7bb
import { AlgoAmount } from './amount'

/**
 * The account name identifier used for fund dispensing in test environments
 */
export const DISPENSER_ACCOUNT = 'DISPENSER'

/** Account wrapper that supports a rekeyed account */
export class SigningAccount implements Account {
  private _account: Account
  private _signer: TransactionSigner
  private _sender: Address

  /**
   * Algorand address of the sender
   */
  get addr(): Readonly<Address> {
    return this._sender
  }

  /**
   * Secret key belonging to the signer
   */
  get sk(): Readonly<Uint8Array> {
    return this._account.sk
  }

  /**
   * Transaction signer for the underlying signing account
   */
  get signer(): TransactionSigner {
    return this._signer
  }

  /**
   * Algorand account of the sender address and signer private key
   */
  get sender(): Account {
    return {
      addr: this._sender,
      sk: this._account.sk,
    }
  }

  constructor(account: Account, sender: string | Address | undefined) {
    this._account = account
    this._sender = typeof sender === 'string' ? Address.fromString(sender) : (sender ?? account.addr)
    this._signer = algosdk.makeBasicAccountTransactionSigner(account)
  }
}

/** @deprecated Use AddressWithSigner */
export type TransactionSignerAccount = AddressWithTransactionSigner

/** Account information at a given round. */
export type AccountInformation = {
  /**
   * The account public key
   */
  address: Address

  /** The balance of Algo currently held by the account. */
  balance: AlgoAmount

  /**
   * The amount of Algo in the account, without the pending rewards.
   */
  amountWithoutPendingRewards: AlgoAmount

  /**
   * Algo balance required to be held by the account.
   *
   * The requirement grows based on asset and application usage.
   */
  minBalance: AlgoAmount
  /**
   * Amount of Algo of pending rewards in this account.
   */
  pendingRewards: AlgoAmount

  /**
   * Total rewards of Algo the account has received, including pending
   * rewards.
   */
  rewards: AlgoAmount

  /**
   * The round number for which this information is relevant.
   */
  validAsOfRound: bigint

  /**
   * Delegation status of the account's Algo:
   * * Offline - indicates that the associated account is delegated.
   * * Online - indicates that the associated account used as part of the delegation pool.
   * * NotParticipating - indicates that the associated account is neither a delegator nor a delegate.
   */
  status: string

  /**
   * The count of all applications that have been opted in, equivalent to the count
   * of application local data (AppLocalState objects) stored in this account.
   */
  totalAppsOptedIn: number

  /**
   * The count of all assets that have been opted in, equivalent to the count of
   * AssetHolding objects held by this account.
   */
  totalAssetsOptedIn: number

  /**
   * The count of all apps (AppParams objects) created by this account.
   */
  totalCreatedApps: number

  /**
   * The count of all assets (AssetParams objects) created by this account.
   */
  totalCreatedAssets: number

  /**
   * Applications local data stored in this account.
   */
  appsLocalState?: ApplicationLocalState[]

  /**
   * The sum of all extra application program pages for this account.
   */
  appsTotalExtraPages?: number
  /**
   * (tsch) stores the sum of all of the local schemas and global schemas in this
   * account.
   * Note: the raw account uses `StateSchema` for this type.
   */
  appsTotalSchema?: ApplicationStateSchema

  /**
   * Assets held by this account.
   */
  assets?: AssetHolding[]

  /**
   * The address against which signing should be checked. If empty, the
   * address of the current account is used. This field can be updated in any
   * transaction by setting the `RekeyTo` field.
   */
  authAddr?: Address

  /**
   * Parameters of applications created by this account including app global data.
   */
  createdApps?: Application[]

  /**
   * (apar) parameters of assets created by this account.
   * Note: the raw account uses `map[int] -> Asset` for this type.
   */
  createdAssets?: Asset[]

  /**
   * AccountParticipation describes the parameters used by this account in consensus
   * protocol.
   */
  participation?: AccountParticipation

  /**
   * Used as part of the rewards computation. Only applicable to accounts
   * which are participating.
   */
  rewardBase?: number

  /**
   * Indicates what type of signature is used by this account, must be one of:
   * * sig
   * * msig
   * * lsig
   */
  sigType?: string

  /**
   * The total number of bytes used by this account's app's box keys and
   * values.
   */
  totalBoxBytes?: number

  /**
   * The number of existing boxes created by this account's app.
   */
  totalBoxes?: number

  /**
   * The round in which this account last went online, or explicitly renewed their
   * online status.
   */
  lastHeartbeatRound?: bigint

  /**
   * The round in which this account last proposed the block.
   */
  lastProposedRound?: bigint
}

/** Account asset holding information at a given round. */
export type AccountAssetInformation = {
  /** The ID of the asset held. */
  assetId: bigint
  /** The current balance of that asset holding. */
  balance: bigint
  /** Whether or not the asset is frozen for the account. */
  frozen: boolean
  /** The round as at which the holding was correct. */
  round: bigint
}<|MERGE_RESOLUTION|>--- conflicted
+++ resolved
@@ -6,19 +6,11 @@
   Asset,
   AssetHolding,
 } from '@algorandfoundation/algokit-algod-client'
-<<<<<<< HEAD
+import { Address } from '@algorandfoundation/algokit-common'
 import { AddressWithTransactionSigner } from '@algorandfoundation/algokit-transact'
 import type { Account } from '@algorandfoundation/sdk'
 import * as algosdk from '@algorandfoundation/sdk'
-import { Address, TransactionSigner } from '@algorandfoundation/sdk'
-=======
-import { Address } from '@algorandfoundation/algokit-common'
-import { AddressWithSigner, Transaction } from '@algorandfoundation/algokit-transact'
-import type { Account } from '@algorandfoundation/sdk'
-import * as algosdk from '@algorandfoundation/sdk'
-import { MultisigMetadata, TransactionSigner } from '@algorandfoundation/sdk'
-import { appendSignMultisigTransaction, signMultisigTransaction } from '@algorandfoundation/sdk/src/multisigSigning'
->>>>>>> 3b45d7bb
+import { TransactionSigner } from '@algorandfoundation/sdk'
 import { AlgoAmount } from './amount'
 
 /**
