--- conflicted
+++ resolved
@@ -94,49 +94,7 @@
   /** The names of the boxes to return either as a string, binary array or BoxName` */
   boxNames: BoxIdentifier[]
   /** The ABI type to decode the value using */
-<<<<<<< HEAD
   type: ABIType
-=======
-  type: algosdk.ABIType
-}
-
-/**
- * Defines a holding by referring to an Address and Asset it belongs to.
- */
-export type HoldingReference = {
-  /** Asset ID for asset in access list. */
-  assetId: bigint
-  /** Address in access list, or the sender of the transaction. */
-  address: Address
-}
-
-/**
- * Defines a local state by referring to an Address and App it belongs to.
- */
-export type LocalsReference = {
-  /** Application ID for app in access list, or zero if referring to the called application. */
-  appId: bigint
-  /** Address in access list, or the sender of the transaction. */
-  address: Address
-}
-
-/**
- * Names a single resource reference. Only one of the fields should be set.
- */
-export type ResourceReference = {
-  /** Any account addresses whose balance record is accessible by the executing ApprovalProgram or ClearStateProgram. */
-  address?: Address
-  /** Application ID whose GlobalState may be read by the executing ApprovalProgram or ClearStateProgram. */
-  appId?: bigint
-  /** Asset ID whose AssetParams may be read by the executing ApprovalProgram or ClearStateProgram. */
-  assetId?: bigint
-  /** Defines a holding by referring to an Address and Asset it belongs to. */
-  holding?: HoldingReference
-  /** Defines a local state by referring to an Address and App it belongs to. */
-  locals?: LocalsReference
-  /** Defines a box by its name and the application ID it belongs to. */
-  box?: BoxReference
->>>>>>> 7e53ab0b
 }
 
 /** Allows management of application information. */
@@ -246,10 +204,7 @@
    */
   public async getById(appId: bigint): Promise<AppInformation> {
     const app = await this._algod.getApplicationById(appId)
-    const convertedGlobalState = (app.params.globalState ?? []).map((kv) => ({
-      key: kv.key,
-      value: kv.value,
-    }))
+    const convertedGlobalState = (app.params.globalState ?? []).map((kv) => ({ key: kv.key, value: kv.value }))
 
     return {
       appId: BigInt(app.id),
@@ -257,22 +212,13 @@
       approvalProgram: app.params.approvalProgram,
       clearStateProgram: app.params.clearStateProgram,
       creator: app.params.creator,
-<<<<<<< HEAD
       localInts: app.params.localStateSchema?.numUints ?? 0,
       localByteSlices: app.params.localStateSchema?.numByteSlices ?? 0,
       globalInts: app.params.globalStateSchema?.numUints ?? 0,
       globalByteSlices: app.params.globalStateSchema?.numByteSlices ?? 0,
       extraProgramPages: app.params.extraProgramPages ?? 0,
       globalState: AppManager.decodeAppState(convertedGlobalState),
-=======
-      localInts: Number(app.params.localStateSchema?.numUint ?? 0),
-      localByteSlices: Number(app.params.localStateSchema?.numByteSlice ?? 0),
-      globalInts: Number(app.params.globalStateSchema?.numUint ?? 0),
-      globalByteSlices: Number(app.params.globalStateSchema?.numByteSlice ?? 0),
-      extraProgramPages: Number(app.params.extraProgramPages ?? 0),
-      globalState: AppManager.decodeAppState(app.params.globalState ?? []),
       version: app.params.version,
->>>>>>> 7e53ab0b
     }
   }
 
@@ -313,10 +259,7 @@
       return {}
     }
 
-    const convertedState = appInfo.appLocalState.keyValue.map((kv) => ({
-      key: kv.key,
-      value: kv.value,
-    }))
+    const convertedState = appInfo.appLocalState.keyValue.map((kv) => ({ key: kv.key, value: kv.value }))
 
     return AppManager.decodeAppState(convertedState)
   }
@@ -333,11 +276,7 @@
   public async getBoxNames(appId: bigint): Promise<BoxName[]> {
     const boxResult = await this._algod.getApplicationBoxes(appId)
     return boxResult.boxes.map((b: { name: Uint8Array }) => {
-      return {
-        nameRaw: b.name,
-        nameBase64: Buffer.from(b.name).toString('base64'),
-        name: Buffer.from(b.name).toString('utf-8'),
-      }
+      return { nameRaw: b.name, nameBase64: Buffer.from(b.name).toString('base64'), name: Buffer.from(b.name).toString('utf-8') }
     })
   }
 
@@ -456,11 +395,7 @@
           break
         case 2: {
           const value = tealValue.uint ?? 0
-          stateValues[key] = {
-            keyRaw,
-            keyBase64,
-            value: BigInt(value),
-          }
+          stateValues[key] = { keyRaw, keyBase64, value: BigInt(value) }
           break
         }
         default:
@@ -501,19 +436,9 @@
       }
 
       const rawReturnValue = new Uint8Array(lastLog.slice(4))
-      return {
-        method: method,
-        rawReturnValue,
-        decodeError: undefined,
-        returnValue: method.returns.type.decode(rawReturnValue),
-      }
+      return { method: method, rawReturnValue, decodeError: undefined, returnValue: method.returns.type.decode(rawReturnValue) }
     } catch (err) {
-      return {
-        method: method,
-        rawReturnValue: undefined,
-        decodeError: err as Error,
-        returnValue: undefined,
-      }
+      return { method: method, rawReturnValue: undefined, decodeError: err as Error, returnValue: undefined }
     }
   }
 
