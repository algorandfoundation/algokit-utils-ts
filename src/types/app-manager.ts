import { ABIMethod, ABIReturn, ABIType, ABIValue, decodeABIValue } from '@algorandfoundation/algokit-abi'
import { AlgodClient, EvalDelta, PendingTransactionResponse, TealValue } from '@algorandfoundation/algokit-algod-client'
import { AddressWithSigner, BoxReference as TransactionBoxReference } from '@algorandfoundation/algokit-transact'
import * as algosdk from '@algorandfoundation/sdk'
import { Address, ProgramSourceMap } from '@algorandfoundation/sdk'
<<<<<<< HEAD
import { TransactionSignerAccount } from './account'
=======
import { getABIReturnValue } from '../transaction/transaction'
>>>>>>> 8afde8cc
import {
  ABI_RETURN_PREFIX,
  BoxName,
  DELETABLE_TEMPLATE_NAME,
  UPDATABLE_TEMPLATE_NAME,
  type AppState,
  type CompiledTeal,
  type TealTemplateParams,
} from './app'
import { getAddress, ReadableAddress } from '@algorandfoundation/algokit-common'

/** Information about an app. */
export interface AppInformation {
  /** The ID of the app. */
  appId: bigint
  /** The escrow address that the app operates with. */
  appAddress: Address
  /**
   * Approval program.
   */
  approvalProgram: Uint8Array
  /**
   * Clear state program.
   */
  clearStateProgram: Uint8Array
  /**
   * The address that created this application. This is the address where the
   * parameters and global state for this application can be found.
   */
  creator: Address
  /**
   * Current global state values.
   */
  globalState: AppState
  /** The number of allocated ints in per-user local state. */
  localInts: number
  /** The number of allocated byte slices in per-user local state. */
  localByteSlices: number
  /** The number of allocated ints in global state. */
  globalInts: number
  /** The number of allocated byte slices in global state. */
  globalByteSlices: number
  /** Any extra pages that are needed for the smart contract. */
  extraProgramPages?: number
}

/**
 * Something that identifies an app box name - either a:
 *  * `Uint8Array` (the actual binary of the box name)
 *  * `string` (that will be encoded to a `Uint8Array`)
 *  * `AddressWithSigner` (that will be encoded into the
 *    public key address of the corresponding account)
 */
export type BoxIdentifier = string | Uint8Array | AddressWithSigner

/**
 * A grouping of the app ID and name identifier to reference an app box.
 */
export interface BoxReference {
  /**
   * A unique application id
   */
  appId: bigint
  /**
   * Identifier for a box name
   */
  name: BoxIdentifier
}

/**
 * Parameters to get and decode a box value as an ABI type.
 */
export interface BoxValueRequestParams {
  /** The ID of the app return box names for */
  appId: bigint
  /** The name of the box to return either as a string, binary array or `BoxName` */
  boxName: BoxIdentifier
  /** The ABI type to decode the value using */
  type: ABIType
}

/**
 * Parameters to get and decode a box value as an ABI type.
 */
export interface BoxValuesRequestParams {
  /** The ID of the app return box names for */
  appId: bigint
  /** The names of the boxes to return either as a string, binary array or BoxName` */
  boxNames: BoxIdentifier[]
  /** The ABI type to decode the value using */
  type: ABIType
}

/** Allows management of application information. */
export class AppManager {
  private _algod: AlgodClient
  private _compilationResults: Record<string, CompiledTeal> = {}

  /**
   * Creates an `AppManager`
   * @param algod An algod instance
   */
  constructor(algod: AlgodClient) {
    this._algod = algod
  }

  /**
   * Compiles the given TEAL using algod and returns the result, including source map.
   *
   * The result of this compilation is also cached keyed by the TEAL
   *  code so it can be retrieved via `getCompilationResult`.
   *
   * This function is re-entrant; it will only compile the same code once.
   *
   * @param tealCode The TEAL code
   * @returns The information about the compiled file
   * @example
   * ```typescript
   * const compiled = await appManager.compileTeal(tealProgram)
   * ```
   */
  async compileTeal(tealCode: string): Promise<CompiledTeal> {
    if (this._compilationResults[tealCode]) {
      return this._compilationResults[tealCode]
    }

    const compiled = await this._algod.tealCompile(tealCode, { sourcemap: true })
    const result = {
      teal: tealCode,
      compiled: compiled.result,
      compiledHash: compiled.hash,
      compiledBase64ToBytes: new Uint8Array(Buffer.from(compiled.result, 'base64')),
      sourceMap: new ProgramSourceMap(compiled.sourcemap as { version: number; sources: string[]; names: string[]; mappings: string }),
    }
    this._compilationResults[tealCode] = result

    return result
  }

  /**
   * Performs template substitution of a teal template and compiles it, returning the compiled result.
   *
   * Looks for `TMPL_{parameter}` for template replacements and replaces AlgoKit deploy-time control parameters
   * if deployment metadata is specified.
   *
   * * `TMPL_UPDATABLE` for updatability / immutability control
   * * `TMPL_DELETABLE` for deletability / permanence control
   *
   * @param tealTemplateCode The TEAL logic to compile
   * @param templateParams Any parameters to replace in the .teal file before compiling
   * @param deploymentMetadata The deployment metadata the app will be deployed with
   * @returns The information about the compiled code
   * @example
   * ```typescript
   * const compiled = await appManager.compileTealTemplate(tealTemplate, { TMPL_APP_ID: 12345n }, { updatable: true, deletable: false })
   * ```
   */
  async compileTealTemplate(
    tealTemplateCode: string,
    templateParams?: TealTemplateParams,
    deploymentMetadata?: { updatable?: boolean; deletable?: boolean },
  ): Promise<CompiledTeal> {
    let tealCode = AppManager.stripTealComments(tealTemplateCode)

    tealCode = AppManager.replaceTealTemplateParams(tealCode, templateParams)

    if (deploymentMetadata) {
      tealCode = AppManager.replaceTealTemplateDeployTimeControlParams(tealCode, deploymentMetadata)
    }

    return await this.compileTeal(tealCode)
  }

  /**
   * Returns a previous compilation result.
   * @param tealCode The TEAL code
   * @returns The information about the previously compiled file
   *  or `undefined` if that TEAL code wasn't previously compiled
   * @example
   * ```typescript
   * const compiled = appManager.getCompilationResult(tealProgram)
   * ```
   */
  getCompilationResult(tealCode: string): CompiledTeal | undefined {
    return this._compilationResults[tealCode]
  }

  /**
   * Returns the current app information for the app with the given ID.
   *
   * @example
   * ```typescript
   * const appInfo = await appManager.getById(12353n);
   * ```
   *
   * @param appId The ID of the app
   * @returns The app information
   */
  public async getById(appId: bigint): Promise<AppInformation> {
    const app = await this._algod.getApplicationById(appId)
    const convertedGlobalState = (app.params.globalState ?? []).map((kv) => ({
      key: kv.key,
      value: kv.value,
    }))

    return {
      appId: BigInt(app.id),
      appAddress: algosdk.getApplicationAddress(app.id),
      approvalProgram: app.params.approvalProgram,
      clearStateProgram: app.params.clearStateProgram,
      creator: Address.fromString(app.params.creator),
      localInts: Number(app.params.localStateSchema?.numUint ?? 0),
      localByteSlices: Number(app.params.localStateSchema?.numByteSlice ?? 0),
      globalInts: Number(app.params.globalStateSchema?.numUint ?? 0),
      globalByteSlices: Number(app.params.globalStateSchema?.numByteSlice ?? 0),
      extraProgramPages: Number(app.params.extraProgramPages ?? 0),
      globalState: AppManager.decodeAppState(convertedGlobalState),
    }
  }

  /**
   * Returns the current global state values for the given app ID and account address
   *
   * @param appId The ID of the app to return global state for
   * @returns The current global state for the given app
   * @example
   * ```typescript
   * const globalState = await appManager.getGlobalState(12353n);
   * ```
   */
  public async getGlobalState(appId: bigint) {
    return (await this.getById(appId)).globalState
  }

  /**
   * Returns the current local state values for the given app ID and account address
   *
   * @param appId The ID of the app to return local state for
   * @param address The string address of the account to get local state for the given app
   * @returns The current local state for the given (app, account) combination
   * @example
   * ```typescript
   * const localState = await appManager.getLocalState(12353n, 'ACCOUNTADDRESS');
   * ```
   */
  public async getLocalState(appId: bigint, address: ReadableAddress) {
    const appInfo = await this._algod.accountApplicationInformation(getAddress(address).toString(), Number(appId))

    if (!appInfo.appLocalState) {
      throw new Error("Couldn't find local state")
    }

    // If keyValue is undefined or empty, return empty state
    if (!appInfo.appLocalState.keyValue || appInfo.appLocalState.keyValue.length === 0) {
      return {}
    }

    const convertedState = appInfo.appLocalState.keyValue.map((kv) => ({
      key: kv.key,
      value: kv.value,
    }))

    return AppManager.decodeAppState(convertedState)
  }

  /**
   * Returns the names of the current boxes for the given app.
   * @param appId The ID of the app return box names for
   * @returns The current box names
   * @example
   * ```typescript
   * const boxNames = await appManager.getBoxNames(12353n);
   * ```
   */
  public async getBoxNames(appId: bigint): Promise<BoxName[]> {
    const boxResult = await this._algod.getApplicationBoxes(appId)
    return boxResult.boxes.map((b: { name: Uint8Array }) => {
      return {
        nameRaw: b.name,
        nameBase64: Buffer.from(b.name).toString('base64'),
        name: Buffer.from(b.name).toString('utf-8'),
      }
    })
  }

  /**
   * Returns the value of the given box name for the given app.
   * @param appId The ID of the app return box names for
   * @param boxName The name of the box to return either as a string, binary array or `BoxName`
   * @returns The current box value as a byte array
   * @example
   * ```typescript
   * const boxValue = await appManager.getBoxValue(12353n, 'boxName');
   * ```
   */
  public async getBoxValue(appId: bigint, boxName: BoxIdentifier | BoxName): Promise<Uint8Array> {
    const boxId = typeof boxName === 'object' && 'nameRaw' in boxName ? boxName.nameRaw : boxName
    const name = AppManager.getBoxReference(boxId).name
    const boxResult = await this._algod.getApplicationBoxByName(Number(appId), name)
    return boxResult.value
  }

  /**
   * Returns the value of the given box names for the given app.
   * @param appId The ID of the app return box names for
   * @param boxNames The names of the boxes to return either as a string, binary array or `BoxName`
   * @returns The current box values as a byte array in the same order as the passed in box names
   * @example
   * ```typescript
   * const boxValues = await appManager.getBoxValues(12353n, ['boxName1', 'boxName2']);
   * ```
   */
  public async getBoxValues(appId: bigint, boxNames: (BoxIdentifier | BoxName)[]): Promise<Uint8Array[]> {
    return await Promise.all(boxNames.map(async (boxName) => await this.getBoxValue(appId, boxName)))
  }

  /**
   * Returns the value of the given box name for the given app decoded based on the given ABI type.
   * @param request The parameters for the box value request
   * @returns The current box value as an ABI value
   * @example
   * ```typescript
   * const boxValue = await appManager.getBoxValueFromABIType({ appId: 12353n, boxName: 'boxName', type: new ABIUintType(32) });
   * ```
   */
  public async getBoxValueFromABIType(request: BoxValueRequestParams): Promise<ABIValue> {
    const { appId, boxName, type } = request
    const value = await this.getBoxValue(appId, boxName)
    return decodeABIValue(type, value)
  }

  /**
   * Returns the value of the given box names for the given app decoded based on the given ABI type.
   * @param request The parameters for the box value request
   * @returns The current box values as an ABI value in the same order as the passed in box names
   * @example
   * ```typescript
   * const boxValues = await appManager.getBoxValuesFromABIType({ appId: 12353n, boxNames: ['boxName1', 'boxName2'], type: new ABIUintType(32) });
   * ```
   */
  public async getBoxValuesFromABIType(request: BoxValuesRequestParams): Promise<ABIValue[]> {
    const { appId, boxNames, type } = request
    return await Promise.all(boxNames.map(async (boxName) => await this.getBoxValueFromABIType({ appId, boxName, type })))
  }

  /**
   * Returns a `algosdk.BoxReference` given a `BoxIdentifier` or `BoxReference`.
   * @param boxId The box to return a reference for
   * @returns The box reference ready to pass into a `algosdk.Transaction`
   * @example
   * ```typescript
   * const boxRef = AppManager.getBoxReference('boxName');
   * ```
   */
  public static getBoxReference(boxId: BoxIdentifier | BoxReference): TransactionBoxReference {
    const ref = typeof boxId === 'object' && 'appId' in boxId ? boxId : { appId: 0n, name: boxId }
    return {
      appId: ref.appId,
      name: typeof ref.name === 'string' ? new TextEncoder().encode(ref.name) : 'length' in ref.name ? ref.name : ref.name.addr.publicKey,
    } as TransactionBoxReference
  }

  /**
   * Converts an array of global/local state values from the algod api to a more friendly
   * generic object keyed by the UTF-8 value of the key.
   * @param state A `global-state`, `local-state`, `global-state-deltas` or `local-state-deltas`
   * @returns An object keyeed by the UTF-8 representation of the key with various parsings of the values
   * @example
   * ```typescript
   * const stateValues = AppManager.decodeAppState(state);
   * ```
   */
  public static decodeAppState(state: { key: Uint8Array; value: TealValue | EvalDelta }[]): AppState {
    const stateValues = {} as AppState

    // Start with empty set
    for (const stateVal of state) {
      const keyBase64 = Buffer.from(stateVal.key).toString('base64')
      const keyRaw = stateVal.key
      const key = Buffer.from(stateVal.key).toString('utf-8')
      const tealValue = stateVal.value

      const dataTypeFlag = Number('action' in tealValue ? tealValue.action : tealValue.type)
      let valueBase64: string
      let valueRaw: Buffer
      switch (dataTypeFlag) {
        case 1:
          valueBase64 =
            typeof tealValue.bytes === 'string' ? tealValue.bytes : tealValue.bytes ? Buffer.from(tealValue.bytes).toString('base64') : ''
          valueRaw = Buffer.from(valueBase64, 'base64')
          stateValues[key] = {
            keyRaw,
            keyBase64,
            valueRaw: new Uint8Array(valueRaw),
            valueBase64: valueBase64,
            value: valueRaw.toString('utf-8'),
          }
          break
        case 2: {
          const value = tealValue.uint ?? 0
          stateValues[key] = {
            keyRaw,
            keyBase64,
            value: BigInt(value),
          }
          break
        }
        default:
          throw new Error(`Received unknown state data type of ${dataTypeFlag}`)
      }
    }

    return stateValues
  }

  /**
   * Returns any ABI return values for the given app call arguments and transaction confirmation.
   * @param confirmation The transaction confirmation from algod
   * @param method The ABI method
   * @returns The return value for the method call
   * @example
   * ```typescript
   * const returnValue = AppManager.getABIReturn(confirmation, ABIMethod.fromSignature('hello(string)void'));
   * ```
   */
  public static getABIReturn(confirmation: PendingTransactionResponse | undefined, method: ABIMethod | undefined): ABIReturn | undefined {
    // TODO: PD - can we make confirmation non-nullable
    if (!method || !confirmation || method.returns.type === 'void') {
      return undefined
    }

    try {
      const logs = confirmation.logs || []
      if (logs.length === 0) {
        throw new Error(`App call transaction did not log a return value`)
      }
      const lastLog = logs[logs.length - 1]
      if (!AppManager.hasAbiReturnPrefix(lastLog)) {
        throw new Error(`App call transaction did not log an ABI return value`)
      }

      const rawReturnValue = new Uint8Array(lastLog.slice(4))
      return {
        method: method,
        rawReturnValue,
        decodeError: undefined,
        returnValue: decodeABIValue(method.returns.type, rawReturnValue),
      }
    } catch (err) {
      return {
        method: method,
        rawReturnValue: undefined,
        decodeError: err as Error,
        returnValue: undefined,
      }
    }
  }

  private static hasAbiReturnPrefix(log: Uint8Array): boolean {
    if (log.length < ABI_RETURN_PREFIX.length) {
      return false
    }
    for (let i = 0; i < ABI_RETURN_PREFIX.length; i++) {
      if (log[i] !== ABI_RETURN_PREFIX[i]) {
        return false
      }
    }
    return true
  }

  /**
   * Replaces AlgoKit deploy-time deployment control parameters within the given TEAL template code.
   *
   * * `TMPL_UPDATABLE` for updatability / immutability control
   * * `TMPL_DELETABLE` for deletability / permanence control
   *
   * Note: If these values are defined, but the corresponding `TMPL_*` value
   *  isn't in the teal code it will throw an exception.
   *
   * @param tealTemplateCode The TEAL template code to substitute
   * @param params The deploy-time deployment control parameter value to replace
   * @returns The replaced TEAL code
   * @example
   * ```typescript
   * const tealCode = AppManager.replaceTealTemplateDeployTimeControlParams(tealTemplate, { updatable: true, deletable: false });
   * ```
   */
  static replaceTealTemplateDeployTimeControlParams(tealTemplateCode: string, params: { updatable?: boolean; deletable?: boolean }) {
    if (params.updatable !== undefined) {
      if (!tealTemplateCode.includes(UPDATABLE_TEMPLATE_NAME)) {
        throw new Error(
          `Deploy-time updatability control requested for app deployment, but ${UPDATABLE_TEMPLATE_NAME} not present in TEAL code`,
        )
      }
      tealTemplateCode = replaceTemplateVariable(tealTemplateCode, UPDATABLE_TEMPLATE_NAME, (params.updatable ? 1 : 0).toString())
    }

    if (params.deletable !== undefined) {
      if (!tealTemplateCode.includes(DELETABLE_TEMPLATE_NAME)) {
        throw new Error(
          `Deploy-time deletability control requested for app deployment, but ${DELETABLE_TEMPLATE_NAME} not present in TEAL code`,
        )
      }
      tealTemplateCode = replaceTemplateVariable(tealTemplateCode, DELETABLE_TEMPLATE_NAME, (params.deletable ? 1 : 0).toString())
    }

    return tealTemplateCode
  }

  /**
   * Performs template substitution of a teal file.
   *
   * Looks for `TMPL_{parameter}` for template replacements.
   *
   * @param tealTemplateCode The TEAL template code to make parameter replacements in
   * @param templateParams Any parameters to replace in the teal code
   * @returns The TEAL code with replacements
   * @example
   * ```typescript
   * const tealCode = AppManager.replaceTealTemplateParams(tealTemplate, { TMPL_APP_ID: 12345n });
   * ```
   */
  static replaceTealTemplateParams(tealTemplateCode: string, templateParams?: TealTemplateParams) {
    if (templateParams !== undefined) {
      for (const key in templateParams) {
        const value = templateParams[key]
        const token = `TMPL_${key.replace(/^TMPL_/, '')}`

        // If this is a number, first replace any byte representations of the number
        // These may appear in the TEAL in order to circumvent int compression and preserve PC values
        if (typeof value === 'number' || typeof value === 'bigint') {
          tealTemplateCode = tealTemplateCode.replace(new RegExp(`(?<=bytes )${token}`, 'g'), `0x${value.toString(16).padStart(16, '0')}`)

          // We could probably return here since mixing pushint and pushbytes is likely not going to happen, but might as well do both
        }

        tealTemplateCode = replaceTemplateVariable(
          tealTemplateCode,
          token,
          typeof value === 'string'
            ? `0x${Buffer.from(value, 'utf-8').toString('hex')}`
            : ArrayBuffer.isView(value)
              ? `0x${Buffer.from(value).toString('hex')}`
              : value.toString(),
        )
      }
    }

    return tealTemplateCode
  }

  /**
   * Remove comments from TEAL code (useful to reduce code size before compilation).
   *
   * @param tealCode The TEAL logic to strip
   * @returns The TEAL without comments
   * @example
   * ```typescript
   * const stripped = AppManager.stripTealComments(tealProgram);
   * ```
   */
  static stripTealComments(tealCode: string) {
    const stripCommentFromLine = (line: string) => {
      const commentIndex = findUnquotedString(line, '//')
      if (commentIndex === undefined) {
        return line
      }
      return line.slice(0, commentIndex).trimEnd()
    }

    return tealCode
      .split('\n')
      .map((line) => stripCommentFromLine(line))
      .join('\n')
  }
}

/**
 * Find the first string within a line of TEAL. Only matches outside of quotes and base64 are returned.
 * Returns undefined if not found
 */
const findUnquotedString = (line: string, token: string, startIndex: number = 0, _endIndex?: number): number | undefined => {
  const endIndex = _endIndex === undefined ? line.length : _endIndex
  let index = startIndex
  let inQuotes = false
  let inBase64 = false

  while (index < endIndex) {
    const currentChar = line[index]
    if ((currentChar === ' ' || currentChar === '(') && !inQuotes && lastTokenBase64(line, index)) {
      // enter base64
      inBase64 = true
    } else if ((currentChar === ' ' || currentChar === ')') && !inQuotes && inBase64) {
      // exit base64
      inBase64 = false
    } else if (currentChar === '\\' && inQuotes) {
      // escaped char, skip next character
      index += 1
    } else if (currentChar === '"') {
      // quote boundary
      inQuotes = !inQuotes
    } else if (!inQuotes && !inBase64 && line.startsWith(token, index)) {
      // can test for match
      return index
    }
    index += 1
  }
  return undefined
}

const lastTokenBase64 = (line: string, index: number): boolean => {
  try {
    const tokens = line.slice(0, index).split(/\s+/)
    const last = tokens[tokens.length - 1]
    return ['base64', 'b64'].includes(last)
  } catch {
    return false
  }
}

function replaceTemplateVariable(program: string, token: string, replacement: string): string {
  const result: string[] = []
  const tokenIndexOffset = replacement.length - token.length

  const programLines = program.split('\n')

  for (const line of programLines) {
    const _commentIndex = findUnquotedString(line, '//')
    const commentIndex = _commentIndex === undefined ? line.length : _commentIndex
    let code = line.substring(0, commentIndex)
    const comment = line.substring(commentIndex)
    let trailingIndex = 0

    while (true) {
      const tokenIndex = findTemplateToken(code, token, trailingIndex)
      if (tokenIndex === undefined) {
        break
      }
      trailingIndex = tokenIndex + token.length
      const prefix = code.substring(0, tokenIndex)
      const suffix = code.substring(trailingIndex)
      code = `${prefix}${replacement}${suffix}`
      trailingIndex += tokenIndexOffset
    }
    result.push(code + comment)
  }

  return result.join('\n')
}

const findTemplateToken = (line: string, token: string, startIndex: number = 0, _endIndex?: number): number | undefined => {
  const endIndex = _endIndex === undefined ? line.length : _endIndex

  let index = startIndex
  while (index < endIndex) {
    const tokenIndex = findUnquotedString(line, token, index, endIndex)
    if (tokenIndex === undefined) {
      break
    }
    const trailingIndex = tokenIndex + token.length
    if (
      (tokenIndex === 0 || !isValidTokenCharacter(line[tokenIndex - 1])) &&
      (trailingIndex >= line.length || !isValidTokenCharacter(line[trailingIndex]))
    ) {
      return tokenIndex
    }
    index = trailingIndex
  }
  return undefined
}

function isValidTokenCharacter(char: string): boolean {
  return char.length === 1 && (/\w/.test(char) || char === '_')
}<|MERGE_RESOLUTION|>--- conflicted
+++ resolved
@@ -1,13 +1,9 @@
 import { ABIMethod, ABIReturn, ABIType, ABIValue, decodeABIValue } from '@algorandfoundation/algokit-abi'
 import { AlgodClient, EvalDelta, PendingTransactionResponse, TealValue } from '@algorandfoundation/algokit-algod-client'
+import { ReadableAddress, getAddress } from '@algorandfoundation/algokit-common'
 import { AddressWithSigner, BoxReference as TransactionBoxReference } from '@algorandfoundation/algokit-transact'
 import * as algosdk from '@algorandfoundation/sdk'
 import { Address, ProgramSourceMap } from '@algorandfoundation/sdk'
-<<<<<<< HEAD
-import { TransactionSignerAccount } from './account'
-=======
-import { getABIReturnValue } from '../transaction/transaction'
->>>>>>> 8afde8cc
 import {
   ABI_RETURN_PREFIX,
   BoxName,
@@ -17,7 +13,6 @@
   type CompiledTeal,
   type TealTemplateParams,
 } from './app'
-import { getAddress, ReadableAddress } from '@algorandfoundation/algokit-common'
 
 /** Information about an app. */
 export interface AppInformation {
