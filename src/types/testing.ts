--- conflicted
+++ resolved
@@ -1,10 +1,7 @@
 import { AlgodClient } from '@algorandfoundation/algokit-algod-client'
-<<<<<<< HEAD
+import { Address } from '@algorandfoundation/algokit-common'
 import { AddressWithSigners, AddressWithTransactionSigner, Transaction } from '@algorandfoundation/algokit-transact'
-=======
-import { Address } from '@algorandfoundation/algokit-common'
-import { AddressWithSigner, Transaction } from '@algorandfoundation/algokit-transact'
->>>>>>> 3b45d7bb
+import { MultisigAccount } from '@algorandfoundation/algokit-transact/multisig'
 import type { Account } from '@algorandfoundation/sdk'
 import * as algosdk from '@algorandfoundation/sdk'
 import { Indexer, Kmd, LogicSigAccount } from '@algorandfoundation/sdk'
@@ -14,7 +11,6 @@
 import { SigningAccount } from './account'
 import { AlgorandClient } from './algorand-client'
 import { AlgoConfig } from './network-client'
-import { MultisigAccount } from '@algorandfoundation/algokit-transact/multisig'
 
 /**
  * Test automation context.
