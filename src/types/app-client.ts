<<<<<<< HEAD
import {
  ABIMethod,
  ABIStorageKey,
  ABIStorageMap,
  ABIType,
  ABIValue,
  Arc56Contract,
  ProgramSourceInfo,
  argTypeIsAbiType,
  argTypeIsTransaction,
  decodeAVMOrABIValue,
  encodeAVMOrABIValue,
  findABIMethod,
  getBoxABIStorageKey,
  getBoxABIStorageMap,
  getGlobalABIStorageKeys,
  getGlobalABIStorageMaps,
  getLocalABIStorageKeys,
  getLocalABIStorageMaps,
} from '@algorandfoundation/algokit-abi'
import { AlgodClient, SuggestedParams } from '@algorandfoundation/algokit-algod-client'
import { OnApplicationComplete } from '@algorandfoundation/algokit-transact'
import * as algosdk from '@algorandfoundation/sdk'
import { Address, Indexer, ProgramSourceMap, TransactionSigner, getApplicationAddress } from '@algorandfoundation/sdk'
=======
import { SuggestedParams } from '@algorandfoundation/algokit-algod-client'
import { ReadableAddress, getAddress, getOptionalAddress } from '@algorandfoundation/algokit-common'
import { AddressWithSigner, OnApplicationComplete } from '@algorandfoundation/algokit-transact'
import * as algosdk from '@algorandfoundation/sdk'
import { ABIType, ABIValue, Address, Indexer, ProgramSourceMap, TransactionSigner } from '@algorandfoundation/sdk'
>>>>>>> 8afde8cc
import { Buffer } from 'buffer'
import { Config } from '../config'
import { asJson, binaryStartsWith } from '../util'
import { type AlgorandClient } from './algorand-client'
import { AlgoAmount } from './amount'
import {
  ABIAppCallArgs,
  AppCompilationResult,
<<<<<<< HEAD
  AppMetadata,
  AppReference,
=======
  AppReturn,
>>>>>>> 8afde8cc
  AppState,
  AppStorageSchema,
  BoxName,
  AppLookup as LegacyAppLookup,
  OnSchemaBreak,
  OnUpdate,
  RawAppCallArgs,
  TealTemplateParams,
} from './app'
import { AppLookup } from './app-deployer'
import { AppManager, BoxIdentifier } from './app-manager'
import { AppSpec, arc32ToArc56 } from './app-spec'
import {
  AppCallMethodCall,
  AppCallParams,
  AppDeleteMethodCall,
  AppDeleteParams,
  AppMethodCall,
  AppMethodCallTransactionArgument,
  AppUpdateMethodCall,
  AppUpdateParams,
  CommonAppCallParams,
  PaymentParams,
} from './composer'
import { Expand } from './expand'
import { EventType } from './lifecycle-events'
import { LogicError } from './logic-error'
import { SendParams, SendTransactionFrom, SendTransactionParams, TransactionNote, TransactionWrapper } from './transaction'

/** The maximum opcode budget for a simulate call as per https://github.com/algorand/go-algorand/blob/807b29a91c371d225e12b9287c5d56e9b33c4e4c/ledger/simulation/trace.go#L104 */
const MAX_SIMULATE_OPCODE_BUDGET = 20_000 * 16

/** Configuration to resolve app by creator and name `getCreatorAppsByName` */
export type ResolveAppByCreatorAndNameBase = {
  /** The address of the app creator account to resolve the app by */
  creatorAddress: ReadableAddress
  /** The optional name override to resolve the app by within the creator account (default: uses the name in the ABI contract) */
  name?: string
  /** The mechanism to find an existing app instance metadata for the given creator and name; either:
   *  * An indexer instance to search the creator account apps; or
   *  * The cached value of the existing apps for the given creator from `getCreatorAppsByName`
   */
  findExistingUsing: Indexer | LegacyAppLookup
}

/** Configuration to resolve app by creator and name `getCreatorAppsByName` */
export type ResolveAppByCreatorAndName = ResolveAppByCreatorAndNameBase & {
  /** How the app ID is resolved, either by `'id'` or `'creatorAndName'`; must be `'creatorAndName'` if you want to use `deploy` */
  resolveBy: 'creatorAndName'
}

/** Configuration to resolve app by ID */
export interface ResolveAppByIdBase {
  /** The id of an existing app to call using this client, or 0 if the app hasn't been created yet */
  id: number | bigint
  /** The optional name to use to mark the app when deploying `ApplicationClient.deploy` (default: uses the name in the ABI contract) */
  name?: string
}

export interface ResolveAppById extends ResolveAppByIdBase {
  /** How the app ID is resolved, either by `'id'` or `'creatorAndName'`; must be `'creatorAndName'` if you want to use `deploy` */
  resolveBy: 'id'
}

/** The details of an AlgoKit Utils deployed app */
export type AppDetailsBase = {
  /** Default sender to use for transactions issued by this application client */
  sender?: SendTransactionFrom
  /** Default suggested params object to use */
  params?: SuggestedParams
  /** Optionally provide any deploy-time parameters to replace in the TEAL code; if specified here will get
   * used in calls to `deploy`, `create` and `update` unless overridden in those calls
   */
  deployTimeParams?: TealTemplateParams
}

/** The details of an AlgoKit Utils deployed app */
export type AppDetails = AppDetailsBase & (ResolveAppById | ResolveAppByCreatorAndName)

/** The details of an ARC-0032 app spec specified, AlgoKit Utils deployed app */
export type AppSpecAppDetailsBase = {
  /** The ARC-0032 application spec as either:
   *  * Parsed JSON `AppSpec`
   *  * Raw JSON string
   */
  app: AppSpec | string
}

/** The details of an ARC-0032 app spec specified, AlgoKit Utils deployed app by id*/
export type AppSpecAppDetailsById = AppSpecAppDetailsBase & AppDetailsBase & ResolveAppByIdBase

/** The details of an ARC-0032 app spec specified, AlgoKit Utils deployed app by creator and name*/
export type AppSpecAppDetailsByCreatorAndName = AppSpecAppDetailsBase & AppDetailsBase & ResolveAppByCreatorAndNameBase

/** The details of an ARC-0032 app spec specified, AlgoKit Utils deployed app */
export type AppSpecAppDetails = AppSpecAppDetailsBase & AppDetails

/** Core parameters to pass into ApplicationClient.deploy */
export interface AppClientDeployCoreParams {
  /** The version of the contract, uses "1.0" by default */
  version?: string
  /** The optional sender to send the transaction from, will use the application client's default sender by default if specified */
  sender?: SendTransactionFrom
  /** Parameters to control transaction sending */
  sendParams?: Omit<SendTransactionParams, 'skipSending' | 'skipWaiting'>
  /** Whether or not to allow updates in the contract using the deploy-time updatability control if present in your contract.
   * If this is not specified then it will automatically be determined based on the AppSpec definition
   **/
  allowUpdate?: boolean
  /** Whether or not to allow deletes in the contract using the deploy-time deletability control if present in your contract.
   * If this is not specified then it will automatically be determined based on the AppSpec definition
   **/
  allowDelete?: boolean
  /** What action to perform if a schema break is detected */
  onSchemaBreak?: 'replace' | 'fail' | 'append' | OnSchemaBreak
  /** What action to perform if a TEAL update is detected */
  onUpdate?: 'update' | 'replace' | 'append' | 'fail' | OnUpdate
}

/** Call interface parameters to pass into ApplicationClient.deploy */
export interface AppClientDeployCallInterfaceParams {
  /** Any deploy-time parameters to replace in the TEAL code */
  deployTimeParams?: TealTemplateParams
  /** Any args to pass to any create transaction that is issued as part of deployment */
  createArgs?: AppClientCallArgs
  /** Override the on-completion action for the create call; defaults to NoOp */
  createOnCompleteAction?: Exclude<OnApplicationComplete, OnApplicationComplete.ClearState>
  /** Any args to pass to any update transaction that is issued as part of deployment */
  updateArgs?: AppClientCallArgs
  /** Any args to pass to any delete transaction that is issued as part of deployment */
  deleteArgs?: AppClientCallArgs
}

/** Parameters to pass into ApplicationClient.deploy */
export interface AppClientDeployParams extends AppClientDeployCoreParams, AppClientDeployCallInterfaceParams {
  /** Any overrides for the storage schema to request for the created app; by default the schema indicated by the app spec is used. */
  schema?: Partial<AppStorageSchema>
}

export type AppClientCallRawArgs = RawAppCallArgs

export interface AppClientCallABIArgs extends Omit<ABIAppCallArgs, 'method'> {
  /** If calling an ABI method then either the name of the method, or the ABI signature */
  method: string
}

/** The arguments to pass to an Application Client smart contract call */
export type AppClientCallArgs = AppClientCallRawArgs | AppClientCallABIArgs

/** Common (core) parameters to construct a ApplicationClient contract call */
export interface AppClientCallCoreParams {
  /** The optional sender to send the transaction from, will use the application client's default sender by default if specified */
  sender?: SendTransactionFrom
  /** The transaction note for the smart contract call */
  note?: TransactionNote
  /** Parameters to control transaction sending */
  sendParams?: SendTransactionParams
}

/** Parameters to construct a ApplicationClient contract call */
export type AppClientCallParams = AppClientCallArgs & AppClientCallCoreParams

/** Parameters to construct a ApplicationClient clear state contract call */
export type AppClientClearStateParams = AppClientCallRawArgs & AppClientCallCoreParams

export interface AppClientCompilationParams {
  /** Any deploy-time parameters to replace in the TEAL code */
  deployTimeParams?: TealTemplateParams
  /** Whether or not the contract should have deploy-time immutability control set, undefined = ignore */
  updatable?: boolean
  /** Whether or not the contract should have deploy-time permanence control set, undefined = ignore */
  deletable?: boolean
}

/** On-complete action parameter for creating a contract using ApplicationClient */
export type AppClientCreateOnComplete = {
  /** Override the on-completion action for the create call; defaults to NoOp */
  onCompleteAction?: Exclude<OnApplicationComplete, OnApplicationComplete.ClearState>
}

/** Parameters for creating a contract using ApplicationClient */
export type AppClientCreateParams = AppClientCallParams &
  AppClientCompilationParams &
  AppClientCreateOnComplete & {
    /** Any overrides for the storage schema to request for the created app; by default the schema indicated by the app spec is used. */
    schema?: Partial<AppStorageSchema>
  }

/** Parameters for updating a contract using ApplicationClient */
export type AppClientUpdateParams = AppClientCallParams & AppClientCompilationParams

/** Parameters for funding an app account */
export interface FundAppAccountParams {
  amount: AlgoAmount
  /** The optional sender to send the transaction from, will use the application client's default sender by default if specified */
  sender?: SendTransactionFrom
  /** The transaction note for the smart contract call */
  note?: TransactionNote
  /** Parameters to control transaction sending */
  sendParams?: SendTransactionParams
}

/** Source maps for an Algorand app */
export interface AppSourceMaps {
  /** The source map of the approval program */
  approvalSourceMap: SourceMapExport
  /** The source map of the clear program */
  clearSourceMap: SourceMapExport
}

export interface SourceMapExport {
  version: number
  sources: string[]
  names: string[]
  mappings: string
}

/**
 * The result of asking an `AppClient` to compile a program.
 *
 * Always contains the compiled bytecode, and may contain the result of compiling TEAL (including sourcemap) if it was available.
 */
export interface AppClientCompilationResult extends Partial<AppCompilationResult> {
  /** The compiled bytecode of the approval program, ready to deploy to algod */
  approvalProgram: Uint8Array
  /** The compiled bytecode of the clear state program, ready to deploy to algod */
  clearStateProgram: Uint8Array
}

<<<<<<< HEAD
/**
 * Determines deploy time control (UPDATABLE, DELETABLE) value by inspecting application specification
 * @param approval TEAL Approval program, not the base64 version found on the appSpec
 * @param appSpec Application Specification
 * @param control Call config type
 * @returns true if applicable call config is found, false if not found or undefined if variable not present
 */
function getDeployTimeControl(approval: string, appSpec: Arc56Contract, control: 'updatable' | 'deletable'): boolean | undefined {
  // variable not present, so unknown control value
  if (!approval || !approval.includes(control === 'updatable' ? UPDATABLE_TEMPLATE_NAME : DELETABLE_TEMPLATE_NAME)) return undefined

  // a bare call for specified CallConfig is present and configured
  return (
    appSpec.bareActions.call.includes(control === 'updatable' ? 'UpdateApplication' : 'DeleteApplication') ||
    Object.values(appSpec.methods).some((c) => c.actions.call.includes(control === 'updatable' ? 'UpdateApplication' : 'DeleteApplication'))
  )
}

=======
>>>>>>> 8afde8cc
/** Parameters to create an app client */
export interface AppClientParams {
  /** The ID of the app instance this client should make calls against. */
  appId: bigint

  /** The ARC-56 or ARC-32 application spec as either:
   *  * Parsed JSON ARC-56 `Contract`
   *  * Parsed JSON ARC-32 `AppSpec`
   *  * Raw JSON string (in either ARC-56 or ARC-32 format)
   */
  appSpec: Arc56Contract | AppSpec | string

  /** An `AlgorandClient` instance */
  algorand: AlgorandClient

  /**
   * Optional override for the app name; used for on-chain metadata and lookups.
   * Defaults to the ARC-32/ARC-56 app spec name
   */
  appName?: string
  /** Optional address to use for the account to use as the default sender for calls. */
  defaultSender?: ReadableAddress
  /** Optional signer to use as the default signer for default sender calls (if not specified then the signer will be resolved from `AlgorandClient`). */
  defaultSigner?: TransactionSigner
  /** Optional source map for the approval program */
  approvalSourceMap?: ProgramSourceMap
  /** Optional source map for the clear state program */
  clearSourceMap?: ProgramSourceMap
}

/** Parameters to clone an app client */
export type CloneAppClientParams = Expand<Partial<Omit<AppClientParams, 'algorand' | 'appSpec'>>>

/** onComplete parameter for a non-update app call */
export type CallOnComplete = {
  /** On-complete of the call; defaults to no-op */
  onComplete?: Exclude<OnApplicationComplete, OnApplicationComplete.UpdateApplication>
}

/** AppClient common parameters for a bare app call */
export type AppClientBareCallParams = Expand<
  Omit<CommonAppCallParams, 'appId' | 'sender' | 'onComplete'> & {
    /** The address of the account sending the transaction, if undefined then the app client's defaultSender is used. */
    sender?: ReadableAddress
  }
>

/** AppClient common parameters for an ABI method call */
export type AppClientMethodCallParams = Expand<
  Omit<CommonAppCallParams, 'appId' | 'sender' | 'method' | 'args'> & {
    /** The address of the account sending the transaction, if undefined then the app client's defaultSender is used. */
    sender?: ReadableAddress
    /** The method name or method signature to call if an ABI call is being emitted
     * @example Method name
     * `my_method`
     * @example Method signature
     * `my_method(unit64,string)bytes`
     */
    method: string
    /** Arguments to the ABI method, either:
     * * An ABI value
     * * An ARC-56 struct
     * * A transaction with explicit signer
     * * A transaction (where the signer will be automatically assigned)
     * * An unawaited transaction (e.g. from algorand.createTransaction.transactionType())
     * * Another method call (via method call params object)
     * * undefined (this represents a placeholder for either a default argument or a transaction argument that is fulfilled by another method call argument)
     */
    args?: (ABIValue | AppMethodCallTransactionArgument | undefined)[]
  }
>

/** Parameters for funding an app account */
export type FundAppParams = Expand<
  Omit<PaymentParams, 'receiver' | 'sender'> &
    SendParams & {
      /** The optional sender to send the transaction from, will use the application client's default sender by default if specified */
      sender?: ReadableAddress
    }
>

/** Resolve an app client instance by looking up an app created by the given creator with the given name */
export type ResolveAppClientByCreatorAndName = Expand<
  Omit<AppClientParams, 'appId'> & {
    /** The address of the creator account for the app */
    creatorAddress: ReadableAddress
    /** An optional cached app lookup that matches a name to on-chain details;
     * either this is needed or indexer is required to be passed in to this `ClientManager` on construction.
     */
    appLookupCache?: AppLookup
    /** Whether or not to ignore the `AppDeployer` lookup cache and force an on-chain lookup, default: use any cached value */
    ignoreCache?: boolean
  }
>

/** Resolve an app client instance by looking up the current network. */
export type ResolveAppClientByNetwork = Expand<Omit<AppClientParams, 'appId'>>

const BYTE_CBLOCK = 38
const INT_CBLOCK = 32

/**
 * Get the offset of the last constant block at the beginning of the program
 * This value is used to calculate the program counter for an ARC56 program that has a pcOffsetMethod of "cblocks"
 *
 * @param program The program to parse
 * @returns The PC value of the opcode after the last constant block
 */
function getConstantBlockOffset(program: Uint8Array) {
  const bytes = [...program]

  const programSize = bytes.length
  bytes.shift() // remove version

  /** The PC of the opcode after the bytecblock */
  let bytecblockOffset: number | undefined

  /** The PC of the opcode after the intcblock */
  let intcblockOffset: number | undefined

  while (bytes.length > 0) {
    /** The current byte from the beginning of the byte array */
    const byte = bytes.shift()!

    // If the byte is a constant block...
    if (byte === BYTE_CBLOCK || byte === INT_CBLOCK) {
      const isBytecblock = byte === BYTE_CBLOCK

      /** The byte following the opcode is the number of values in the constant block */
      const valuesRemaining = bytes.shift()!

      // Iterate over all the values in the constant block
      for (let i = 0; i < valuesRemaining; i++) {
        if (isBytecblock) {
          /** The byte following the opcode is the length of the next element */
          const length = bytes.shift()!
          bytes.splice(0, length)
        } else {
          // intcblock is a uvarint, so we need to keep reading until we find the end (MSB is not set)
          while ((bytes.shift()! & 0x80) !== 0) {
            // Do nothing...
          }
        }
      }

      if (isBytecblock) bytecblockOffset = programSize - bytes.length - 1
      else intcblockOffset = programSize - bytes.length - 1

      if (bytes[0] !== BYTE_CBLOCK && bytes[0] !== INT_CBLOCK) {
        // if the next opcode isn't a constant block, we're done
        break
      }
    }
  }

  return Math.max(bytecblockOffset ?? 0, intcblockOffset ?? 0)
}

/** ARC-56/ARC-32 application client that allows you to manage calls and
 * state for a specific deployed instance of an app (with a known app ID). */
export class AppClient {
  private _appId: bigint
  private _appAddress: Address
  private _appName: string
  private _appSpec: Arc56Contract
  private _algorand: AlgorandClient
  private _defaultSender?: Address
  private _defaultSigner?: TransactionSigner

  private _approvalSourceMap: ProgramSourceMap | undefined
  private _clearSourceMap: ProgramSourceMap | undefined

  private _localStateMethods: (address: string | Address) => ReturnType<AppClient['getStateMethods']>
  private _globalStateMethods: ReturnType<AppClient['getStateMethods']>
  private _boxStateMethods: ReturnType<AppClient['getBoxMethods']>

  private _paramsMethods: ReturnType<AppClient['getMethodCallParamsMethods']> & {
    /** Interact with bare (raw) call parameters */ bare: ReturnType<AppClient['getBareParamsMethods']>
  }
  private _createTransactionsMethods: ReturnType<AppClient['getMethodCallCreateTransactionMethods']> & {
    /** Interact with bare (raw) call transactions */ bare: ReturnType<AppClient['getBareCreateTransactionMethods']>
  }
  private _sendMethods: ReturnType<AppClient['getMethodCallSendMethods']> & {
    /** Interact with bare (raw) calls */ bare: ReturnType<AppClient['getBareSendMethods']>
  }
  private _lastCompiled: { clear?: Uint8Array; approval?: Uint8Array }

  /**
   * Create a new app client.
   * @param params The parameters to create the app client
   * @returns The `AppClient` instance
   * @example
   * ```typescript
   * const appClient = new AppClient({
   *   appId: 12345678n,
   *   appSpec: appSpec,
   *   algorand: AlgorandClient.mainNet(),
   * })
   */
  constructor(params: AppClientParams) {
    this._appId = params.appId
    this._appAddress = algosdk.getApplicationAddress(this._appId)
    this._appSpec = AppClient.normaliseAppSpec(params.appSpec)
    this._appName = params.appName ?? this._appSpec.name
    this._algorand = params.algorand
    this._algorand.registerErrorTransformer!(this.handleCallErrors)
    this._defaultSender = getOptionalAddress(params.defaultSender)
    this._defaultSigner = params.defaultSigner
    this._lastCompiled = {}

    this._approvalSourceMap = params.approvalSourceMap
    this._clearSourceMap = params.clearSourceMap
    this._localStateMethods = (address: string | Address) =>
      this.getStateMethods(
        () => this.getLocalState(address),
        () => getLocalABIStorageKeys(this._appSpec),
        () => getLocalABIStorageMaps(this._appSpec),
      )
    this._globalStateMethods = this.getStateMethods(
      () => this.getGlobalState(),
      () => getGlobalABIStorageKeys(this._appSpec),
      () => getGlobalABIStorageMaps(this._appSpec),
    )
    this._boxStateMethods = this.getBoxMethods()

    this._paramsMethods = {
      ...this.getMethodCallParamsMethods(),
      /** Get parameters to define bare (raw) transactions to the current app */
      bare: this.getBareParamsMethods(),
    }
    this._createTransactionsMethods = {
      ...this.getMethodCallCreateTransactionMethods(),

      /** Get transactions for bare (raw) calls to the current app */
      bare: this.getBareCreateTransactionMethods(),
    }
    this._sendMethods = {
      ...this.getMethodCallSendMethods(),

      /** Send bare (raw) transactions to the current app */
      bare: this.getBareSendMethods(),
    }
  }

  /**
   * Clone this app client with different params
   *
   * @param params The params to use for the the cloned app client. Omit a param to keep the original value. Set a param to override the original value. Setting to undefined will clear the original value.
   * @returns A new app client with the altered params
   * @example
   * ```typescript
   * const appClient2 = appClient.clone({ defaultSender: 'NEW_SENDER_ADDRESS' })
   * ```
   */
  public clone(params: CloneAppClientParams) {
    return new AppClient({
      appId: this._appId,
      appSpec: this._appSpec,
      algorand: this._algorand,
      appName: this._appName,
      defaultSender: this._defaultSender,
      defaultSigner: this._defaultSigner,
      approvalSourceMap: this._approvalSourceMap,
      clearSourceMap: this._clearSourceMap,
      ...params,
    })
  }

  /**
   * Returns a new `AppClient` client, resolving the app by creator address and name
   * using AlgoKit app deployment semantics (i.e. looking for the app creation transaction note).
   * @param params The parameters to create the app client
   * @returns The `AppClient` instance
   * @example
   * ```typescript
   * const appClient = await AppClient.fromCreatorAndName({
   *   creatorAddress: 'CREATOR_ADDRESS',
   *   name: 'APP_NAME',
   *   appSpec: appSpec,
   *   algorand: AlgorandClient.mainNet(),
   * })
   */
  public static async fromCreatorAndName(params: ResolveAppClientByCreatorAndName) {
    const appSpec = AppClient.normaliseAppSpec(params.appSpec)
    const appLookup =
      params.appLookupCache ?? (await params.algorand.appDeployer.getCreatorAppsByName(params.creatorAddress, params.ignoreCache))
    const appMetadata = appLookup.apps[params.appName ?? appSpec.name]
    if (!appMetadata) {
      throw new Error(`App not found for creator ${params.creatorAddress} and name ${params.appName ?? appSpec.name}`)
    }
    return new AppClient({
      ...params,
      algorand: params.algorand,
      appId: appMetadata.appId,
    })
  }

  /**
   * Returns an `AppClient` instance for the current network based on
   * pre-determined network-specific app IDs specified in the ARC-56 app spec.
   *
   * If no IDs are in the app spec or the network isn't recognised, an error is thrown.
   * @param params The parameters to create the app client
   * @returns The `AppClient` instance
   * @example
   * ```typescript
   * const appClient = await AppClient.fromNetwork({
   *   appSpec: appSpec,
   *   algorand: AlgorandClient.mainNet(),
   * })
   */
  public static async fromNetwork(params: ResolveAppClientByNetwork): Promise<AppClient> {
    const network = await params.algorand.client.network()
    const appSpec = AppClient.normaliseAppSpec(params.appSpec)
    const networkNames = [network.genesisHash]
    if (network.isLocalNet) networkNames.push('localnet')
    if (network.isTestNet) networkNames.push('testnet')
    if (network.isMainNet) networkNames.push('mainnet')
    const availableAppSpecNetworks = Object.keys(appSpec.networks ?? {})
    const networkIndex = availableAppSpecNetworks.findIndex((n) => networkNames.includes(n))

    if (networkIndex === -1) {
      throw new Error(`No app ID found for network ${asJson(networkNames)} in the app spec`)
    }

    const appId = BigInt(appSpec.networks![networkIndex].appID)
    return new AppClient({ ...params, appId, appSpec })
  }

  /**
   * Takes a string or parsed JSON object that could be ARC-32 or ARC-56 format and
   * normalises it into a parsed ARC-56 contract object.
   * @param spec The spec to normalise
   * @returns The normalised ARC-56 contract object
   * @example
   * ```typescript
   * const arc56AppSpec = AppClient.normaliseAppSpec(appSpec)
   * ```
   */
  public static normaliseAppSpec(spec: Arc56Contract | AppSpec | string): Arc56Contract {
    const parsedSpec = typeof spec === 'string' ? (JSON.parse(spec) as AppSpec | Arc56Contract) : spec
    const appSpec = 'hints' in parsedSpec ? arc32ToArc56(parsedSpec) : parsedSpec
    return appSpec
  }

  /** The ID of the app instance this client is linked to. */
  public get appId() {
    return this._appId
  }

  /** The app address of the app instance this client is linked to. */
  public get appAddress() {
    return this._appAddress
  }

  /** The name of the app (from the ARC-32 / ARC-56 app spec or override). */
  public get appName() {
    return this._appName
  }

  /** The ARC-56 app spec being used */
  public get appSpec(): Arc56Contract {
    return this._appSpec
  }

  /** A reference to the underlying `AlgorandClient` this app client is using. */
  public get algorand(): AlgorandClient {
    return this._algorand
  }

  /** Get parameters to create transactions for the current app.
   *
   * A good mental model for this is that these parameters represent a deferred transaction creation.
   * @example Create a transaction in the future using Algorand Client
   * ```typescript
   * const myMethodCall = appClient.params.call({method: 'my_method', args: [123, 'hello']})
   * // ...
   * await algorand.send.AppMethodCall(myMethodCall)
   * ```
   * @example Define a nested transaction as an ABI argument
   * ```typescript
   * const myMethodCall = appClient.params.call({method: 'my_method', args: [123, 'hello']})
   * await appClient.send.call({method: 'my_method2', args: [myMethodCall]})
   * ```
   */
  public get params() {
    return this._paramsMethods
  }

  /** Create transactions for the current app */
  public get createTransaction() {
    return this._createTransactionsMethods
  }

  /** Send transactions to the current app */
  public get send() {
    return this._sendMethods
  }

  /** Get state (local, global, box) from the current app */
  public get state() {
    return {
      /**
       * Methods to access local state for the current app
       * @param address The address of the account to get the local state for
       */
      local: this._localStateMethods,
      /**
       * Methods to access global state for the current app
       */
      global: this._globalStateMethods,
      /**
       * Methods to access box storage for the current app
       */
      box: this._boxStateMethods,
    }
  }

  /**
   * Funds Algo into the app account for this app.
   *
   * An alias for `appClient.send.fundAppAccount(params)`.
   * @param params The parameters for the funding transaction
   * @returns The result of the funding
   * @example
   * ```typescript
   * await appClient.fundAppAccount({ amount: algo(1) })
   * ```
   */
  public async fundAppAccount(params: FundAppParams) {
    return this.send.fundAppAccount(params)
  }

  /**
   * Returns raw global state for the current app.
   * @returns The global state
   * @example
   * ```typescript
   * const globalState = await appClient.getGlobalState()
   * ```
   */
  public async getGlobalState(): Promise<AppState> {
    return await this._algorand.app.getGlobalState(this.appId)
  }

  /**
   * Returns raw local state for the given account address.
   * @param address The address of the account to get the local state for
   * @returns The local state
   * @example
   * ```typescript
   * const localState = await appClient.getLocalState('ACCOUNT_ADDRESS')
   * ```
   */
  public async getLocalState(address: ReadableAddress): Promise<AppState> {
    return await this._algorand.app.getLocalState(this.appId, getAddress(address))
  }

  /**
   * Returns the names of all current boxes for the current app.
   * @returns The names of the boxes
   * @example
   * ```typescript
   * const boxNames = await appClient.getBoxNames()
   * ```
   */
  public async getBoxNames(): Promise<BoxName[]> {
    return await this._algorand.app.getBoxNames(this.appId)
  }

  /**
   * Returns the value of the given box for the current app.
   * @param name The identifier of the box to return
   * @returns The current box value as a byte array
   * @example
   * ```typescript
   * const boxValue = await appClient.getBoxValue('boxName')
   * ```
   */
  public async getBoxValue(name: BoxIdentifier): Promise<Uint8Array> {
    return await this._algorand.app.getBoxValue(this.appId, name)
  }

  /**
   * Returns the value of the given box for the current app.
   * @param name The identifier of the box to return
   * @param type
   * @returns The current box value as a byte array
   * @example
   * ```typescript
   * const boxValue = await appClient.getBoxValueFromABIType('boxName', new ABIUintType(32))
   * ```
   */
  public async getBoxValueFromABIType(name: BoxIdentifier, type: ABIType): Promise<ABIValue> {
    return await this._algorand.app.getBoxValueFromABIType({
      appId: this.appId,
      boxName: name,
      type,
    })
  }

  /**
   * Returns the values of all current boxes for the current app.
   * Note: This will issue multiple HTTP requests (one per box) and it's not an atomic operation so values may be out of sync.
   * @param filter Optional filter to filter which boxes' values are returned
   * @returns The (name, value) pair of the boxes with values as raw byte arrays
   * @example
   * ```typescript
   * const boxValues = await appClient.getBoxValues()
   * ```
   */
  public async getBoxValues(filter?: (name: BoxName) => boolean): Promise<{ name: BoxName; value: Uint8Array }[]> {
    const names = (await this.getBoxNames()).filter(filter ?? ((_) => true))
    const values = await this._algorand.app.getBoxValues(
      this.appId,
      names.map((name) => name.nameRaw),
    )
    return names.map((name, i) => ({ name, value: values[i] }))
  }

  /**
   * Returns the values of all current boxes for the current app decoded using an ABI Type.
   * Note: This will issue multiple HTTP requests (one per box) and it's not an atomic operation so values may be out of sync.
   * @param type The ABI type to decode the values with
   * @param filter Optional filter to filter which boxes' values are returned
   * @returns The (name, value) pair of the boxes with values as the ABI Value
   * @example
   * ```typescript
   * const boxValues = await appClient.getBoxValuesFromABIType(new ABIUintType(32))
   * ```
   */
  public async getBoxValuesFromABIType(type: ABIType, filter?: (name: BoxName) => boolean): Promise<{ name: BoxName; value: ABIValue }[]> {
    const names = (await this.getBoxNames()).filter(filter ?? ((_) => true))
    const values = await this._algorand.app.getBoxValuesFromABIType({
      appId: this.appId,
      boxNames: names.map((name) => name.nameRaw),
      type,
    })
    return names.map((name, i) => ({ name, value: values[i] }))
  }

  /**
   * Takes an error that may include a logic error from a call to the current app and re-exposes the
   * error to include source code information via the source map and ARC-56 spec.
   * @param e The error to parse
   * @param isClearStateProgram Whether or not the code was running the clear state program (defaults to approval program)
   * @returns The new error, or if there was no logic error or source map then the wrapped error with source details
   */
  public async exposeLogicError(e: Error, isClearStateProgram?: boolean): Promise<Error> {
    const pcOffsetMethod = this._appSpec.sourceInfo?.[isClearStateProgram ? 'clear' : 'approval']?.pcOffsetMethod

    let program: Uint8Array | undefined
    if (pcOffsetMethod === 'cblocks') {
      // TODO: Cache this if we deploy the app and it's not updateable
      const appInfo = await this._algorand.app.getById(this.appId)
      program = isClearStateProgram ? appInfo.clearStateProgram : appInfo.approvalProgram
    }

    return AppClient.exposeLogicError(e, this._appSpec, {
      isClearStateProgram,
      approvalSourceMap: this._approvalSourceMap,
      clearSourceMap: this._clearSourceMap,
      program,
    })
  }

  /**
   * Export the current source maps for the app.
   * @returns The source maps
   */
  public exportSourceMaps(): AppSourceMaps {
    if (!this._approvalSourceMap || !this._clearSourceMap) {
      throw new Error(
        "Unable to export source maps; they haven't been loaded into this client - you need to call create, update, or deploy first",
      )
    }

    return {
      approvalSourceMap: this._approvalSourceMap,
      clearSourceMap: this._clearSourceMap,
    }
  }

  /**
   * Import source maps for the app.
   * @param sourceMaps The source maps to import
   */
  public importSourceMaps(sourceMaps: AppSourceMaps) {
    this._approvalSourceMap = new ProgramSourceMap(sourceMaps.approvalSourceMap)
    this._clearSourceMap = new ProgramSourceMap(sourceMaps.clearSourceMap)
  }

  /**
   * Returns the ABI Method spec for the given method string for the app represented by this application client instance
   * @param methodNameOrSignature The method name or method signature to call if an ABI call is being emitted.
   * e.g. `my_method` or `my_method(unit64,string)bytes`
   * @returns A tuple with: [ARC-56 `Method`, algosdk `ABIMethod`]
   */
  public getABIMethod(methodNameOrSignature: string) {
    return findABIMethod(methodNameOrSignature, this._appSpec)
  }

  /**
   * Compiles the approval and clear state programs (if TEAL templates provided),
   * performing any provided deploy-time parameter replacement and stores
   * the source maps.
   *
   * If no TEAL templates provided it will use any byte code provided in the app spec.
   *
   * Will store any generated source maps for later use in debugging.
   * @param compilation Any compilation parameters to use
   * @returns The compiled code and any compilation results (including source maps)
   */
  public async compile(compilation?: AppClientCompilationParams) {
    const result = await AppClient.compile(this._appSpec, this._algorand.app, compilation)

    if (result.compiledApproval) {
      this._approvalSourceMap = result.compiledApproval.sourceMap

      this._lastCompiled.approval = result.compiledApproval.compiledBase64ToBytes
    }
    if (result.compiledClear) {
      this._clearSourceMap = result.compiledClear.sourceMap
      this._lastCompiled.clear = result.compiledClear.compiledBase64ToBytes
    }

    return result
  }

  /**
   * Takes an error that may include a logic error from a call to the current app and re-exposes the
   * error to include source code information via the source map and ARC-56 spec.
   * @param e The error to parse
   * @param appSpec The app spec for the app
   * @param details Additional information to inform the error
   * @returns The new error, or if there was no logic error or source map then the wrapped error with source details
   */
  public static exposeLogicError(
    e: Error,
    appSpec: Arc56Contract,
    details: {
      /** Whether or not the code was running the clear state program (defaults to approval program) */ isClearStateProgram?: boolean
      /** Approval program source map */ approvalSourceMap?: ProgramSourceMap
      /** Clear state program source map */ clearSourceMap?: ProgramSourceMap
      /** program bytes */ program?: Uint8Array
      /** ARC56 approval source info */ approvalSourceInfo?: ProgramSourceInfo
      /** ARC56 clear source info */ clearSourceInfo?: ProgramSourceInfo
    },
  ): Error {
    const { isClearStateProgram, approvalSourceMap, clearSourceMap, program } = details
    const sourceMap = isClearStateProgram ? clearSourceMap : approvalSourceMap

    const errorDetails = LogicError.parseLogicError(e)

    // Return the error if we don't have a PC
    if (errorDetails === undefined || errorDetails?.pc === undefined) return e

    /** The PC value to find in the ARC56 SourceInfo */
    let arc56Pc = errorDetails?.pc

    const programSourceInfo = isClearStateProgram ? appSpec.sourceInfo?.clear : appSpec.sourceInfo?.approval

    /** The offset to apply to the PC if using the cblocks pc offset method */
    let cblocksOffset = 0

    // If the program uses cblocks offset, then we need to adjust the PC accordingly
    if (programSourceInfo?.pcOffsetMethod === 'cblocks') {
      if (program === undefined) throw new Error('Program bytes are required to calculate the ARC56 cblocks PC offset')
      cblocksOffset = getConstantBlockOffset(program)
      arc56Pc = errorDetails.pc - cblocksOffset
    }

    // Find the source info for this PC and get the error message
    const sourceInfo = programSourceInfo?.sourceInfo.find((s) => s.pc.includes(arc56Pc))
    const errorMessage = sourceInfo?.errorMessage

    // If we have the source we can display the TEAL in the error message
    if (appSpec.source) {
      let getLineForPc = (inputPc: number) => sourceMap?.getLocationForPc?.(inputPc)?.line

      // If the SourceMap is not defined, we need to provide our own function for going from a PC to TEAL based on ARC56 SourceInfo[]
      if (sourceMap === undefined) {
        getLineForPc = (inputPc: number) => {
          const teal = programSourceInfo?.sourceInfo.find((s) => s.pc.includes(inputPc - cblocksOffset))?.teal
          if (teal === undefined) return undefined
          return teal - 1
        }
      }
      e = new LogicError(
        errorDetails,
        Buffer.from(isClearStateProgram ? appSpec.source.clear : appSpec.source.approval, 'base64')
          .toString()
          .split('\n'),
        getLineForPc,
      )
    }
    if (errorMessage) {
      const appId = asJson(e).match(/(?<=app=)\d+/)?.[0] || ''
      const txId = asJson(e).match(/(?<=transaction )\S+(?=:)/)?.[0]
      const error = new Error(`Runtime error when executing ${appSpec.name} (appId: ${appId}) in transaction ${txId}: ${errorMessage}`)
      // eslint-disable-next-line @typescript-eslint/no-explicit-any
      ;(error as any).cause = e
      return error
    }

    return e
  }

  /**
   * Compiles the approval and clear state programs (if TEAL templates provided),
   * performing any provided deploy-time parameter replacement and returns
   * the compiled code and any compilation results (including source maps).
   *
   * If no TEAL templates provided it will use any byte code provided in the app spec.
   *
   * Will store any generated source maps for later use in debugging.
   * @param appSpec The app spec for the app
   * @param appManager The app manager to use for compilation
   * @param compilation Any compilation parameters to use
   * @returns The compiled code and any compilation results (including source maps)
   */
  public static async compile(
    appSpec: Arc56Contract,
    appManager: AppManager,
    compilation?: AppClientCompilationParams,
  ): Promise<AppClientCompilationResult> {
    const { deployTimeParams, updatable, deletable } = compilation ?? {}

    if (!appSpec.source) {
      if (!appSpec.byteCode?.approval || !appSpec.byteCode?.clear) {
        throw new Error(`Attempt to compile app ${appSpec.name} without source or byteCode`)
      }

      return {
        approvalProgram: Buffer.from(appSpec.byteCode.approval, 'base64') as Uint8Array,
        clearStateProgram: Buffer.from(appSpec.byteCode.clear, 'base64') as Uint8Array,
      }
    }

    const approvalTemplate = Buffer.from(appSpec.source.approval, 'base64').toString('utf-8')
    const compiledApproval = await appManager.compileTealTemplate(approvalTemplate, deployTimeParams, {
      updatable,
      deletable,
    })

    const clearTemplate = Buffer.from(appSpec.source.clear, 'base64').toString('utf-8')
    const compiledClear = await appManager.compileTealTemplate(clearTemplate, deployTimeParams)

    if (Config.debug) {
      await Config.events.emitAsync(EventType.AppCompiled, {
        sources: [
          { compiledTeal: compiledApproval, appName: appSpec.name, fileName: 'approval' },
          { compiledTeal: compiledClear, appName: appSpec.name, fileName: 'clear' },
        ],
      })
    }

    return {
      approvalProgram: compiledApproval.compiledBase64ToBytes,
      compiledApproval,
      clearStateProgram: compiledClear.compiledBase64ToBytes,
      compiledClear,
    }
  }

  /**
   * Returns ABI method arguments ready for a method call params object with default values populated
   * and structs replaced with tuples.
   *
   * It does this by replacing any `undefined` values with the equivalent default value from the given ARC-56 app spec.
   * @param methodNameOrSignature The method name or method signature to call if an ABI call is being emitted.
   * e.g. `my_method` or `my_method(unit64,string)bytes`
   * @param args The arguments to the method with `undefined` for any that should be populated with a default value
   */
  private async getABIArgsWithDefaultValues(
    methodNameOrSignature: string,
    args: AppClientMethodCallParams['args'] | undefined,
    sender: ReadableAddress,
  ): Promise<AppMethodCall<CommonAppCallParams>['args']> {
    const m = findABIMethod(methodNameOrSignature, this._appSpec)
    return await Promise.all(
      args?.map(async (a, i) => {
        const arg = m.args[i]
        if (!arg) {
          throw new Error(`Unexpected arg at position ${i}. ${m.name} only expects ${m.args.length} args`)
        }
        if (a !== undefined) {
          return a
        }
        const defaultValue = arg.defaultValue
        // TODO: PD - the existing logic seems to only handle default value for ABI types
        // Confirm that we don't need to do it for reference types
        if (defaultValue && argTypeIsAbiType(arg.type)) {
          switch (defaultValue.source) {
            case 'literal': {
              const bytes = Buffer.from(defaultValue.data, 'base64')
              const type = defaultValue.type ?? arg.type
              return decodeAVMOrABIValue(type, bytes)
            }
            case 'method': {
              const method = this.getABIMethod(defaultValue.data)
              const result = await this.send.call({
                method: defaultValue.data,
                args: method.args.map(() => undefined),
                sender,
              })

              if (result.return === undefined) {
                throw new Error('Default value method call did not return a value')
              }
              // TODO: PD - confirm that we don't need to convert struct returned value to tuple anymore
              return result.return
            }
            case 'local':
            case 'global': {
              const state = defaultValue.source === 'global' ? await this.getGlobalState() : await this.getLocalState(sender)
              const value = Object.values(state).find((s) => s.keyBase64 === defaultValue.data)
              if (!value) {
                throw new Error(
                  `Preparing default value for argument ${arg.name ?? `arg${i + 1}`} resulted in the failure: The key '${defaultValue.data}' could not be found in ${defaultValue.source} storage`,
                )
              }
              return 'valueRaw' in value ? decodeAVMOrABIValue(defaultValue.type ?? arg.type, value.valueRaw) : value.value
            }
            case 'box': {
              const value = await this.getBoxValue(Buffer.from(defaultValue.data, 'base64'))
              return decodeAVMOrABIValue(defaultValue.type ?? arg.type, value)
            }
          }
        }
        if (!argTypeIsTransaction(arg.type)) {
          throw new Error(`No value provided for required argument ${arg.name ?? `arg${i + 1}`} in call to method ${m.name}`)
        }
      }) ?? [],
    )
  }

  private getBareParamsMethods() {
    return {
      /** Return params for an update call, including deploy-time TEAL template replacements and compilation if provided */
      update: async (params?: AppClientBareCallParams & AppClientCompilationParams) => {
        return this.getBareParams(
          {
            ...params,
            ...(await this.compile(params)),
          },
          OnApplicationComplete.UpdateApplication,
        ) as AppUpdateParams
      },
      /** Return params for an opt-in call */
      optIn: (params?: AppClientBareCallParams) => {
        return this.getBareParams(params, OnApplicationComplete.OptIn) as AppCallParams
      },
      /** Return params for a delete call */
      delete: (params?: AppClientBareCallParams) => {
        return this.getBareParams(params, OnApplicationComplete.DeleteApplication) as AppDeleteParams
      },
      /** Return params for a clear state call */
      clearState: (params?: AppClientBareCallParams) => {
        return this.getBareParams(params, OnApplicationComplete.ClearState) as AppCallParams
      },
      /** Return params for a close out call */
      closeOut: (params?: AppClientBareCallParams) => {
        return this.getBareParams(params, OnApplicationComplete.CloseOut) as AppCallParams
      },
      /** Return params for a call (defaults to no-op) */
      call: (params?: AppClientBareCallParams & CallOnComplete) => {
        return this.getBareParams(params, params?.onComplete ?? OnApplicationComplete.NoOp) as AppCallParams
      },
    }
  }

  private getBareCreateTransactionMethods() {
    return {
      /** Returns a transaction for an update call, including deploy-time TEAL template replacements and compilation if provided */
      update: async (params?: AppClientBareCallParams & AppClientCompilationParams) => {
        return this._algorand.createTransaction.appUpdate(await this.params.bare.update(params))
      },
      /** Returns a transaction for an opt-in call */
      optIn: (params?: AppClientBareCallParams) => {
        return this._algorand.createTransaction.appCall(this.params.bare.optIn(params))
      },
      /** Returns a transaction for a delete call */
      delete: (params?: AppClientBareCallParams) => {
        return this._algorand.createTransaction.appDelete(this.params.bare.delete(params))
      },
      /** Returns a transaction for a clear state call */
      clearState: (params?: AppClientBareCallParams) => {
        return this._algorand.createTransaction.appCall(this.params.bare.clearState(params))
      },
      /** Returns a transaction for a close out call */
      closeOut: (params?: AppClientBareCallParams) => {
        return this._algorand.createTransaction.appCall(this.params.bare.closeOut(params))
      },
      /** Returns a transaction for a call (defaults to no-op) */
      call: (params?: AppClientBareCallParams & CallOnComplete) => {
        return this._algorand.createTransaction.appCall(this.params.bare.call(params))
      },
    }
  }

  private getBareSendMethods() {
    return {
      /** Signs and sends an update call, including deploy-time TEAL template replacements and compilation if provided */
      update: async (params?: AppClientBareCallParams & AppClientCompilationParams & SendParams) => {
        const compiled = await this.compile(params)
        return {
          ...(await this._algorand.send.appUpdate(await this.params.bare.update(params))),
          ...(compiled as Partial<AppCompilationResult>),
        }
      },
      /** Signs and sends an opt-in call */
      optIn: (params?: AppClientBareCallParams & SendParams) => {
        return this._algorand.send.appCall(this.params.bare.optIn(params))
      },
      /** Signs and sends a delete call */
      delete: (params?: AppClientBareCallParams & SendParams) => {
        return this._algorand.send.appDelete(this.params.bare.delete(params))
      },
      /** Signs and sends a clear state call */
      clearState: (params?: AppClientBareCallParams & SendParams) => {
        return this._algorand.send.appCall(this.params.bare.clearState(params))
      },
      /** Signs and sends a close out call */
      closeOut: (params?: AppClientBareCallParams & SendParams) => {
        return this._algorand.send.appCall(this.params.bare.closeOut(params))
      },
      /** Signs and sends a call (defaults to no-op) */
      call: (params?: AppClientBareCallParams & CallOnComplete & SendParams) => {
        return this._algorand.send.appCall(this.params.bare.call(params))
      },
    }
  }

  private getMethodCallParamsMethods() {
    return {
      /**
       * Return params for a payment transaction to fund the app account
       * @param params The parameters for the fund app accont payment transaction
       * @returns The parameters which can be used to create a fund app account payment transaction
       */
      fundAppAccount: (params: FundAppParams) => {
        return {
          ...params,
          sender: this.getSender(params.sender),
          signer: this.getSigner(params.sender, params.signer),
          receiver: this.appAddress,
        } satisfies PaymentParams
      },
      /**
       * Return params for an update ABI call, including deploy-time TEAL template replacements and compilation if provided
       * @param params The parameters for the update ABI method call
       * @returns The parameters which can be used to create an update ABI method call
       */
      update: async (params: AppClientMethodCallParams & AppClientCompilationParams) => {
        return (await this.getABIParams(
          {
            ...params,
            ...(await this.compile(params)),
          },
          OnApplicationComplete.UpdateApplication,
        )) satisfies AppUpdateMethodCall
      },
      /**
       * Return params for an opt-in ABI call
       * @param params The parameters for the opt-in ABI method call
       * @returns The parameters which can be used to create an opt-in ABI method call
       */
      optIn: async (params: AppClientMethodCallParams) => {
        return (await this.getABIParams(params, OnApplicationComplete.OptIn)) as AppCallMethodCall
      },
      /**
       * Return params for an delete ABI call
       * @param params The parameters for the delete ABI method call
       * @returns The parameters which can be used to create a delete ABI method call
       */
      delete: async (params: AppClientMethodCallParams) => {
        return (await this.getABIParams(params, OnApplicationComplete.DeleteApplication)) as AppDeleteMethodCall
      },
      /** Return params for an close out ABI call
       * @param params The parameters for the close out ABI method call
       * @returns The parameters which can be used to create a close out ABI method call
       */
      closeOut: async (params: AppClientMethodCallParams) => {
        return (await this.getABIParams(params, OnApplicationComplete.CloseOut)) as AppCallMethodCall
      },
      /** Return params for an ABI call
       * @param params The parameters for the ABI method call
       * @returns The parameters which can be used to create an ABI method call
       */
      call: async (params: AppClientMethodCallParams & CallOnComplete) => {
        return (await this.getABIParams(params, params.onComplete ?? OnApplicationComplete.NoOp)) as AppCallMethodCall
      },
    }
  }

  private getMethodCallSendMethods() {
    return {
      /** Sign and send transactions for a payment transaction to fund the app account
       * @param params The parameters for the fund app account payment transaction
       * @returns The result of send the fund app account payment transaction
       */
      fundAppAccount: (params: FundAppParams & SendParams) => {
        return this._algorand.send.payment(this.params.fundAppAccount(params))
      },
      /**
       * Sign and send transactions for an update ABI call, including deploy-time TEAL template replacements and compilation if provided
       * @param params The parameters for the update ABI method call
       * @returns The result of sending the update ABI method call
       */
      update: async (params: AppClientMethodCallParams & AppClientCompilationParams & SendParams) => {
        const compiled = await this.compile(params)
        const sendTransactionResult = await this._algorand.send.appUpdateMethodCall(await this.params.update({ ...params }))
        return {
          ...sendTransactionResult,
          return: sendTransactionResult.return?.returnValue,
          ...(compiled as Partial<AppCompilationResult>),
        }
      },
      /**
       * Sign and send transactions for an opt-in ABI call
       * @param params The parameters for the opt-in ABI method call
       * @returns The result of sending the opt-in ABI method call
       */
      optIn: async (params: AppClientMethodCallParams & SendParams) => {
        const sendTransactionResult = await this._algorand.send.appCallMethodCall(await this.params.optIn(params))
        return {
          ...sendTransactionResult,
          return: sendTransactionResult.return?.returnValue,
        }
      },
      /**
       * Sign and send transactions for a delete ABI call
       * @param params The parameters for the delete ABI method call
       * @returns The result of sending the delete ABI method call
       */
      delete: async (params: AppClientMethodCallParams & SendParams) => {
        const sendTransactionResult = await this._algorand.send.appDeleteMethodCall(await this.params.delete(params))
        return {
          ...sendTransactionResult,
          return: sendTransactionResult.return?.returnValue,
        }
      },
      /**
       * Sign and send transactions for a close out ABI call
       * @param params The parameters for the close out ABI method call
       * @returns The result of sending the close out ABI method call
       */
      closeOut: async (params: AppClientMethodCallParams & SendParams) => {
        const sendTransactionResult = await this._algorand.send.appCallMethodCall(await this.params.closeOut(params))
        return {
          ...sendTransactionResult,
          return: sendTransactionResult.return?.returnValue,
        }
      },
      /**
       * Sign and send transactions for a call (defaults to no-op)
       * @param params The parameters for the ABI method call
       * @returns The result of sending the ABI method call
       */
      call: async (params: AppClientMethodCallParams & CallOnComplete & SendParams) => {
        // Read-only call - do it via simulate
        if (
          (params.onComplete === OnApplicationComplete.NoOp || !params.onComplete) &&
          findABIMethod(params.method, this._appSpec).readonly
        ) {
          const readonlyParams = {
            ...params,
          }

          // Read-only calls do not require fees to be paid, as they are only simulated on the network.
          // With maximum opcode budget provided, ensure_budget (and similar op-up utilities) won't need to create inner transactions,
          // so fee coverage for op-up inner transactions does not need to be accounted for in readonly calls.
          // If max_fee is provided, use it as static_fee, as there may still be inner transactions sent which need to be covered by the outermost transaction,
          // even though ARC-22 specifies that readonly methods should not send inner transactions.
          if (params.coverAppCallInnerTransactionFees && params.maxFee) {
            readonlyParams.staticFee = params.maxFee
            readonlyParams.extraFee = undefined
          }

          try {
            const result = await this._algorand
              .newGroup()
              .addAppCallMethodCall(await this.params.call(readonlyParams))
              .simulate({
                allowUnnamedResources: params.populateAppCallResources ?? true,
                // Simulate calls for a readonly method shouldn't invoke signing
                skipSignatures: true,
                // Simulate calls for a readonly method can use the max opcode budget
                extraOpcodeBudget: MAX_SIMULATE_OPCODE_BUDGET,
              })
            return {
              ...result,
              transaction: result.transactions.at(-1)!,
              confirmation: result.confirmations.at(-1)!,
              return: result.returns && result.returns.length > 0 ? result.returns.at(-1)!.returnValue : undefined,
            }
          } catch (e) {
            const error = e as Error
            // For read-only calls with max opcode budget, fee issues should be rare
            // but we can still provide helpful error message if they occur
            if (params.coverAppCallInnerTransactionFees && error && error.message && error.message.match(/fee too small/)) {
              throw Error(`Fees were too small. You may need to increase the transaction maxFee.`)
            }
            throw e
          }
        }
        const result = await this._algorand.send.appCallMethodCall(await this.params.call(params))
        return {
          ...result,
          return: result.return?.returnValue,
        }
      },
    }
  }

  private getMethodCallCreateTransactionMethods() {
    return {
      /** Return transaction for a payment transaction to fund the app account
       * @param params The parameters for the fund app account payment transaction
       * @returns A transaction which can be used to fund the app account
       */
      fundAppAccount: (params: FundAppParams) => {
        return this._algorand.createTransaction.payment(this.params.fundAppAccount(params))
      },
      /**
       * Return transactions for an update ABI call, including deploy-time TEAL template replacements and compilation if provided
       * @param params The parameters for the update ABI method call
       * @returns The transactions which can be used to create an update ABI method call
       */
      update: async (params: AppClientMethodCallParams & AppClientCompilationParams) => {
        return this._algorand.createTransaction.appUpdateMethodCall(await this.params.update(params))
      },
      /**
       * Return transactions for an opt-in ABI call
       * @param params The parameters for the opt-in ABI method call
       * @returns The transactions which can be used to create an opt-in ABI method call
       */
      optIn: async (params: AppClientMethodCallParams) => {
        return this._algorand.createTransaction.appCallMethodCall(await this.params.optIn(params))
      },
      /**
       * Return transactions for a delete ABI call
       * @param params The parameters for the delete ABI method call
       * @returns The transactions which can be used to create a delete ABI method call
       */
      delete: async (params: AppClientMethodCallParams) => {
        return this._algorand.createTransaction.appDeleteMethodCall(await this.params.delete(params))
      },
      /**
       * Return transactions for a close out ABI call
       * @param params The parameters for the close out ABI method call
       * @returns The transactions which can be used to create a close out ABI method call
       */
      closeOut: async (params: AppClientMethodCallParams) => {
        return this._algorand.createTransaction.appCallMethodCall(await this.params.closeOut(params))
      },
      /**
       * Return transactions for an ABI call (defaults to no-op)
       * @param params The parameters for the ABI method call
       * @returns The transactions which can be used to create an ABI method call
       */
      call: async (params: AppClientMethodCallParams & CallOnComplete) => {
        return this._algorand.createTransaction.appCallMethodCall(await this.params.call(params))
      },
    }
  }

  /** Returns the sender for a call, using the provided sender or using the `defaultSender`
   * if none provided and throws an error if neither provided */
  private getSender(sender: ReadableAddress | undefined): Address {
    if (!sender && !this._defaultSender) {
      throw new Error(`No sender provided and no default sender present in app client for call to app ${this._appName}`)
    }
    return getAddress(sender ?? this._defaultSender!)
  }

  /** Returns the signer for a call, using the provided signer or the `defaultSigner`
   * if no signer was provided and the sender resolves to the default sender, the call will use default signer
   * or `undefined` otherwise (so the signer is resolved from `AlgorandClient`) */
  private getSigner(
    sender: ReadableAddress | undefined,
    signer: TransactionSigner | AddressWithSigner | undefined,
  ): TransactionSigner | AddressWithSigner | undefined {
    return signer ?? (!sender || sender === this._defaultSender ? this._defaultSigner : undefined)
  }

  private getBareParams<
    TParams extends { sender?: ReadableAddress; signer?: TransactionSigner | AddressWithSigner } | undefined,
    TOnComplete extends OnApplicationComplete,
  >(params: TParams, onComplete: TOnComplete) {
    return {
      ...params,
      appId: this._appId,
      sender: this.getSender(params?.sender),
      signer: this.getSigner(params?.sender, params?.signer),
      onComplete,
    }
  }

  private async getABIParams<
    TParams extends {
      method: string
      sender?: ReadableAddress
      signer?: TransactionSigner | AddressWithSigner
      args?: AppClientMethodCallParams['args']
    },
    TOnComplete extends OnApplicationComplete,
  >(params: TParams, onComplete: TOnComplete) {
    const sender = this.getSender(params.sender)
    const method = findABIMethod(params.method, this._appSpec)
    const args = await this.getABIArgsWithDefaultValues(params.method, params.args, sender)
    return {
      ...params,
      appId: this._appId,
      sender: sender,
      signer: this.getSigner(params.sender, params.signer),
      method,
      onComplete,
      args,
    }
  }

  /** Make the given call and catch any errors, augmenting with debugging information before re-throwing. */
  private handleCallErrors = async (e: Error & { sentTransactions?: TransactionWrapper[] }) => {
    // We can't use the app ID in an error to identify new apps, so instead we check the programs
    // to identify if this is the correct app
    if (this.appId === 0n) {
      if (e.sentTransactions === undefined) return e

      const txns = e.sentTransactions

      const txn = txns.find((t) => e.message.includes(t.txID()))

      const programsDefinedAndEqual = (a: Uint8Array | undefined, b: Uint8Array | undefined) => {
        if (a === undefined || b === undefined) return false
        if (a.length !== b.length) return false

        for (let i = 0; i < a.length; i++) {
          if (a[i] !== b[i]) return false
        }

        return true
      }

      if (
        !programsDefinedAndEqual(txn?.appCall?.clearStateProgram, this._lastCompiled.clear) ||
        !programsDefinedAndEqual(txn?.appCall?.approvalProgram, this._lastCompiled?.approval)
      ) {
        return e
      }
    } else {
      // Only handle errors for this app.
      const appIdString = `app=${this._appId.toString()}`
      if (!e.message.includes(appIdString)) return e
    }

    const logicError = await this.exposeLogicError(e)
    if (logicError instanceof LogicError) {
      let currentLine = logicError.teal_line - logicError.lines - 1
      const stackWithLines = logicError.stack
        ?.split('\n')
        .map((line) => `${(currentLine += 1)}: ${line}`)
        .join('\n')
      Config.logger.error(`${logicError.message}\n\n${stackWithLines}`)
    }

    return logicError
  }

  private getBoxMethods() {
    // eslint-disable-next-line @typescript-eslint/no-this-alias
    const that = this
    const stateMethods = {
      /**
       * Returns all single-key state values in a record keyed by the key name and the value a decoded ABI value.
       */
      getAll: async () => {
        return Object.fromEntries(
          await Promise.all(Object.keys(that._appSpec.state.keys.box).map(async (key) => [key, await stateMethods.getValue(key)])),
          // eslint-disable-next-line @typescript-eslint/no-explicit-any
        ) as Record<string, any>
      },
      /**
       * Returns a single state value for the current app with the value a decoded ABI value.
       * @param name The name of the state value to retrieve the value for
       * @returns
       */
      getValue: async (name: string) => {
        const metadata = getBoxABIStorageKey(that._appSpec, name)
        const value = await that.getBoxValue(Buffer.from(metadata.key, 'base64'))
        return decodeAVMOrABIValue(metadata.valueType, value)
      },
      /**
       *
       * @param mapName The name of the map to read from
       * @param key The key within the map (without any map prefix) as either a Buffer with the bytes or a value
       *  that will be converted to bytes by encoding it using the specified ABI key type
       *  in the ARC-56 spec
       */
      // eslint-disable-next-line @typescript-eslint/no-explicit-any
      getMapValue: async (mapName: string, key: Uint8Array | any) => {
        const metadata = getBoxABIStorageMap(that._appSpec, mapName)
        const prefix = Buffer.from(metadata.prefix ?? '', 'base64')
        const encodedKey = Buffer.concat([prefix, encodeAVMOrABIValue(metadata.keyType, key)])
        const base64Key = Buffer.from(encodedKey).toString('base64')
        const value = await that.getBoxValue(Buffer.from(base64Key, 'base64'))
        return decodeAVMOrABIValue(metadata.valueType, value)
      },

      /**
       *
       * @param mapName The name of the map to read from
       * @param key The key within the map as either a Buffer with the bytes or a value
       *  that will be converted to bytes by encoding it using the specified ABI key type
       *  in the ARC-56 spec
       * @param appState
       */
      getMap: async (mapName: string) => {
        const metadata = getBoxABIStorageMap(that._appSpec, mapName)
        const prefix = Buffer.from(metadata.prefix ?? '', 'base64')
        const boxNames = await that.getBoxNames()

        return new Map(
          await Promise.all(
            boxNames
              .filter((b) => binaryStartsWith(b.nameRaw, prefix))
              .map(async (b) => {
                return [
                  decodeAVMOrABIValue(metadata.keyType, b.nameRaw.slice(prefix.length)),
                  decodeAVMOrABIValue(metadata.valueType, await that.getBoxValue(b.nameRaw)),
                ] as const
              }),
          ),
        )
      },
    }
    return stateMethods
  }

  private getStateMethods(
    stateGetter: () => Promise<AppState>,
    keyGetter: () => {
      [name: string]: ABIStorageKey
    },
    mapGetter: () => {
      [name: string]: ABIStorageMap
    },
  ) {
    const stateMethods = {
      /**
       * Returns all single-key state values in a record keyed by the key name and the value a decoded ABI value.
       */
      getAll: async () => {
        const appState = await stateGetter()
        return Object.fromEntries(
          await Promise.all(Object.keys(keyGetter()).map(async (key) => [key, await stateMethods.getValue(key, appState)])),
          // eslint-disable-next-line @typescript-eslint/no-explicit-any
        ) as Record<string, any>
      },
      /**
       * Returns a single state value for the current app with the value a decoded ABI value.
       * @param name The name of the state value to retrieve the value for
       * @param appState Optional cached value of the current state
       * @returns
       */
      getValue: async (name: string, appState?: AppState) => {
        const state = Object.values(appState ?? (await stateGetter()))
        const metadata = keyGetter()[name]

        if (metadata === undefined) throw new Error(`Attempted to get state value ${name}, but it does not exist`)
        const value = state.find((s) => s.keyBase64 === metadata.key)

        if (value && 'valueRaw' in value) {
          return decodeAVMOrABIValue(metadata.valueType, value.valueRaw)
        }

        return value?.value
      },
      /**
       * Returns a single value from the given map for the current app with the value a decoded ABI value.
       * @param mapName The name of the map to read from
       * @param key The key within the map (without any map prefix) as either a Buffer with the bytes or a value
       *  that will be converted to bytes by encoding it using the specified ABI key type
       *  in the ARC-56 spec
       * @param appState Optional cached value of the current state
       */
      // eslint-disable-next-line @typescript-eslint/no-explicit-any
      getMapValue: async (mapName: string, key: Uint8Array | any, appState?: AppState) => {
        const state = Object.values(appState ?? (await stateGetter()))
        const metadata = mapGetter()[mapName]

        const prefix = Buffer.from(metadata.prefix ?? '', 'base64')
        const encodedKey = Buffer.concat([prefix, encodeAVMOrABIValue(metadata.keyType, key)])
        const base64Key = Buffer.from(encodedKey).toString('base64')
        const value = state.find((s) => s.keyBase64 === base64Key)

        if (value && 'valueRaw' in value) {
          return decodeAVMOrABIValue(metadata.valueType, value.valueRaw)
        }

        return value?.value
      },

      /**
       * Returns all map values for the given map.
       * @param mapName The name of the map to read from
       * @param appState Optional cached value of the current state
       * @returns A map of all key-value pairs in the map as a `Record<string, ABIValue>`
       */
      getMap: async (mapName: string) => {
        const state = Object.values(await stateGetter())
        const metadata = mapGetter()[mapName]

        const prefix = Buffer.from(metadata.prefix ?? '', 'base64')

        return new Map(
          state
            .filter((s) => binaryStartsWith(s.keyRaw, prefix))
            .map((s) => {
              const key = s.keyRaw.slice(prefix.length)
              return [
                decodeAVMOrABIValue(metadata.keyType, key),
                'valueRaw' in s ? decodeAVMOrABIValue(metadata.valueType, s.valueRaw) : s.value,
              ] as const
            }),
        )
      },
    }
    return stateMethods
  }
<<<<<<< HEAD
}

/**
 * @deprecated Use `AppClient` instead e.g. via `algorand.client.getAppClientById` or
 * `algorand.client.getAppClientByCreatorAndName`.
 * If you want to `create` or `deploy` then use `AppFactory` e.g. via `algorand.client.getAppFactory`,
 * which will in turn give you an `AppClient` instance against the created/deployed app to make other calls.
 *
 * Application client - a class that wraps an ARC-0032 app spec and provides high productivity methods to deploy and call the app */
export class ApplicationClient {
  private algod: AlgodClient
  private indexer?: algosdk.Indexer
  private appSpec: Arc56Contract
  private sender: SendTransactionFrom | undefined
  private params: SuggestedParams | undefined
  private existingDeployments: LegacyAppLookup | undefined
  private deployTimeParams?: TealTemplateParams

  private _appId: number | bigint
  private _appAddress: string
  private _creator: string | undefined
  private _appName: string

  private _approvalSourceMap: ProgramSourceMap | undefined
  private _clearSourceMap: ProgramSourceMap | undefined

  /**
   * @deprecated Use `AppClient` instead e.g. via `algorand.client.getAppClientById` or
   * `algorand.client.getAppClientByCreatorAndName`.
   * If you want to `create` or `deploy` then use `AppFactory` e.g. via `algorand.client.getAppFactory`,
   * which will in turn give you an `AppClient` instance against the created/deployed app to make other calls.
   *
   * Create a new ApplicationClient instance
   * @param appDetails The details of the app
   * @param algod An algod instance
   */
  constructor(appDetails: AppSpecAppDetails, algod: AlgodClient) {
    const { app, sender, params, deployTimeParams, ...appIdentifier } = appDetails
    this.algod = algod
    const appSpec = typeof app == 'string' ? (JSON.parse(app) as AppSpec) : app
    this.appSpec = arc32ToArc56(appSpec)
    this._appName = appIdentifier.name ?? this.appSpec.name
    this.deployTimeParams = deployTimeParams

    if (appIdentifier.resolveBy === 'id') {
      if (appIdentifier.id < 0) {
        throw new Error(`Attempt to create application client with invalid app id of ${appIdentifier.id}`)
      }
      this._appId = appIdentifier.id
    } else {
      this._appId = 0
      this._creator = appIdentifier.creatorAddress?.toString()
      if (appIdentifier.findExistingUsing instanceof Indexer) {
        this.indexer = appIdentifier.findExistingUsing
      } else {
        if (appIdentifier.findExistingUsing.creator !== this._creator) {
          throw new Error(
            `Attempt to create application client with invalid existingDeployments against a different creator (${appIdentifier.findExistingUsing.creator}) instead of expected creator ${this._creator}`,
          )
        }
        this.existingDeployments = appIdentifier.findExistingUsing
      }
    }

    this._appAddress = algosdk.getApplicationAddress(this._appId).toString()
    this.sender = sender
    this.params = params
  }

  /**
   * @deprecated Use `AppClient.compile()` instead.
   *
   * Compiles the approval and clear state programs and sets up the source map.
   * @param compilation The deploy-time parameters for the compilation
   * @returns The compiled approval and clear state programs
   */
  async compile(compilation?: AppClientCompilationParams) {
    const { deployTimeParams, updatable, deletable } = compilation ?? {}
    // TODO: PD - confirm the ! here, ARC32 says the source is nullable but on main it isn't
    const approvalTemplate = Buffer.from(this.appSpec.source!.approval, 'base64').toString('utf-8')
    const approval = replaceDeployTimeControlParams(
      performTemplateSubstitution(approvalTemplate, deployTimeParams ?? this.deployTimeParams),
      {
        updatable,
        deletable,
      },
    )
    const approvalCompiled = await compileTeal(approval, this.algod)
    this._approvalSourceMap = approvalCompiled?.sourceMap
    const clearTemplate = Buffer.from(this.appSpec.source!.clear, 'base64').toString('utf-8')
    const clear = performTemplateSubstitution(clearTemplate, deployTimeParams ?? this.deployTimeParams)
    const clearCompiled = await compileTeal(clear, this.algod)
    this._clearSourceMap = clearCompiled?.sourceMap

    if (Config.debug) {
      await Config.events.emitAsync(EventType.AppCompiled, {
        sources: [
          { compiledTeal: approvalCompiled, appName: this._appName, fileName: 'approval' },
          { compiledTeal: clearCompiled, appName: this._appName, fileName: 'clear' },
        ],
      })
    }

    return { approvalCompiled, clearCompiled }
  }

  /**
   * Export the current source maps for the app.
   * @returns The source maps
   */
  exportSourceMaps(): AppSourceMaps {
    if (!this._approvalSourceMap || !this._clearSourceMap) {
      throw new Error(
        "Unable to export source maps; they haven't been loaded into this client - you need to call create, update, or deploy first",
      )
    }

    return {
      approvalSourceMap: this._approvalSourceMap,
      clearSourceMap: this._clearSourceMap,
    }
  }

  /**
   * Import source maps for the app.
   * @param sourceMaps The source maps to import
   */
  importSourceMaps(sourceMaps: AppSourceMaps) {
    this._approvalSourceMap = new ProgramSourceMap(sourceMaps.approvalSourceMap)
    this._clearSourceMap = new ProgramSourceMap(sourceMaps.clearSourceMap)
  }

  /**
   * @deprecated Use `deploy` from an `AppFactory` instance instead.
   *
   * Idempotently deploy (create, update/delete if changed) an app against the given name via the given creator account, including deploy-time template placeholder substitutions.
   *
   * To understand the architecture decisions behind this functionality please see https://github.com/algorandfoundation/algokit-cli/blob/main/docs/architecture-decisions/2023-01-12_smart-contract-deployment.md
   *
   * **Note:** if there is a breaking state schema change to an existing app (and `onSchemaBreak` is set to `'replace'`) the existing app will be deleted and re-created.
   *
   * **Note:** if there is an update (different TEAL code) to an existing app (and `onUpdate` is set to `'replace'`) the existing app will be deleted and re-created.
   * @param deploy Deployment details
   * @returns The metadata and transaction result(s) of the deployment, or just the metadata if it didn't need to issue transactions
   */
  async deploy(deploy?: AppClientDeployParams) {
    const {
      schema,
      sender: deploySender,
      version,
      allowUpdate,
      allowDelete,
      sendParams,
      createArgs,
      createOnCompleteAction,
      updateArgs,
      deleteArgs,
      ...deployArgs
    } = deploy ?? {}

    if (this._appId !== 0) {
      throw new Error(`Attempt to deploy app which already has an app id of ${this._appId}`)
    }
    const sender = deploySender ?? this.sender
    if (!sender) {
      throw new Error('No sender provided, unable to deploy app')
    }
    const from = sender ?? this.sender!

    if (!this._creator) {
      throw new Error("Attempt to `deploy` a contract without specifying `resolveBy: 'creatorAndName'` in the constructor")
    }
    if (this._creator !== getSenderAddress(from)) {
      throw new Error(
        `Attempt to deploy contract with a sender address (${getSenderAddress(
          from,
        )}) that differs from the given creator address for this application client: ${this._creator}`,
      )
    }

    const approval = Buffer.from(this.appSpec.source!.approval, 'base64').toString('utf-8')

    const compilation = {
      deployTimeParams: deployArgs.deployTimeParams,
      updatable: allowUpdate !== undefined ? allowUpdate : getDeployTimeControl(approval, this.appSpec, 'updatable'),
      deletable: allowDelete !== undefined ? allowDelete : getDeployTimeControl(approval, this.appSpec, 'deletable'),
    }

    const { approvalCompiled, clearCompiled } = await this.compile(compilation)

    try {
      await this.getAppReference()
      const result = await deployApp(
        {
          from: sender,
          approvalProgram: approvalCompiled.compiledBase64ToBytes,
          clearStateProgram: clearCompiled.compiledBase64ToBytes,
          metadata: {
            name: this._appName,
            version: version ?? '1.0',
            updatable: compilation.updatable,
            deletable: compilation.deletable,
          },
          schema: {
            globalByteSlices: this.appSpec.state.schema.global.bytes,
            globalInts: this.appSpec.state.schema.global.ints,
            localByteSlices: this.appSpec.state.schema.local.bytes,
            localInts: this.appSpec.state.schema.local.ints,
            ...schema,
          },
          transactionParams: this.params,
          ...(sendParams ?? {}),
          existingDeployments: this.existingDeployments,
          createArgs: await this.getCallArgs(createArgs, sender),
          createOnCompleteAction: createOnCompleteAction,
          updateArgs: await this.getCallArgs(updateArgs, sender),
          deleteArgs: await this.getCallArgs(deleteArgs, sender),
          ...deployArgs,
        },
        this.algod,
        this.indexer,
      )

      // Nothing needed to happen
      if (result.operationPerformed === 'nothing') {
        return result
      }

      if (!this.existingDeployments) {
        throw new Error('Expected existingDeployments to be present')
      }
      const { transaction, confirmation, operationPerformed, ...appMetadata } = result
      this.existingDeployments = {
        creator: this.existingDeployments.creator,
        apps: { ...this.existingDeployments.apps, [this._appName]: appMetadata },
      }

      return { ...result, ...({ compiledApproval: approvalCompiled, compiledClear: clearCompiled } as AppCompilationResult) }
    } catch (e) {
      throw this.exposeLogicError(e as Error)
    }
  }

  /**
   * @deprecated Use `create` from an `AppFactory` instance instead.
   *
   * Creates a smart contract app, returns the details of the created app.
   * @param create The parameters to create the app with
   * @returns The details of the created app, or the transaction to create it if `skipSending` and the compilation result
   */
  async create(create?: AppClientCreateParams) {
    const {
      sender: createSender,
      note,
      sendParams,
      deployTimeParams,
      updatable,
      deletable,
      onCompleteAction,
      schema,
      ...args
    } = create ?? {}

    if (this._appId !== 0) {
      throw new Error(`Attempt to create app which already has an app id of ${this._appId}`)
    }

    const sender = createSender ?? this.sender
    if (!sender) {
      throw new Error('No sender provided, unable to create app')
    }

    const { approvalCompiled, clearCompiled } = await this.compile(create)

    try {
      const result = await createApp(
        {
          from: sender,
          approvalProgram: approvalCompiled.compiledBase64ToBytes,
          clearStateProgram: clearCompiled.compiledBase64ToBytes,
          schema: {
            globalByteSlices: this.appSpec.state.schema.global.bytes,
            globalInts: this.appSpec.state.schema.global.ints,
            localByteSlices: this.appSpec.state.schema.local.bytes,
            localInts: this.appSpec.state.schema.local.ints,
            ...schema,
          },
          onCompleteAction,
          args: await this.getCallArgs(args, sender),
          note: note,
          transactionParams: this.params,
          ...(sendParams ?? {}),
        },
        this.algod,
      )

      if (result.confirmation) {
        this._appId = result.confirmation.appId!
        this._appAddress = getApplicationAddress(this._appId).toString()
      }

      return { ...result, ...({ compiledApproval: approvalCompiled, compiledClear: clearCompiled } as AppCompilationResult) }
    } catch (e) {
      throw await this.exposeLogicError(e as Error)
    }
  }

  /**
   * @deprecated Use `appClient.send.update` or `appClient.createTransaction.update` from an `AppClient` instance instead.
   *
   * Updates the smart contract app.
   * @param update The parameters to update the app with
   * @returns The transaction send result and the compilation result
   */
  async update(update?: AppClientUpdateParams) {
    const { sender: updateSender, note, sendParams, deployTimeParams, updatable, deletable, ...args } = update ?? {}

    if (this._appId === 0) {
      throw new Error(`Attempt to update app which doesn't have an app id defined`)
    }
    const sender = updateSender ?? this.sender
    if (!sender) {
      throw new Error('No sender provided, unable to create app')
    }

    const { approvalCompiled, clearCompiled } = await this.compile(update)

    try {
      const result = await updateApp(
        {
          appId: this._appId,
          from: sender,
          approvalProgram: approvalCompiled.compiledBase64ToBytes,
          clearStateProgram: clearCompiled.compiledBase64ToBytes,
          args: await this.getCallArgs(args, sender),
          note: note,
          transactionParams: this.params,
          ...(sendParams ?? {}),
        },
        this.algod,
      )

      return { ...result, ...({ compiledApproval: approvalCompiled, compiledClear: clearCompiled } as AppCompilationResult) }
    } catch (e) {
      throw await this.exposeLogicError(e as Error)
    }
  }

  /**
   * @deprecated Use `appClient.send.call` or `appClient.createTransaction.call` from an `AppClient` instance instead.
   *
   * Issues a no_op (normal) call to the app.
   * @param call The call details.
   * @returns The result of the call
   */
  async call(call?: AppClientCallParams) {
    if (
      // ABI call
      call?.method &&
      // We aren't skipping the send
      !call.sendParams?.skipSending &&
      // There isn't a composer passed in
      !call.sendParams?.transactionComposer &&
      // The method is readonly
      findABIMethod(call.method, this.appSpec).readonly
    ) {
      const transactionComposer = new TransactionComposer({
        algod: this.algod,
        getSigner: (address) => {
          throw new Error(`No signer for address ${address}`)
        },
      })
      await this.callOfType({ ...call, sendParams: { ...call.sendParams, transactionComposer } }, 'no_op')
      const result = await transactionComposer.simulate()
      if (result.simulateResponse.txnGroups.some((group) => group.failureMessage)) {
        throw new Error(result.simulateResponse.txnGroups.find((x) => x.failureMessage)?.failureMessage)
      }
      const confirmations = result.simulateResponse.txnGroups[0].txnResults.map((t) => wrapPendingTransactionResponse(t.txnResult))
      const abiReturn = result.returns?.at(-1)

      return {
        transaction: result.transactions.at(-1)!,
        confirmation: confirmations.at(-1)!,
        confirmations: confirmations,
        transactions: result.transactions,
        return: abiReturn,
      } satisfies AppCallTransactionResult
    }

    return await this.callOfType(call, 'no_op')
  }

  /**
   * @deprecated Use `appClient.send.optIn` or `appClient.createTransaction.optIn` from an `AppClient` instance instead.
   *
   * Issues a opt_in call to the app.
   * @param call The call details.
   * @returns The result of the call
   */
  async optIn(call?: AppClientCallParams) {
    return await this.callOfType(call, 'opt_in')
  }

  /**
   * @deprecated Use `appClient.send.closeOut` or `appClient.createTransaction.closeOut` from an `AppClient` instance instead.
   *
   * Issues a close_out call to the app.
   * @param call The call details.
   * @returns The result of the call
   */
  async closeOut(call?: AppClientCallParams) {
    return await this.callOfType(call, 'close_out')
  }

  /**
   * @deprecated Use `appClient.send.clearState` or `appClient.createTransaction.clearState` from an `AppClient` instance instead.
   *
   * Issues a clear_state call to the app.
   * @param call The call details.
   * @returns The result of the call
   */
  async clearState(call?: AppClientClearStateParams) {
    return await this.callOfType(call, 'clear_state')
  }

  /**
   * @deprecated Use `appClient.send.delete` or `appClient.createTransaction.delete` from an `AppClient` instance instead.
   *
   * Issues a delete_application call to the app.
   * @param call The call details.
   * @returns The result of the call
   */
  async delete(call?: AppClientCallParams) {
    return await this.callOfType(call, 'delete_application')
  }

  /**
   * @deprecated Use `appClient.send.call` or `appClient.createTransaction.call` from an `AppClient` instance instead.
   *
   * Issues a call to the app with the given call type.
   * @param call The call details.
   * @param callType The call type
   * @returns The result of the call
   */
  async callOfType(
    call: AppClientCallParams = {},
    callType: Exclude<AppCallType, 'update_application'> | Exclude<OnApplicationComplete, OnApplicationComplete.UpdateApplication>,
  ) {
    const { sender: callSender, note, sendParams, ...args } = call

    const sender = callSender ?? this.sender
    if (!sender) {
      throw new Error('No sender provided, unable to call app')
    }

    const appMetadata = await this.getAppReference()
    if (appMetadata.appId === 0) {
      throw new Error(`Attempt to call an app that can't be found '${this._appName}' for creator '${this._creator}'.`)
    }

    try {
      return await callApp(
        {
          appId: appMetadata.appId,
          callType: callType,
          from: sender,
          args: await this.getCallArgs(args, sender),
          note: note,
          transactionParams: this.params,
          ...(sendParams ?? {}),
        },
        this.algod,
      )
    } catch (e) {
      throw this.exposeLogicError(e as Error)
    }
  }

  /**
   * Funds Algo into the app account for this app.
   * @param fund The parameters for the funding or the funding amount
   * @returns The result of the funding
   */
  async fundAppAccount(fund: FundAppAccountParams | AlgoAmount) {
    const { amount, sender, note, sendParams } = 'microAlgos' in fund ? ({ amount: fund } as FundAppAccountParams) : fund

    if (!sender && !this.sender) {
      throw new Error('No sender provided, unable to call app')
    }

    const ref = await this.getAppReference()
    return legacySendTransactionBridge(
      this.algod,
      sender ?? this.sender!,
      sendParams ?? {},
      {
        receiver: ref.appAddress,
        sender: getSenderAddress(sender ?? this.sender!),
        amount: amount,
        note: encodeTransactionNote(note),
      },
      (c) => c.payment,
      (c) => c.payment,
      this.params,
    )
  }

  /**
   * Returns global state for the current app.
   * @returns The global state
   */
  async getGlobalState(): Promise<AppState> {
    const appRef = await this.getAppReference()

    if (appRef.appId === 0) {
      throw new Error('No app has been created yet, unable to get global state')
    }

    return getAppGlobalState(appRef.appId, this.algod)
  }

  /**
   * Returns local state for the given account / account address.
   * @returns The global state
   */
  async getLocalState(account: string | SendTransactionFrom): Promise<AppState> {
    const appRef = await this.getAppReference()

    if (appRef.appId === 0) {
      throw new Error('No app has been created yet, unable to get global state')
    }

    return getAppLocalState(appRef.appId, account, this.algod)
  }

  /**
   * Returns the names of all current boxes for the current app.
   * @returns The names of the boxes
   */
  async getBoxNames(): Promise<BoxName[]> {
    const appRef = await this.getAppReference()

    if (appRef.appId === 0) {
      throw new Error('No app has been created yet, unable to get global state')
    }

    return await getAppBoxNames(appRef.appId, this.algod)
  }

  /**
   * Returns the value of the given box for the current app.
   * @param name The name of the box to return either as a string, binary array or `BoxName`
   * @returns The current box value as a byte array
   */
  async getBoxValue(name: BoxName | string | Uint8Array): Promise<Uint8Array> {
    const appRef = await this.getAppReference()

    if (appRef.appId === 0) {
      throw new Error('No app has been created yet, unable to get global state')
    }

    return await getAppBoxValue(appRef.appId, name, this.algod)
  }

  /**
   * Returns the value of the given box for the current app.
   * @param name The name of the box to return either as a string, binary array or `BoxName`
   * @param type
   * @returns The current box value as a byte array
   */
  async getBoxValueFromABIType(name: BoxName | string | Uint8Array, type: ABIType): Promise<ABIValue> {
    const appRef = await this.getAppReference()

    if (appRef.appId === 0) {
      throw new Error('No app has been created yet, unable to get global state')
    }

    return await getAppBoxValueFromABIType({ appId: appRef.appId, boxName: name, type }, this.algod)
  }

  /**
   * Returns the values of all current boxes for the current app.
   * Note: This will issue multiple HTTP requests (one per box) and it's not an atomic operation so values may be out of sync.
   * @param filter Optional filter to filter which boxes' values are returned
   * @returns The (name, value) pair of the boxes with values as raw byte arrays
   */
  async getBoxValues(filter?: (name: BoxName) => boolean): Promise<{ name: BoxName; value: Uint8Array }[]> {
    const appRef = await this.getAppReference()

    if (appRef.appId === 0) {
      throw new Error('No app has been created yet, unable to get global state')
    }

    const names = await this.getBoxNames()
    return await Promise.all(
      names
        .filter(filter ?? ((_) => true))
        .map(async (boxName) => ({ name: boxName, value: await getAppBoxValue(appRef.appId, boxName, this.algod) })),
    )
  }

  /**
   * Returns the values of all current boxes for the current app decoded using an ABI Type.
   * Note: This will issue multiple HTTP requests (one per box) and it's not an atomic operation so values may be out of sync.
   * @param type The ABI type to decode the values with
   * @param filter Optional filter to filter which boxes' values are returned
   * @returns The (name, value) pair of the boxes with values as the ABI Value
   */
  async getBoxValuesFromABIType(type: ABIType, filter?: (name: BoxName) => boolean): Promise<{ name: BoxName; value: ABIValue }[]> {
    const appRef = await this.getAppReference()

    if (appRef.appId === 0) {
      throw new Error('No app has been created yet, unable to get global state')
    }

    const names = await this.getBoxNames()
    return await Promise.all(
      names.filter(filter ?? ((_) => true)).map(async (boxName) => ({
        name: boxName,
        value: await getAppBoxValueFromABIType({ appId: appRef.appId, boxName, type }, this.algod),
      })),
    )
  }

  /**
   * @deprecated Use `appClient.params.*` from an `AppClient` instance instead.
   *
   * Returns the arguments for an app call for the given ABI method or raw method specification.
   * @param args The call args specific to this application client
   * @param sender The sender of this call. Will be used to fetch any default argument values if applicable
   * @returns The call args ready to pass into an app call
   */
  async getCallArgs(args: AppClientCallArgs | undefined, sender: SendTransactionFrom): Promise<AppCallArgs | undefined> {
    if (!args) {
      return undefined
    }

    if (args.method) {
      const abiMethod = findABIMethod(args.method, this.appSpec)
      if (!abiMethod) {
        throw new Error(`Attempt to call ABI method ${args.method}, but it wasn't found`)
      }

      return {
        ...args,
        method: abiMethod,
        methodArgs: await Promise.all(
          args.methodArgs.map(async (arg, index): Promise<ABIAppCallArg> => {
            if (arg !== undefined) {
              return arg
            }
            const abiMethodArg = abiMethod.args[index]
            const argName = abiMethodArg
            const defaultValueStrategy = abiMethodArg.defaultValue
            // TODO: PD - confirm that reference type doesn't have default value
            if (defaultValueStrategy && argTypeIsAbiType(abiMethodArg.type)) {
              switch (defaultValueStrategy.source) {
                case 'literal': {
                  const bytes = Buffer.from(defaultValueStrategy.data, 'base64')
                  const type = defaultValueStrategy.type ?? abiMethodArg.type
                  return decodeAVMOrABIValue(type, bytes)
                }
                case 'method': {
                  const method = this.getABIMethod(defaultValueStrategy.data)
                  const result = await this.callOfType(
                    {
                      method: defaultValueStrategy.data,
                      methodArgs: method.args.map(() => undefined),
                      sender,
                    },
                    'no_op',
                  )

                  if (result.return?.returnValue === undefined) {
                    throw new Error('Default value method call did not return a value')
                  }
                  // TODO: PD - confirm that we don't need to convert struct returned value to tuple anymore
                  return result.return?.returnValue
                }
                case 'local':
                case 'global': {
                  const state = defaultValueStrategy.source === 'global' ? await this.getGlobalState() : await this.getLocalState(sender)
                  const value = Object.values(state).find((s) => s.keyBase64 === defaultValueStrategy.data)
                  if (!value) {
                    throw new Error(
                      `Preparing default value for argument ${abiMethodArg.name ?? `arg${index + 1}`} resulted in the failure: The key '${defaultValueStrategy.data}' could not be found in ${defaultValueStrategy.source} storage`,
                    )
                  }
                  return 'valueRaw' in value
                    ? decodeAVMOrABIValue(defaultValueStrategy.type ?? abiMethodArg.type, value.valueRaw)
                    : value.value
                }
                case 'box': {
                  const value = await this.getBoxValue(Buffer.from(defaultValueStrategy.data, 'base64'))
                  return decodeAVMOrABIValue(defaultValueStrategy.type ?? abiMethodArg.type, value)
                }
              }
            }
            if (!argTypeIsTransaction(abiMethodArg.type)) {
              throw new Error(
                `Argument at position ${index} with the name ${argName} is undefined and does not have a default value strategy`,
              )
            }
          }),
        ),
      }
    } else {
      return args as RawAppCallArgs
    }
  }

  // TODO: PD - what to do with this?
  // /**
  //  * @deprecated Use `appClient.getABIMethod` instead.
  //  *
  //  * Returns the ABI Method parameters for the given method name string for the app represented by this application client instance
  //  * @param method Either the name of the method or the ABI method spec definition string
  //  * @returns The ABI method params for the given method
  //  */
  // getABIMethodParams(method: string): ABIMethodParams | undefined {
  //   if (!method.includes('(')) {
  //     const methods = this.appSpec.contract.methods.filter((m) => m.name === method)
  //     if (methods.length > 1) {
  //       throw new Error(
  //         `Received a call to method ${method} in contract ${
  //           this._appName
  //         }, but this resolved to multiple methods; please pass in an ABI signature instead: ${methods
  //           .map(this.getABIMethodSignature)
  //           .join(', ')}`,
  //       )
  //     }
  //     return methods[0]
  //   }
  //   return this.appSpec.contract.methods.find((m) => this.getABIMethodSignature(m) === method)
  // }

  /**
   * Returns the ABI Method for the given method name string for the app represented by this application client instance
   * @param method Either the name of the method or the ABI method spec definition string
   * @returns The ABI method for the given method
   */
  getABIMethod(method: string): ABIMethod {
    return findABIMethod(method, this.appSpec)
  }

  /**
   * @deprecated Use `appClient.appId` and `appClient.appAddress` from an `AppClient` instance instead.
   *
   * Gets the reference information for the current application instance.
   * `appId` will be 0 if it can't find an app.
   * @returns The app reference, or if deployed using the `deploy` method, the app metadata too
   */
  async getAppReference(): Promise<AppMetadata | AppReference> {
    if (!this.existingDeployments && this._creator) {
      this.existingDeployments = await getCreatorAppsByName(this._creator, this.indexer!)
    }

    if (this.existingDeployments && this._appId === 0) {
      const app = this.existingDeployments.apps[this._appName]
      if (!app) {
        return {
          appId: 0,
          appAddress: getApplicationAddress(0).toString(),
        }
      }
      return app
    }

    return {
      appId: this._appId,
      appAddress: this._appAddress,
    } as AppReference
  }

  /**
   * Takes an error that may include a logic error from a smart contract call and re-exposes the error to include source code information via the source map.
   * This is automatically used within `ApplicationClient` but if you pass `skipSending: true` e.g. if doing a group transaction
   *  then you can use this in a try/catch block to get better debugging information.
   * @param e The error to parse
   * @param isClear Whether or not the code was running the clear state program
   * @returns The new error, or if there was no logic error or source map then the wrapped error with source details
   */
  exposeLogicError(e: Error, isClear?: boolean): Error {
    if ((!isClear && this._approvalSourceMap == undefined) || (isClear && this._clearSourceMap == undefined)) return e

    const errorDetails = LogicError.parseLogicError(e)

    if (errorDetails !== undefined)
      return new LogicError(
        errorDetails,
        Buffer.from(isClear ? this.appSpec.source!.clear : this.appSpec.source!.approval, 'base64')
          .toString()
          .split('\n'),
        (pc: number) => (isClear ? this._clearSourceMap : this._approvalSourceMap)?.getLocationForPc(pc)?.line,
      )
    else return e
  }
=======
>>>>>>> 8afde8cc
}<|MERGE_RESOLUTION|>--- conflicted
+++ resolved
@@ -1,6 +1,4 @@
-<<<<<<< HEAD
 import {
-  ABIMethod,
   ABIStorageKey,
   ABIStorageMap,
   ABIType,
@@ -19,17 +17,11 @@
   getLocalABIStorageKeys,
   getLocalABIStorageMaps,
 } from '@algorandfoundation/algokit-abi'
-import { AlgodClient, SuggestedParams } from '@algorandfoundation/algokit-algod-client'
-import { OnApplicationComplete } from '@algorandfoundation/algokit-transact'
-import * as algosdk from '@algorandfoundation/sdk'
-import { Address, Indexer, ProgramSourceMap, TransactionSigner, getApplicationAddress } from '@algorandfoundation/sdk'
-=======
 import { SuggestedParams } from '@algorandfoundation/algokit-algod-client'
-import { ReadableAddress, getAddress, getOptionalAddress } from '@algorandfoundation/algokit-common'
+import { Address, ReadableAddress, getAddress, getOptionalAddress } from '@algorandfoundation/algokit-common'
 import { AddressWithSigner, OnApplicationComplete } from '@algorandfoundation/algokit-transact'
 import * as algosdk from '@algorandfoundation/sdk'
-import { ABIType, ABIValue, Address, Indexer, ProgramSourceMap, TransactionSigner } from '@algorandfoundation/sdk'
->>>>>>> 8afde8cc
+import { Indexer, ProgramSourceMap, TransactionSigner } from '@algorandfoundation/sdk'
 import { Buffer } from 'buffer'
 import { Config } from '../config'
 import { asJson, binaryStartsWith } from '../util'
@@ -38,12 +30,6 @@
 import {
   ABIAppCallArgs,
   AppCompilationResult,
-<<<<<<< HEAD
-  AppMetadata,
-  AppReference,
-=======
-  AppReturn,
->>>>>>> 8afde8cc
   AppState,
   AppStorageSchema,
   BoxName,
@@ -273,27 +259,6 @@
   clearStateProgram: Uint8Array
 }
 
-<<<<<<< HEAD
-/**
- * Determines deploy time control (UPDATABLE, DELETABLE) value by inspecting application specification
- * @param approval TEAL Approval program, not the base64 version found on the appSpec
- * @param appSpec Application Specification
- * @param control Call config type
- * @returns true if applicable call config is found, false if not found or undefined if variable not present
- */
-function getDeployTimeControl(approval: string, appSpec: Arc56Contract, control: 'updatable' | 'deletable'): boolean | undefined {
-  // variable not present, so unknown control value
-  if (!approval || !approval.includes(control === 'updatable' ? UPDATABLE_TEMPLATE_NAME : DELETABLE_TEMPLATE_NAME)) return undefined
-
-  // a bare call for specified CallConfig is present and configured
-  return (
-    appSpec.bareActions.call.includes(control === 'updatable' ? 'UpdateApplication' : 'DeleteApplication') ||
-    Object.values(appSpec.methods).some((c) => c.actions.call.includes(control === 'updatable' ? 'UpdateApplication' : 'DeleteApplication'))
-  )
-}
-
-=======
->>>>>>> 8afde8cc
 /** Parameters to create an app client */
 export interface AppClientParams {
   /** The ID of the app instance this client should make calls against. */
@@ -1725,804 +1690,4 @@
     }
     return stateMethods
   }
-<<<<<<< HEAD
-}
-
-/**
- * @deprecated Use `AppClient` instead e.g. via `algorand.client.getAppClientById` or
- * `algorand.client.getAppClientByCreatorAndName`.
- * If you want to `create` or `deploy` then use `AppFactory` e.g. via `algorand.client.getAppFactory`,
- * which will in turn give you an `AppClient` instance against the created/deployed app to make other calls.
- *
- * Application client - a class that wraps an ARC-0032 app spec and provides high productivity methods to deploy and call the app */
-export class ApplicationClient {
-  private algod: AlgodClient
-  private indexer?: algosdk.Indexer
-  private appSpec: Arc56Contract
-  private sender: SendTransactionFrom | undefined
-  private params: SuggestedParams | undefined
-  private existingDeployments: LegacyAppLookup | undefined
-  private deployTimeParams?: TealTemplateParams
-
-  private _appId: number | bigint
-  private _appAddress: string
-  private _creator: string | undefined
-  private _appName: string
-
-  private _approvalSourceMap: ProgramSourceMap | undefined
-  private _clearSourceMap: ProgramSourceMap | undefined
-
-  /**
-   * @deprecated Use `AppClient` instead e.g. via `algorand.client.getAppClientById` or
-   * `algorand.client.getAppClientByCreatorAndName`.
-   * If you want to `create` or `deploy` then use `AppFactory` e.g. via `algorand.client.getAppFactory`,
-   * which will in turn give you an `AppClient` instance against the created/deployed app to make other calls.
-   *
-   * Create a new ApplicationClient instance
-   * @param appDetails The details of the app
-   * @param algod An algod instance
-   */
-  constructor(appDetails: AppSpecAppDetails, algod: AlgodClient) {
-    const { app, sender, params, deployTimeParams, ...appIdentifier } = appDetails
-    this.algod = algod
-    const appSpec = typeof app == 'string' ? (JSON.parse(app) as AppSpec) : app
-    this.appSpec = arc32ToArc56(appSpec)
-    this._appName = appIdentifier.name ?? this.appSpec.name
-    this.deployTimeParams = deployTimeParams
-
-    if (appIdentifier.resolveBy === 'id') {
-      if (appIdentifier.id < 0) {
-        throw new Error(`Attempt to create application client with invalid app id of ${appIdentifier.id}`)
-      }
-      this._appId = appIdentifier.id
-    } else {
-      this._appId = 0
-      this._creator = appIdentifier.creatorAddress?.toString()
-      if (appIdentifier.findExistingUsing instanceof Indexer) {
-        this.indexer = appIdentifier.findExistingUsing
-      } else {
-        if (appIdentifier.findExistingUsing.creator !== this._creator) {
-          throw new Error(
-            `Attempt to create application client with invalid existingDeployments against a different creator (${appIdentifier.findExistingUsing.creator}) instead of expected creator ${this._creator}`,
-          )
-        }
-        this.existingDeployments = appIdentifier.findExistingUsing
-      }
-    }
-
-    this._appAddress = algosdk.getApplicationAddress(this._appId).toString()
-    this.sender = sender
-    this.params = params
-  }
-
-  /**
-   * @deprecated Use `AppClient.compile()` instead.
-   *
-   * Compiles the approval and clear state programs and sets up the source map.
-   * @param compilation The deploy-time parameters for the compilation
-   * @returns The compiled approval and clear state programs
-   */
-  async compile(compilation?: AppClientCompilationParams) {
-    const { deployTimeParams, updatable, deletable } = compilation ?? {}
-    // TODO: PD - confirm the ! here, ARC32 says the source is nullable but on main it isn't
-    const approvalTemplate = Buffer.from(this.appSpec.source!.approval, 'base64').toString('utf-8')
-    const approval = replaceDeployTimeControlParams(
-      performTemplateSubstitution(approvalTemplate, deployTimeParams ?? this.deployTimeParams),
-      {
-        updatable,
-        deletable,
-      },
-    )
-    const approvalCompiled = await compileTeal(approval, this.algod)
-    this._approvalSourceMap = approvalCompiled?.sourceMap
-    const clearTemplate = Buffer.from(this.appSpec.source!.clear, 'base64').toString('utf-8')
-    const clear = performTemplateSubstitution(clearTemplate, deployTimeParams ?? this.deployTimeParams)
-    const clearCompiled = await compileTeal(clear, this.algod)
-    this._clearSourceMap = clearCompiled?.sourceMap
-
-    if (Config.debug) {
-      await Config.events.emitAsync(EventType.AppCompiled, {
-        sources: [
-          { compiledTeal: approvalCompiled, appName: this._appName, fileName: 'approval' },
-          { compiledTeal: clearCompiled, appName: this._appName, fileName: 'clear' },
-        ],
-      })
-    }
-
-    return { approvalCompiled, clearCompiled }
-  }
-
-  /**
-   * Export the current source maps for the app.
-   * @returns The source maps
-   */
-  exportSourceMaps(): AppSourceMaps {
-    if (!this._approvalSourceMap || !this._clearSourceMap) {
-      throw new Error(
-        "Unable to export source maps; they haven't been loaded into this client - you need to call create, update, or deploy first",
-      )
-    }
-
-    return {
-      approvalSourceMap: this._approvalSourceMap,
-      clearSourceMap: this._clearSourceMap,
-    }
-  }
-
-  /**
-   * Import source maps for the app.
-   * @param sourceMaps The source maps to import
-   */
-  importSourceMaps(sourceMaps: AppSourceMaps) {
-    this._approvalSourceMap = new ProgramSourceMap(sourceMaps.approvalSourceMap)
-    this._clearSourceMap = new ProgramSourceMap(sourceMaps.clearSourceMap)
-  }
-
-  /**
-   * @deprecated Use `deploy` from an `AppFactory` instance instead.
-   *
-   * Idempotently deploy (create, update/delete if changed) an app against the given name via the given creator account, including deploy-time template placeholder substitutions.
-   *
-   * To understand the architecture decisions behind this functionality please see https://github.com/algorandfoundation/algokit-cli/blob/main/docs/architecture-decisions/2023-01-12_smart-contract-deployment.md
-   *
-   * **Note:** if there is a breaking state schema change to an existing app (and `onSchemaBreak` is set to `'replace'`) the existing app will be deleted and re-created.
-   *
-   * **Note:** if there is an update (different TEAL code) to an existing app (and `onUpdate` is set to `'replace'`) the existing app will be deleted and re-created.
-   * @param deploy Deployment details
-   * @returns The metadata and transaction result(s) of the deployment, or just the metadata if it didn't need to issue transactions
-   */
-  async deploy(deploy?: AppClientDeployParams) {
-    const {
-      schema,
-      sender: deploySender,
-      version,
-      allowUpdate,
-      allowDelete,
-      sendParams,
-      createArgs,
-      createOnCompleteAction,
-      updateArgs,
-      deleteArgs,
-      ...deployArgs
-    } = deploy ?? {}
-
-    if (this._appId !== 0) {
-      throw new Error(`Attempt to deploy app which already has an app id of ${this._appId}`)
-    }
-    const sender = deploySender ?? this.sender
-    if (!sender) {
-      throw new Error('No sender provided, unable to deploy app')
-    }
-    const from = sender ?? this.sender!
-
-    if (!this._creator) {
-      throw new Error("Attempt to `deploy` a contract without specifying `resolveBy: 'creatorAndName'` in the constructor")
-    }
-    if (this._creator !== getSenderAddress(from)) {
-      throw new Error(
-        `Attempt to deploy contract with a sender address (${getSenderAddress(
-          from,
-        )}) that differs from the given creator address for this application client: ${this._creator}`,
-      )
-    }
-
-    const approval = Buffer.from(this.appSpec.source!.approval, 'base64').toString('utf-8')
-
-    const compilation = {
-      deployTimeParams: deployArgs.deployTimeParams,
-      updatable: allowUpdate !== undefined ? allowUpdate : getDeployTimeControl(approval, this.appSpec, 'updatable'),
-      deletable: allowDelete !== undefined ? allowDelete : getDeployTimeControl(approval, this.appSpec, 'deletable'),
-    }
-
-    const { approvalCompiled, clearCompiled } = await this.compile(compilation)
-
-    try {
-      await this.getAppReference()
-      const result = await deployApp(
-        {
-          from: sender,
-          approvalProgram: approvalCompiled.compiledBase64ToBytes,
-          clearStateProgram: clearCompiled.compiledBase64ToBytes,
-          metadata: {
-            name: this._appName,
-            version: version ?? '1.0',
-            updatable: compilation.updatable,
-            deletable: compilation.deletable,
-          },
-          schema: {
-            globalByteSlices: this.appSpec.state.schema.global.bytes,
-            globalInts: this.appSpec.state.schema.global.ints,
-            localByteSlices: this.appSpec.state.schema.local.bytes,
-            localInts: this.appSpec.state.schema.local.ints,
-            ...schema,
-          },
-          transactionParams: this.params,
-          ...(sendParams ?? {}),
-          existingDeployments: this.existingDeployments,
-          createArgs: await this.getCallArgs(createArgs, sender),
-          createOnCompleteAction: createOnCompleteAction,
-          updateArgs: await this.getCallArgs(updateArgs, sender),
-          deleteArgs: await this.getCallArgs(deleteArgs, sender),
-          ...deployArgs,
-        },
-        this.algod,
-        this.indexer,
-      )
-
-      // Nothing needed to happen
-      if (result.operationPerformed === 'nothing') {
-        return result
-      }
-
-      if (!this.existingDeployments) {
-        throw new Error('Expected existingDeployments to be present')
-      }
-      const { transaction, confirmation, operationPerformed, ...appMetadata } = result
-      this.existingDeployments = {
-        creator: this.existingDeployments.creator,
-        apps: { ...this.existingDeployments.apps, [this._appName]: appMetadata },
-      }
-
-      return { ...result, ...({ compiledApproval: approvalCompiled, compiledClear: clearCompiled } as AppCompilationResult) }
-    } catch (e) {
-      throw this.exposeLogicError(e as Error)
-    }
-  }
-
-  /**
-   * @deprecated Use `create` from an `AppFactory` instance instead.
-   *
-   * Creates a smart contract app, returns the details of the created app.
-   * @param create The parameters to create the app with
-   * @returns The details of the created app, or the transaction to create it if `skipSending` and the compilation result
-   */
-  async create(create?: AppClientCreateParams) {
-    const {
-      sender: createSender,
-      note,
-      sendParams,
-      deployTimeParams,
-      updatable,
-      deletable,
-      onCompleteAction,
-      schema,
-      ...args
-    } = create ?? {}
-
-    if (this._appId !== 0) {
-      throw new Error(`Attempt to create app which already has an app id of ${this._appId}`)
-    }
-
-    const sender = createSender ?? this.sender
-    if (!sender) {
-      throw new Error('No sender provided, unable to create app')
-    }
-
-    const { approvalCompiled, clearCompiled } = await this.compile(create)
-
-    try {
-      const result = await createApp(
-        {
-          from: sender,
-          approvalProgram: approvalCompiled.compiledBase64ToBytes,
-          clearStateProgram: clearCompiled.compiledBase64ToBytes,
-          schema: {
-            globalByteSlices: this.appSpec.state.schema.global.bytes,
-            globalInts: this.appSpec.state.schema.global.ints,
-            localByteSlices: this.appSpec.state.schema.local.bytes,
-            localInts: this.appSpec.state.schema.local.ints,
-            ...schema,
-          },
-          onCompleteAction,
-          args: await this.getCallArgs(args, sender),
-          note: note,
-          transactionParams: this.params,
-          ...(sendParams ?? {}),
-        },
-        this.algod,
-      )
-
-      if (result.confirmation) {
-        this._appId = result.confirmation.appId!
-        this._appAddress = getApplicationAddress(this._appId).toString()
-      }
-
-      return { ...result, ...({ compiledApproval: approvalCompiled, compiledClear: clearCompiled } as AppCompilationResult) }
-    } catch (e) {
-      throw await this.exposeLogicError(e as Error)
-    }
-  }
-
-  /**
-   * @deprecated Use `appClient.send.update` or `appClient.createTransaction.update` from an `AppClient` instance instead.
-   *
-   * Updates the smart contract app.
-   * @param update The parameters to update the app with
-   * @returns The transaction send result and the compilation result
-   */
-  async update(update?: AppClientUpdateParams) {
-    const { sender: updateSender, note, sendParams, deployTimeParams, updatable, deletable, ...args } = update ?? {}
-
-    if (this._appId === 0) {
-      throw new Error(`Attempt to update app which doesn't have an app id defined`)
-    }
-    const sender = updateSender ?? this.sender
-    if (!sender) {
-      throw new Error('No sender provided, unable to create app')
-    }
-
-    const { approvalCompiled, clearCompiled } = await this.compile(update)
-
-    try {
-      const result = await updateApp(
-        {
-          appId: this._appId,
-          from: sender,
-          approvalProgram: approvalCompiled.compiledBase64ToBytes,
-          clearStateProgram: clearCompiled.compiledBase64ToBytes,
-          args: await this.getCallArgs(args, sender),
-          note: note,
-          transactionParams: this.params,
-          ...(sendParams ?? {}),
-        },
-        this.algod,
-      )
-
-      return { ...result, ...({ compiledApproval: approvalCompiled, compiledClear: clearCompiled } as AppCompilationResult) }
-    } catch (e) {
-      throw await this.exposeLogicError(e as Error)
-    }
-  }
-
-  /**
-   * @deprecated Use `appClient.send.call` or `appClient.createTransaction.call` from an `AppClient` instance instead.
-   *
-   * Issues a no_op (normal) call to the app.
-   * @param call The call details.
-   * @returns The result of the call
-   */
-  async call(call?: AppClientCallParams) {
-    if (
-      // ABI call
-      call?.method &&
-      // We aren't skipping the send
-      !call.sendParams?.skipSending &&
-      // There isn't a composer passed in
-      !call.sendParams?.transactionComposer &&
-      // The method is readonly
-      findABIMethod(call.method, this.appSpec).readonly
-    ) {
-      const transactionComposer = new TransactionComposer({
-        algod: this.algod,
-        getSigner: (address) => {
-          throw new Error(`No signer for address ${address}`)
-        },
-      })
-      await this.callOfType({ ...call, sendParams: { ...call.sendParams, transactionComposer } }, 'no_op')
-      const result = await transactionComposer.simulate()
-      if (result.simulateResponse.txnGroups.some((group) => group.failureMessage)) {
-        throw new Error(result.simulateResponse.txnGroups.find((x) => x.failureMessage)?.failureMessage)
-      }
-      const confirmations = result.simulateResponse.txnGroups[0].txnResults.map((t) => wrapPendingTransactionResponse(t.txnResult))
-      const abiReturn = result.returns?.at(-1)
-
-      return {
-        transaction: result.transactions.at(-1)!,
-        confirmation: confirmations.at(-1)!,
-        confirmations: confirmations,
-        transactions: result.transactions,
-        return: abiReturn,
-      } satisfies AppCallTransactionResult
-    }
-
-    return await this.callOfType(call, 'no_op')
-  }
-
-  /**
-   * @deprecated Use `appClient.send.optIn` or `appClient.createTransaction.optIn` from an `AppClient` instance instead.
-   *
-   * Issues a opt_in call to the app.
-   * @param call The call details.
-   * @returns The result of the call
-   */
-  async optIn(call?: AppClientCallParams) {
-    return await this.callOfType(call, 'opt_in')
-  }
-
-  /**
-   * @deprecated Use `appClient.send.closeOut` or `appClient.createTransaction.closeOut` from an `AppClient` instance instead.
-   *
-   * Issues a close_out call to the app.
-   * @param call The call details.
-   * @returns The result of the call
-   */
-  async closeOut(call?: AppClientCallParams) {
-    return await this.callOfType(call, 'close_out')
-  }
-
-  /**
-   * @deprecated Use `appClient.send.clearState` or `appClient.createTransaction.clearState` from an `AppClient` instance instead.
-   *
-   * Issues a clear_state call to the app.
-   * @param call The call details.
-   * @returns The result of the call
-   */
-  async clearState(call?: AppClientClearStateParams) {
-    return await this.callOfType(call, 'clear_state')
-  }
-
-  /**
-   * @deprecated Use `appClient.send.delete` or `appClient.createTransaction.delete` from an `AppClient` instance instead.
-   *
-   * Issues a delete_application call to the app.
-   * @param call The call details.
-   * @returns The result of the call
-   */
-  async delete(call?: AppClientCallParams) {
-    return await this.callOfType(call, 'delete_application')
-  }
-
-  /**
-   * @deprecated Use `appClient.send.call` or `appClient.createTransaction.call` from an `AppClient` instance instead.
-   *
-   * Issues a call to the app with the given call type.
-   * @param call The call details.
-   * @param callType The call type
-   * @returns The result of the call
-   */
-  async callOfType(
-    call: AppClientCallParams = {},
-    callType: Exclude<AppCallType, 'update_application'> | Exclude<OnApplicationComplete, OnApplicationComplete.UpdateApplication>,
-  ) {
-    const { sender: callSender, note, sendParams, ...args } = call
-
-    const sender = callSender ?? this.sender
-    if (!sender) {
-      throw new Error('No sender provided, unable to call app')
-    }
-
-    const appMetadata = await this.getAppReference()
-    if (appMetadata.appId === 0) {
-      throw new Error(`Attempt to call an app that can't be found '${this._appName}' for creator '${this._creator}'.`)
-    }
-
-    try {
-      return await callApp(
-        {
-          appId: appMetadata.appId,
-          callType: callType,
-          from: sender,
-          args: await this.getCallArgs(args, sender),
-          note: note,
-          transactionParams: this.params,
-          ...(sendParams ?? {}),
-        },
-        this.algod,
-      )
-    } catch (e) {
-      throw this.exposeLogicError(e as Error)
-    }
-  }
-
-  /**
-   * Funds Algo into the app account for this app.
-   * @param fund The parameters for the funding or the funding amount
-   * @returns The result of the funding
-   */
-  async fundAppAccount(fund: FundAppAccountParams | AlgoAmount) {
-    const { amount, sender, note, sendParams } = 'microAlgos' in fund ? ({ amount: fund } as FundAppAccountParams) : fund
-
-    if (!sender && !this.sender) {
-      throw new Error('No sender provided, unable to call app')
-    }
-
-    const ref = await this.getAppReference()
-    return legacySendTransactionBridge(
-      this.algod,
-      sender ?? this.sender!,
-      sendParams ?? {},
-      {
-        receiver: ref.appAddress,
-        sender: getSenderAddress(sender ?? this.sender!),
-        amount: amount,
-        note: encodeTransactionNote(note),
-      },
-      (c) => c.payment,
-      (c) => c.payment,
-      this.params,
-    )
-  }
-
-  /**
-   * Returns global state for the current app.
-   * @returns The global state
-   */
-  async getGlobalState(): Promise<AppState> {
-    const appRef = await this.getAppReference()
-
-    if (appRef.appId === 0) {
-      throw new Error('No app has been created yet, unable to get global state')
-    }
-
-    return getAppGlobalState(appRef.appId, this.algod)
-  }
-
-  /**
-   * Returns local state for the given account / account address.
-   * @returns The global state
-   */
-  async getLocalState(account: string | SendTransactionFrom): Promise<AppState> {
-    const appRef = await this.getAppReference()
-
-    if (appRef.appId === 0) {
-      throw new Error('No app has been created yet, unable to get global state')
-    }
-
-    return getAppLocalState(appRef.appId, account, this.algod)
-  }
-
-  /**
-   * Returns the names of all current boxes for the current app.
-   * @returns The names of the boxes
-   */
-  async getBoxNames(): Promise<BoxName[]> {
-    const appRef = await this.getAppReference()
-
-    if (appRef.appId === 0) {
-      throw new Error('No app has been created yet, unable to get global state')
-    }
-
-    return await getAppBoxNames(appRef.appId, this.algod)
-  }
-
-  /**
-   * Returns the value of the given box for the current app.
-   * @param name The name of the box to return either as a string, binary array or `BoxName`
-   * @returns The current box value as a byte array
-   */
-  async getBoxValue(name: BoxName | string | Uint8Array): Promise<Uint8Array> {
-    const appRef = await this.getAppReference()
-
-    if (appRef.appId === 0) {
-      throw new Error('No app has been created yet, unable to get global state')
-    }
-
-    return await getAppBoxValue(appRef.appId, name, this.algod)
-  }
-
-  /**
-   * Returns the value of the given box for the current app.
-   * @param name The name of the box to return either as a string, binary array or `BoxName`
-   * @param type
-   * @returns The current box value as a byte array
-   */
-  async getBoxValueFromABIType(name: BoxName | string | Uint8Array, type: ABIType): Promise<ABIValue> {
-    const appRef = await this.getAppReference()
-
-    if (appRef.appId === 0) {
-      throw new Error('No app has been created yet, unable to get global state')
-    }
-
-    return await getAppBoxValueFromABIType({ appId: appRef.appId, boxName: name, type }, this.algod)
-  }
-
-  /**
-   * Returns the values of all current boxes for the current app.
-   * Note: This will issue multiple HTTP requests (one per box) and it's not an atomic operation so values may be out of sync.
-   * @param filter Optional filter to filter which boxes' values are returned
-   * @returns The (name, value) pair of the boxes with values as raw byte arrays
-   */
-  async getBoxValues(filter?: (name: BoxName) => boolean): Promise<{ name: BoxName; value: Uint8Array }[]> {
-    const appRef = await this.getAppReference()
-
-    if (appRef.appId === 0) {
-      throw new Error('No app has been created yet, unable to get global state')
-    }
-
-    const names = await this.getBoxNames()
-    return await Promise.all(
-      names
-        .filter(filter ?? ((_) => true))
-        .map(async (boxName) => ({ name: boxName, value: await getAppBoxValue(appRef.appId, boxName, this.algod) })),
-    )
-  }
-
-  /**
-   * Returns the values of all current boxes for the current app decoded using an ABI Type.
-   * Note: This will issue multiple HTTP requests (one per box) and it's not an atomic operation so values may be out of sync.
-   * @param type The ABI type to decode the values with
-   * @param filter Optional filter to filter which boxes' values are returned
-   * @returns The (name, value) pair of the boxes with values as the ABI Value
-   */
-  async getBoxValuesFromABIType(type: ABIType, filter?: (name: BoxName) => boolean): Promise<{ name: BoxName; value: ABIValue }[]> {
-    const appRef = await this.getAppReference()
-
-    if (appRef.appId === 0) {
-      throw new Error('No app has been created yet, unable to get global state')
-    }
-
-    const names = await this.getBoxNames()
-    return await Promise.all(
-      names.filter(filter ?? ((_) => true)).map(async (boxName) => ({
-        name: boxName,
-        value: await getAppBoxValueFromABIType({ appId: appRef.appId, boxName, type }, this.algod),
-      })),
-    )
-  }
-
-  /**
-   * @deprecated Use `appClient.params.*` from an `AppClient` instance instead.
-   *
-   * Returns the arguments for an app call for the given ABI method or raw method specification.
-   * @param args The call args specific to this application client
-   * @param sender The sender of this call. Will be used to fetch any default argument values if applicable
-   * @returns The call args ready to pass into an app call
-   */
-  async getCallArgs(args: AppClientCallArgs | undefined, sender: SendTransactionFrom): Promise<AppCallArgs | undefined> {
-    if (!args) {
-      return undefined
-    }
-
-    if (args.method) {
-      const abiMethod = findABIMethod(args.method, this.appSpec)
-      if (!abiMethod) {
-        throw new Error(`Attempt to call ABI method ${args.method}, but it wasn't found`)
-      }
-
-      return {
-        ...args,
-        method: abiMethod,
-        methodArgs: await Promise.all(
-          args.methodArgs.map(async (arg, index): Promise<ABIAppCallArg> => {
-            if (arg !== undefined) {
-              return arg
-            }
-            const abiMethodArg = abiMethod.args[index]
-            const argName = abiMethodArg
-            const defaultValueStrategy = abiMethodArg.defaultValue
-            // TODO: PD - confirm that reference type doesn't have default value
-            if (defaultValueStrategy && argTypeIsAbiType(abiMethodArg.type)) {
-              switch (defaultValueStrategy.source) {
-                case 'literal': {
-                  const bytes = Buffer.from(defaultValueStrategy.data, 'base64')
-                  const type = defaultValueStrategy.type ?? abiMethodArg.type
-                  return decodeAVMOrABIValue(type, bytes)
-                }
-                case 'method': {
-                  const method = this.getABIMethod(defaultValueStrategy.data)
-                  const result = await this.callOfType(
-                    {
-                      method: defaultValueStrategy.data,
-                      methodArgs: method.args.map(() => undefined),
-                      sender,
-                    },
-                    'no_op',
-                  )
-
-                  if (result.return?.returnValue === undefined) {
-                    throw new Error('Default value method call did not return a value')
-                  }
-                  // TODO: PD - confirm that we don't need to convert struct returned value to tuple anymore
-                  return result.return?.returnValue
-                }
-                case 'local':
-                case 'global': {
-                  const state = defaultValueStrategy.source === 'global' ? await this.getGlobalState() : await this.getLocalState(sender)
-                  const value = Object.values(state).find((s) => s.keyBase64 === defaultValueStrategy.data)
-                  if (!value) {
-                    throw new Error(
-                      `Preparing default value for argument ${abiMethodArg.name ?? `arg${index + 1}`} resulted in the failure: The key '${defaultValueStrategy.data}' could not be found in ${defaultValueStrategy.source} storage`,
-                    )
-                  }
-                  return 'valueRaw' in value
-                    ? decodeAVMOrABIValue(defaultValueStrategy.type ?? abiMethodArg.type, value.valueRaw)
-                    : value.value
-                }
-                case 'box': {
-                  const value = await this.getBoxValue(Buffer.from(defaultValueStrategy.data, 'base64'))
-                  return decodeAVMOrABIValue(defaultValueStrategy.type ?? abiMethodArg.type, value)
-                }
-              }
-            }
-            if (!argTypeIsTransaction(abiMethodArg.type)) {
-              throw new Error(
-                `Argument at position ${index} with the name ${argName} is undefined and does not have a default value strategy`,
-              )
-            }
-          }),
-        ),
-      }
-    } else {
-      return args as RawAppCallArgs
-    }
-  }
-
-  // TODO: PD - what to do with this?
-  // /**
-  //  * @deprecated Use `appClient.getABIMethod` instead.
-  //  *
-  //  * Returns the ABI Method parameters for the given method name string for the app represented by this application client instance
-  //  * @param method Either the name of the method or the ABI method spec definition string
-  //  * @returns The ABI method params for the given method
-  //  */
-  // getABIMethodParams(method: string): ABIMethodParams | undefined {
-  //   if (!method.includes('(')) {
-  //     const methods = this.appSpec.contract.methods.filter((m) => m.name === method)
-  //     if (methods.length > 1) {
-  //       throw new Error(
-  //         `Received a call to method ${method} in contract ${
-  //           this._appName
-  //         }, but this resolved to multiple methods; please pass in an ABI signature instead: ${methods
-  //           .map(this.getABIMethodSignature)
-  //           .join(', ')}`,
-  //       )
-  //     }
-  //     return methods[0]
-  //   }
-  //   return this.appSpec.contract.methods.find((m) => this.getABIMethodSignature(m) === method)
-  // }
-
-  /**
-   * Returns the ABI Method for the given method name string for the app represented by this application client instance
-   * @param method Either the name of the method or the ABI method spec definition string
-   * @returns The ABI method for the given method
-   */
-  getABIMethod(method: string): ABIMethod {
-    return findABIMethod(method, this.appSpec)
-  }
-
-  /**
-   * @deprecated Use `appClient.appId` and `appClient.appAddress` from an `AppClient` instance instead.
-   *
-   * Gets the reference information for the current application instance.
-   * `appId` will be 0 if it can't find an app.
-   * @returns The app reference, or if deployed using the `deploy` method, the app metadata too
-   */
-  async getAppReference(): Promise<AppMetadata | AppReference> {
-    if (!this.existingDeployments && this._creator) {
-      this.existingDeployments = await getCreatorAppsByName(this._creator, this.indexer!)
-    }
-
-    if (this.existingDeployments && this._appId === 0) {
-      const app = this.existingDeployments.apps[this._appName]
-      if (!app) {
-        return {
-          appId: 0,
-          appAddress: getApplicationAddress(0).toString(),
-        }
-      }
-      return app
-    }
-
-    return {
-      appId: this._appId,
-      appAddress: this._appAddress,
-    } as AppReference
-  }
-
-  /**
-   * Takes an error that may include a logic error from a smart contract call and re-exposes the error to include source code information via the source map.
-   * This is automatically used within `ApplicationClient` but if you pass `skipSending: true` e.g. if doing a group transaction
-   *  then you can use this in a try/catch block to get better debugging information.
-   * @param e The error to parse
-   * @param isClear Whether or not the code was running the clear state program
-   * @returns The new error, or if there was no logic error or source map then the wrapped error with source details
-   */
-  exposeLogicError(e: Error, isClear?: boolean): Error {
-    if ((!isClear && this._approvalSourceMap == undefined) || (isClear && this._clearSourceMap == undefined)) return e
-
-    const errorDetails = LogicError.parseLogicError(e)
-
-    if (errorDetails !== undefined)
-      return new LogicError(
-        errorDetails,
-        Buffer.from(isClear ? this.appSpec.source!.clear : this.appSpec.source!.approval, 'base64')
-          .toString()
-          .split('\n'),
-        (pc: number) => (isClear ? this._clearSourceMap : this._approvalSourceMap)?.getLocationForPc(pc)?.line,
-      )
-    else return e
-  }
-=======
->>>>>>> 8afde8cc
 }