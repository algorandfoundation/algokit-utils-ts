--- conflicted
+++ resolved
@@ -1,8 +1,4 @@
-<<<<<<< HEAD
-import { TransactionParams } from '@algorandfoundation/algokit-algod-client'
-=======
 import { SuggestedParams } from '@algorandfoundation/algokit-algod-client'
->>>>>>> da10f069
 import { AlgoAmount } from './amount'
 import { TestNetDispenserApiClient } from './dispenser-client'
 import { SendTransactionFrom, SendTransactionParams, TransactionNote } from './transaction'
@@ -16,11 +12,7 @@
   /** The amount to send */
   amount: AlgoAmount
   /** Optional transaction parameters */
-<<<<<<< HEAD
-  transactionParams?: TransactionParams
-=======
   transactionParams?: SuggestedParams
->>>>>>> da10f069
   /** The (optional) transaction note */
   note?: TransactionNote
   /** An (optional) [transaction lease](https://dev.algorand.co/concepts/transactions/leases) to apply */
@@ -34,11 +26,7 @@
   /** The account / account address that will have the private key that is authorised to transact on behalf of the from account from now on */
   rekeyTo: SendTransactionFrom | string
   /** Optional transaction parameters */
-<<<<<<< HEAD
-  transactionParams?: TransactionParams
-=======
   transactionParams?: SuggestedParams
->>>>>>> da10f069
   /** The (optional) transaction note */
   note?: TransactionNote
   /** An (optional) [transaction lease](https://dev.algorand.co/concepts/transactions/leases) to apply */
@@ -56,11 +44,7 @@
   /** When issuing a funding amount, the minimum amount to transfer (avoids many small transfers if this gets called often on an active account) */
   minFundingIncrement?: AlgoAmount
   /** Optional transaction parameters */
-<<<<<<< HEAD
-  transactionParams?: TransactionParams
-=======
   transactionParams?: SuggestedParams
->>>>>>> da10f069
   /** The (optional) transaction note, default: "Funding account to meet minimum requirement" */
   note?: TransactionNote
   /** An (optional) [transaction lease](https://dev.algorand.co/concepts/transactions/leases) to apply */
@@ -78,11 +62,7 @@
   /** The amount to send as the smallest divisible unit value */
   amount: number | bigint
   /** Optional transaction parameters */
-<<<<<<< HEAD
-  transactionParams?: TransactionParams
-=======
   transactionParams?: SuggestedParams
->>>>>>> da10f069
   /** An address of a target account from which to perform a clawback operation. Please note, in such cases senderAccount must be equal to clawback field on ASA metadata. */
   clawbackFrom?: SendTransactionFrom | string
   /** The (optional) transaction note */
