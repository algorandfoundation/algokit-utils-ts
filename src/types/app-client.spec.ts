import { describe, test } from '@jest/globals'
import algosdk, {
  ABIUintType,
  Account,
  Algodv2,
  Indexer,
  OnApplicationComplete,
  TransactionSigner,
  TransactionType,
  getApplicationAddress,
} from 'algosdk'
import invariant from 'tiny-invariant'
import * as algokit from '..'
import { algo } from '..'
import { getTestingAppContract } from '../../tests/example-contracts/testing-app/contract'
import { algoKitLogCaptureFixture, algorandFixture } from '../testing'
import { ABIAppCallArg } from './app'
import { ApplicationClient } from './app-client'
import { AppManager } from './app-manager'
import { AppSpec } from './app-spec'

describe('application-client', () => {
  const localnet = algorandFixture()
  beforeEach(localnet.beforeEach, 10_000)

  let appSpec: AppSpec
  beforeAll(async () => {
    appSpec = (await getTestingAppContract()).appSpec
  })

  const deploy = async (account: Account, algod: Algodv2, indexer: Indexer) => {
    const client = algokit.getAppClient(
      {
        resolveBy: 'creatorAndName',
        app: appSpec,
        sender: account,
        creatorAddress: account.addr,
        findExistingUsing: indexer,
      },
      algod,
    )
    const app = await client.deploy({
      deployTimeParams: { VALUE: 1 },
    })
    return { client, app }
  }

  test('Create app', async () => {
    const { algod, indexer, testAccount } = localnet.context
    const client = algokit.getAppClient(
      {
        resolveBy: 'creatorAndName',
        app: appSpec,
        sender: testAccount,
        creatorAddress: testAccount.addr,
        findExistingUsing: indexer,
      },
      algod,
    )

    const app = await client.create({
      //allowUpdate: true,
      //allowDelete: true,
      deployTimeParams: {
        // It should strip off the TMPL_
        TMPL_UPDATABLE: 0,
        DELETABLE: 0,
        VALUE: 1,
      },
    })

    expect(app.appId).toBeGreaterThan(0)
    expect(app.appAddress).toBe(getApplicationAddress(app.appId))
    expect(app.confirmation?.applicationIndex).toBe(app.appId)
    expect(app.compiledApproval).toBeTruthy()
  })

  test('Create app with constructor deployTimeParams', async () => {
    const { algod, testAccount } = localnet.context
    const client = algokit.getAppClient(
      {
        resolveBy: 'id',
        app: appSpec,
        sender: testAccount,
        id: 0,
        deployTimeParams: {
          UPDATABLE: 0,
          DELETABLE: 0,
          VALUE: 1,
        },
      },
      algod,
    )

    const app = await client.create()

    expect(app.appId).toBeGreaterThan(0)
  })

  test('Create app with oncomplete overload', async () => {
    const { algod, indexer, testAccount } = localnet.context
    const client = algokit.getAppClient(
      {
        resolveBy: 'creatorAndName',
        app: appSpec,
        sender: testAccount,
        creatorAddress: testAccount.addr,
        findExistingUsing: indexer,
      },
      algod,
    )

    const app = await client.create({
      onCompleteAction: 'opt_in',
      updatable: true,
      deletable: true,
      deployTimeParams: {
        VALUE: 1,
      },
    })

    expect(app.transaction.appOnComplete).toBe(OnApplicationComplete.OptInOC)
    expect(app.appId).toBeGreaterThan(0)
    expect(app.appAddress).toBe(getApplicationAddress(app.appId))
    expect(app.confirmation?.applicationIndex).toBe(app.appId)
  })

  test('Deploy app - can still deploy when immutable and permanent', async () => {
    const { algod, indexer, testAccount } = localnet.context

    const client = algokit.getAppClient(
      {
        resolveBy: 'creatorAndName',
        app: appSpec,
        sender: testAccount,
        creatorAddress: testAccount.addr,
        findExistingUsing: indexer,
      },
      algod,
    )

    await client.deploy({
      allowDelete: false,
      allowUpdate: false,
      onSchemaBreak: 'fail',
      onUpdate: 'fail',
      deployTimeParams: {
        VALUE: 1,
      },
    })
  })

  test('Deploy app - create', async () => {
    const { algod, indexer, testAccount } = localnet.context

    const client = algokit.getAppClient(
      {
        resolveBy: 'creatorAndName',
        app: appSpec,
        sender: testAccount,
        creatorAddress: testAccount.addr,
        findExistingUsing: indexer,
      },
      algod,
    )

    const app = await client.deploy({
      version: '1.0',
      deployTimeParams: {
        VALUE: 1,
      },
    })

    invariant(app.operationPerformed === 'create')
    expect(app.appId).toBeGreaterThan(0)
    expect(app.appAddress).toBe(getApplicationAddress(app.appId))
    expect(app.confirmation?.applicationIndex).toBe(app.appId)
    expect(app.compiledApproval).toBeTruthy()
  })

  test('Deploy app - create (abi)', async () => {
    const { algod, indexer, testAccount } = localnet.context

    const client = algokit.getAppClient(
      {
        resolveBy: 'creatorAndName',
        app: appSpec,
        sender: testAccount,
        creatorAddress: testAccount.addr,
        findExistingUsing: indexer,
      },
      algod,
    )

    const app = await client.deploy({
      version: '1.0',
      deployTimeParams: {
        VALUE: 1,
      },
      createArgs: {
        method: 'create_abi',
        methodArgs: ['arg_io'],
      },
    })

    invariant(app.operationPerformed === 'create')
    expect(app.appId).toBeGreaterThan(0)
    expect(app.appAddress).toBe(getApplicationAddress(app.appId))
    expect(app.confirmation?.applicationIndex).toBe(app.appId)
    expect(app.return?.returnValue).toBe('arg_io')
  })

  test('Deploy app - update', async () => {
    const { algod, indexer, testAccount } = localnet.context
    const client = algokit.getAppClient(
      {
        resolveBy: 'creatorAndName',
        app: appSpec,
        sender: testAccount,
        creatorAddress: testAccount.addr,
        findExistingUsing: indexer,
      },
      algod,
    )
    const createdApp = await client.deploy({
      version: '1.0',
      deployTimeParams: {
        VALUE: 1,
      },
      allowUpdate: true,
    })
    const app = await client.deploy({
      version: '1.0',
      deployTimeParams: {
        VALUE: 2,
      },
      onUpdate: 'update',
    })

    invariant(app.operationPerformed === 'update')
    expect(app.appId).toBe(createdApp.appId)
    expect(app.appAddress).toBe(createdApp.appAddress)
    invariant(app.confirmation)
    expect(app.createdRound).toBe(createdApp.createdRound)
    expect(app.updatedRound).not.toBe(app.createdRound)
    expect(app.updatedRound).toBe(app.confirmation.confirmedRound)
  })

  test('Deploy app - update (abi)', async () => {
    const { algod, indexer, testAccount } = localnet.context
    const client = algokit.getAppClient(
      {
        resolveBy: 'creatorAndName',
        app: appSpec,
        sender: testAccount,
        creatorAddress: testAccount.addr,
        findExistingUsing: indexer,
      },
      algod,
    )
    const createdApp = await client.deploy({
      version: '1.0',
      deployTimeParams: {
        VALUE: 1,
      },
      allowUpdate: true,
    })
    const app = await client.deploy({
      version: '1.0',
      deployTimeParams: {
        VALUE: 2,
      },
      onUpdate: 'update',
      updateArgs: {
        method: 'update_abi',
        methodArgs: ['arg_io'],
      },
    })

    invariant(app.operationPerformed === 'update')
    expect(app.appId).toBe(createdApp.appId)
    expect(app.appAddress).toBe(createdApp.appAddress)
    invariant(app.confirmation)
    expect(app.createdRound).toBe(createdApp.createdRound)
    expect(app.updatedRound).not.toBe(app.createdRound)
    expect(app.updatedRound).toBe(app.confirmation.confirmedRound)
    expect(app.transaction.appOnComplete).toBe(OnApplicationComplete.UpdateApplicationOC)
    expect(app.return?.returnValue).toBe('arg_io')
  })

  test('Deploy app - replace', async () => {
    const { algod, indexer, testAccount } = localnet.context
    const client = algokit.getAppClient(
      {
        resolveBy: 'creatorAndName',
        app: appSpec,
        sender: testAccount,
        creatorAddress: testAccount.addr,
        findExistingUsing: indexer,
      },
      algod,
    )
    const createdApp = await client.deploy({
      version: '1.0',
      deployTimeParams: {
        VALUE: 1,
      },
      allowDelete: true,
    })
    const app = await client.deploy({
      version: '1.0',
      deployTimeParams: {
        VALUE: 2,
      },
      onUpdate: 'replace',
    })

    invariant(app.operationPerformed === 'replace')
    expect(app.appId).toBeGreaterThan(createdApp.appId)
    expect(app.appAddress).toBe(algosdk.getApplicationAddress(app.appId))
    invariant(app.confirmation)
    invariant(app.deleteResult)
    invariant(app.deleteResult.confirmation)
    expect(app.deleteResult.transaction.appIndex).toBe(createdApp.appId)
    expect(app.deleteResult.transaction.appOnComplete).toBe(OnApplicationComplete.DeleteApplicationOC)
  })

  test('Deploy app - replace (abi)', async () => {
    const { algod, indexer, testAccount } = localnet.context
    const client = algokit.getAppClient(
      {
        resolveBy: 'creatorAndName',
        app: appSpec,
        sender: testAccount,
        creatorAddress: testAccount.addr,
        findExistingUsing: indexer,
      },
      algod,
    )
    const createdApp = await client.deploy({
      version: '1.0',
      deployTimeParams: {
        VALUE: 1,
      },
      allowDelete: true,
      sendParams: { populateAppCallResources: false },
    })
    const app = await client.deploy({
      version: '1.0',
      deployTimeParams: {
        VALUE: 2,
      },
      onUpdate: 'replace',
      createArgs: {
        method: 'create_abi',
        methodArgs: ['arg_io'],
      },
      deleteArgs: {
        method: 'delete_abi',
        methodArgs: ['arg2_io'],
      },
      sendParams: { populateAppCallResources: false },
    })

    invariant(app.operationPerformed === 'replace')
    expect(app.appId).toBeGreaterThan(createdApp.appId)
    expect(app.appAddress).toBe(algosdk.getApplicationAddress(app.appId))
    invariant(app.confirmation)
    invariant(app.deleteResult)
    invariant(app.deleteResult.confirmation)
    expect(app.deleteResult.transaction.appIndex).toBe(createdApp.appId)
    expect(app.deleteResult.transaction.appOnComplete).toBe(OnApplicationComplete.DeleteApplicationOC)
    expect(app.return?.returnValue).toBe('arg_io')
    expect(app.deleteReturn?.returnValue).toBe('arg2_io')
  })

  test('Create then call app', async () => {
    const { algod, testAccount } = localnet.context
    const client = algokit.getAppClient(
      {
        resolveBy: 'id',
        app: appSpec,
        sender: testAccount,
        id: 0,
      },
      algod,
    )
    await client.create({
      deployTimeParams: {
        UPDATABLE: 0,
        DELETABLE: 0,
        VALUE: 1,
      },
    })

    const call = await client.call({
      method: 'call_abi',
      methodArgs: ['test'],
    })

    invariant(call.return)
    expect(call.return.decodeError).toBeUndefined()
    expect(call.return.returnValue).toBe('Hello, test')
  })

  test('Call app with rekey', async () => {
    const { algod, testAccount, algorand } = localnet.context
    const rekeyTo = algorand.account.random()
    const client = algokit.getAppClient(
      {
        resolveBy: 'id',
        app: appSpec,
        sender: testAccount,
        id: 0,
      },
      algod,
    )
    await client.create({
      deployTimeParams: {
        UPDATABLE: 0,
        DELETABLE: 0,
        VALUE: 1,
      },
    })
    await client.optIn({
      method: 'opt_in',
      methodArgs: [],
      rekeyTo,
    })

    // If the rekey didn't work this will throw
<<<<<<< HEAD
    algorand.account.setSigner(testAccount.addr, algorand.account.getSigner(rekeyTo))
    await algokit.transferAlgos(
      {
        amount: (0).algos(),
        from: algorand.account.getAccount(testAccount.addr),
        to: testAccount,
      },
      algod,
    )
=======
    const rekeyedAccount = algorand.account.rekeyed(testAccount.addr, rekeyTo)
    await algorand.send.payment({
      amount: (0).algo(),
      sender: rekeyedAccount.addr,
      receiver: testAccount.addr,
    })
>>>>>>> 288b867c
  })

  test('Create app with abi', async () => {
    const { algod, testAccount } = localnet.context
    const client = algokit.getAppClient(
      {
        resolveBy: 'id',
        app: appSpec,
        sender: testAccount,
        id: 0,
      },
      algod,
    )

    const call = await client.create({
      deployTimeParams: {
        UPDATABLE: 0,
        DELETABLE: 0,
        VALUE: 1,
      },
      method: 'create_abi',
      methodArgs: ['string_io'],
    })

    invariant(call.return)
    expect(call.return.decodeError).toBeUndefined()
    expect(call.return.returnValue).toBe('string_io')
  })

  test('Update app with abi', async () => {
    const { algod, testAccount } = localnet.context
    const client = algokit.getAppClient(
      {
        resolveBy: 'id',
        app: appSpec,
        sender: testAccount,
        id: 0,
      },
      algod,
    )
    const deployTimeParams = {
      UPDATABLE: 1,
      DELETABLE: 0,
      VALUE: 1,
    }
    await client.create({
      deployTimeParams,
    })

    const call = await client.update({
      method: 'update_abi',
      methodArgs: ['string_io'],
      deployTimeParams,
    })

    invariant(call.return)
    expect(call.return.decodeError).toBeUndefined()
    expect(call.return.returnValue).toBe('string_io')
    expect(call.compiledApproval).toBeTruthy()
  })

  test('Delete app with abi', async () => {
    const { algod, testAccount } = localnet.context
    const client = algokit.getAppClient(
      {
        resolveBy: 'id',
        app: appSpec,
        sender: testAccount,
        id: 0,
      },
      algod,
    )
    await client.create({
      deployTimeParams: {
        UPDATABLE: 0,
        DELETABLE: 1,
        VALUE: 1,
      },
    })

    const call = await client.delete({
      method: 'delete_abi',
      methodArgs: ['string_io'],
    })

    invariant(call.return)
    expect(call.return.decodeError).toBeUndefined()
    expect(call.return.returnValue).toBe('string_io')
  })

  test('Construct transaction with boxes', async () => {
    const { algod, indexer, testAccount } = localnet.context
    const { client } = await deploy(testAccount, algod, indexer)

    const call = await client.call({
      method: 'call_abi',
      methodArgs: ['test'],
      boxes: [{ appId: 0, name: '1' }],
      sendParams: { skipSending: true },
    })

    const encoder = new TextEncoder()
    expect(call.transaction.boxes).toEqual([{ appIndex: 0, name: encoder.encode('1') }])
  })

  test('Construct transaction with abi encoding including transaction', async () => {
    const { algod, algorand, indexer, testAccount } = localnet.context
    const txn = await algorand.createTransaction.payment({
      sender: testAccount.addr,
      receiver: testAccount.addr,
      amount: algokit.microAlgo(Math.ceil(Math.random() * 10000)),
    })
    const { client } = await deploy(testAccount, algod, indexer)

    const result = await client.call({
      method: 'call_abi_txn',
      methodArgs: [txn, 'test'],
    })

    invariant(result.confirmations)
    invariant(result.confirmations[1])
    expect(result.transactions.length).toBe(2)
    // eslint-disable-next-line @typescript-eslint/no-non-null-assertion
    const returnValue = AppManager.getABIReturn(result.confirmations[1], client.getABIMethod('call_abi_txn')!)
    expect(returnValue?.returnValue).toBe(`Sent ${txn.amount}. test`)
  })

  test('Sign all transactions in group with abi call with transaction arg', async () => {
    const { algod, algorand, indexer, testAccount } = localnet.context
    const txn = await algorand.createTransaction.payment({
      sender: testAccount.addr,
      receiver: testAccount.addr,
      amount: algokit.microAlgo(Math.ceil(Math.random() * 10000)),
    })
    const { client } = await deploy(testAccount, algod, indexer)

    let indexes: number[] = []
    const signer: TransactionSigner = (group, indxs) => {
      indexes = indxs
      return algokit.getSenderTransactionSigner(testAccount)(group, indexes)
    }

    await client.call({
      method: 'call_abi_txn',
      methodArgs: [txn, 'test'],
      sender: { addr: testAccount.addr, signer },
    })

    expect(indexes).toEqual([0, 1])
  })

  test('Sign transaction in group with different signer if provided', async () => {
    const { algod, algorand, indexer, testAccount, generateAccount } = localnet.context
    const signer = await generateAccount({ initialFunds: (1).algo() })
    const transaction = await algorand.createTransaction.payment({
      sender: signer.addr,
      receiver: signer.addr,
      amount: algokit.microAlgo(Math.ceil(Math.random() * 10000)),
    })
    const { client } = await deploy(testAccount, algod, indexer)

    await client.call({
      method: 'call_abi_txn',
      methodArgs: [{ transaction, signer }, 'test'],
      sender: testAccount,
    })
  })

  test('Construct transaction with abi encoding including foreign references not in signature', async () => {
    const { algod, indexer, testAccount } = localnet.context
    const { client } = await deploy(testAccount, algod, indexer)

    const result = await client.call({
      method: 'call_abi_foreign_refs',
      methodArgs: [],
      apps: [345],
      accounts: [testAccount.addr],
      assets: [567],
    })

    invariant(result.confirmations)
    invariant(result.confirmations[0])
    expect(result.transactions.length).toBe(1)
    const returnValue = AppManager.getABIReturn(result.confirmations[0], client.getABIMethod('call_abi_foreign_refs')!)
    const testAccountPublicKey = algosdk.decodeAddress(testAccount.addr).publicKey
    expect(returnValue?.returnValue).toBe(`App: 345, Asset: 567, Account: ${testAccountPublicKey[0]}:${testAccountPublicKey[1]}`)
  })

  describe('Errors', () => {
    const logging = algoKitLogCaptureFixture()
    beforeEach(logging.beforeEach)
    afterEach(logging.afterEach)

    test('Export and import of source map works', async () => {
      const { algod, indexer, testAccount } = localnet.context
      const { client, app } = await deploy(testAccount, algod, indexer)

      const oldSourceMaps = client.exportSourceMaps()
      const newClient = algokit.getAppClient(
        {
          resolveBy: 'id',
          id: app.appId,
          sender: testAccount,
          app: appSpec,
        },
        algod,
      )

      try {
        await newClient.call({
          method: 'error',
          methodArgs: [],
        })
        invariant(false)
        // eslint-disable-next-line @typescript-eslint/no-explicit-any
      } catch (e: any) {
        expect(e.stack).toContain('assert failed')
      }

      newClient.importSourceMaps(JSON.parse(JSON.stringify(oldSourceMaps)))

      try {
        await newClient.call({
          method: 'error',
          methodArgs: [],
        })
        invariant(false)
        // eslint-disable-next-line @typescript-eslint/no-explicit-any
      } catch (e: any) {
        expect(e.stack).toMatchInlineSnapshot(`
          "// error
          error_7:
          proto 0 0
          intc_0 // 0
          // Deliberate error
          assert <--- Error
          retsub

          // create
          create_8:"
        `)
        expect(e.led).toMatchObject({
          pc: 885,
          msg: 'assert failed pc=885',
        })
        expect(e.led.txId.length).toBe(52)
      }
    })

    test('Display nice error messages when there is a logic error', async () => {
      const { algod, indexer, testAccount } = localnet.context
      const { client, app } = await deploy(testAccount, algod, indexer)

      try {
        await client.call({
          method: 'error',
          methodArgs: [],
        })
        invariant(false)
        // eslint-disable-next-line @typescript-eslint/no-explicit-any
      } catch (e: any) {
        expect(e.led).toMatchObject({
          pc: 885,
          msg: 'assert failed pc=885',
        })
        expect(e.led.txId.length).toBe(52)
        expect(e.stack).toMatchInlineSnapshot(`
          "// error
          error_7:
          proto 0 0
          intc_0 // 0
          // Deliberate error
          assert <--- Error
          retsub

          // create
          create_8:"
        `)
        expect(e.led.traces.length).toBe(1)
        expect(
          logging.testLogger.getLogSnapshot({
            accounts: [testAccount],
            transactions: app.operationPerformed === 'create' ? [app.transaction, e.led.txId] : [],
            apps: [app.appId],
          }),
        ).toMatchSnapshot()
      }
    })
  })

  test('Fund app account', async () => {
    const { algod, indexer, testAccount } = localnet.context
    const fundAmount = algokit.microAlgo(200_000)
    const { client, app } = await deploy(testAccount, algod, indexer)

    const result = await client.fundAppAccount({
      amount: fundAmount,
    })

    expect(result.transaction.amount).toBe(fundAmount.microAlgo)
    expect(result.transaction.type).toBe(TransactionType.pay)
    expect(algosdk.encodeAddress(result.transaction.to.publicKey)).toBe(app.appAddress)
    expect(algosdk.encodeAddress(result.transaction.from.publicKey)).toBe(testAccount.addr)
    invariant(result.confirmation)
    expect(result.confirmation.confirmedRound).toBeGreaterThan(0)
  })

  test('Retrieve state', async () => {
    const { algod, indexer, testAccount } = localnet.context
    const { client } = await deploy(testAccount, algod, indexer)

    await client.call({ method: 'set_global', methodArgs: [1, 2, 'asdf', new Uint8Array([1, 2, 3, 4])] })
    const globalState = await client.getGlobalState()

    invariant(globalState.int1)
    invariant(globalState.int2)
    invariant(globalState.bytes1)
    invariant(globalState.bytes2)
    invariant('valueRaw' in globalState.bytes2)
    expect(Object.keys(globalState).sort()).toEqual(['bytes1', 'bytes2', 'int1', 'int2', 'value'])
    expect(globalState.int1.value).toBe(1n)
    expect(globalState.int2.value).toBe(2n)
    expect(globalState.bytes1.value).toBe('asdf')
    expect(globalState.bytes2.valueRaw).toEqual(new Uint8Array([1, 2, 3, 4]))

    await client.optIn({ method: 'opt_in', methodArgs: [] })
    await client.call({ method: 'set_local', methodArgs: [1, 2, 'asdf', new Uint8Array([1, 2, 3, 4])] })
    const localState = await client.getLocalState(testAccount)

    invariant(localState.local_int1)
    invariant(localState.local_int2)
    invariant(localState.local_bytes1)
    invariant(localState.local_bytes2)
    invariant('valueRaw' in localState.local_bytes2)
    expect(Object.keys(localState).sort()).toEqual(['local_bytes1', 'local_bytes2', 'local_int1', 'local_int2'])
    expect(localState.local_int1.value).toBe(1n)
    expect(localState.local_int2.value).toBe(2n)
    expect(localState.local_bytes1.value).toBe('asdf')
    expect(localState.local_bytes2.valueRaw).toEqual(new Uint8Array([1, 2, 3, 4]))

    const boxName1 = new Uint8Array([0, 0, 0, 1])
    const boxName1Base64 = Buffer.from(boxName1).toString('base64')
    const boxName2 = new Uint8Array([0, 0, 0, 2])
    const boxName2Base64 = Buffer.from(boxName2).toString('base64')
    await client.fundAppAccount(algokit.algo(1))
    await client.call({
      method: 'set_box',
      methodArgs: [boxName1, 'value1'],
      boxes: [boxName1],
    })
    await client.call({
      method: 'set_box',
      methodArgs: [boxName2, 'value2'],
      boxes: [boxName2],
    })

    const boxValues = await client.getBoxValues()
    const box1Value = await client.getBoxValue(boxName1)
    expect(boxValues.map((b) => b.name.nameBase64).sort()).toEqual([boxName1Base64, boxName2Base64].sort())
    const box1 = boxValues.find((b) => b.name.nameBase64 === boxName1Base64)
    // eslint-disable-next-line @typescript-eslint/no-non-null-assertion
    expect(box1!.value).toEqual(new Uint8Array(Buffer.from('value1')))
    expect(box1Value).toEqual(box1?.value)
    const box2 = boxValues.find((b) => b.name.nameBase64 === boxName2Base64)
    // eslint-disable-next-line @typescript-eslint/no-non-null-assertion
    expect(box2!.value).toEqual(new Uint8Array(Buffer.from('value2')))

    const expectedValue = 1234524352
    await client.call({
      method: 'set_box',
      methodArgs: [boxName1, new ABIUintType(32).encode(expectedValue)],
      boxes: [boxName1],
    })
    const boxes = await client.getBoxValuesFromABIType(new ABIUintType(32), (n) => n.nameBase64 === boxName1Base64)
    const box1AbiValue = await client.getBoxValueFromABIType(boxName1, new ABIUintType(32))
    expect(boxes.length).toBe(1)
    const [value] = boxes
    expect(Number(value.value)).toBe(expectedValue)
    expect(Number(box1AbiValue)).toBe(expectedValue)
  })

  describe('Call ABI methods with default arguments', () => {
    test('from const', async () => {
      await testAbiWithDefaultArgMethod('default_value(string)string', 'defined value', 'defined value', 'default value')
    })
    test('from abi method', async () => {
      await testAbiWithDefaultArgMethod('default_value_from_abi(string)string', 'defined value', 'ABI, defined value', 'ABI, default value')
    })
    test('from global state', async () => {
      const globalInt1 = 456n

      await testAbiWithDefaultArgMethod('default_value_from_global_state(uint64)uint64', 123, 123n, globalInt1, async (client) => {
        await client.call({ method: 'set_global', methodArgs: [globalInt1, 2, 'asdf', new Uint8Array([1, 2, 3, 4])] })
      })
    })
    test('from local state', async () => {
      const localBytes1 = 'bananas'
      await testAbiWithDefaultArgMethod(
        'default_value_from_local_state(string)string',
        'defined value',
        'Local state, defined value',
        `Local state, ${localBytes1}`,
        async (client) => {
          await client.optIn({ method: 'opt_in', methodArgs: [] })
          await client.call({ method: 'set_local', methodArgs: [1, 2, localBytes1, new Uint8Array([1, 2, 3, 4])] })
        },
      )
    })

    async function testAbiWithDefaultArgMethod<TArg extends ABIAppCallArg, TResult>(
      methodSignature: string,
      definedValue: TArg,
      definedValueReturnValue: TResult,
      defaultValueReturnValue: TResult,
      setup?: (client: ApplicationClient) => Promise<void>,
    ) {
      const { algod, indexer, testAccount } = localnet.context
      const { client } = await deploy(testAccount, algod, indexer)

      await setup?.(client)

      const definedValueResult = await client.call({
        method: methodSignature,
        methodArgs: [definedValue],
      })
      expect(definedValueResult.return?.returnValue).toBe(definedValueReturnValue)
      const defaultValueResult = await client.call({
        method: methodSignature,
        methodArgs: [undefined],
      })
      expect(defaultValueResult.return?.returnValue).toBe(defaultValueReturnValue)
    }
  })
})

describe('app-client', () => {
  const localnet = algorandFixture()
  beforeEach(localnet.beforeEach, 10_000)

  let appSpec: AppSpec
  beforeAll(async () => {
    appSpec = (await getTestingAppContract()).appSpec
  })

  const deploy = async (account: Account, appName?: string) => {
    const appFactory = localnet.algorand.client.getAppFactory({
      appSpec,
      defaultSender: account.addr,
      appName: appName,
    })

    const { appClient } = await appFactory.deploy({
      deployTimeParams: { VALUE: 1 },
    })

    return appClient
  }

  test('clone overriding the defaultSender and inheriting appName', async () => {
    const { testAccount } = localnet.context
    const appClient = await deploy(testAccount, 'overridden')
    const testAccount2 = await localnet.context.generateAccount({ initialFunds: algo(0.1) })

    const clonedAppClient = appClient.clone({
      defaultSender: testAccount2.addr,
    })

    expect(appClient.appName).toBe('overridden')
    expect(clonedAppClient.appId).toBe(appClient.appId)
    expect(clonedAppClient.appName).toBe(appClient.appName)
    expect(algosdk.encodeAddress((await clonedAppClient.createTransaction.bare.call()).from.publicKey)).toBe(testAccount2.addr)
  })

  test('clone overriding appName', async () => {
    const { testAccount } = localnet.context
    const appClient = await deploy(testAccount)

    const clonedAppClient = appClient.clone({
      appName: 'cloned',
    })
    expect(clonedAppClient.appId).toBe(appClient.appId)
    expect(clonedAppClient.appName).toBe('cloned')
  })

  test('clone inheriting appName based on default handling', async () => {
    const { testAccount } = localnet.context
    const appClient = await deploy(testAccount, 'overridden')

    const clonedAppClient = appClient.clone({
      appName: undefined,
    })

    expect(appClient.appName).toBe('overridden')
    expect(clonedAppClient.appId).toBe(appClient.appId)
    expect(clonedAppClient.appName).toBe(appSpec.contract.name)
  })
})<|MERGE_RESOLUTION|>--- conflicted
+++ resolved
@@ -429,24 +429,12 @@
     })
 
     // If the rekey didn't work this will throw
-<<<<<<< HEAD
-    algorand.account.setSigner(testAccount.addr, algorand.account.getSigner(rekeyTo))
-    await algokit.transferAlgos(
-      {
-        amount: (0).algos(),
-        from: algorand.account.getAccount(testAccount.addr),
-        to: testAccount,
-      },
-      algod,
-    )
-=======
-    const rekeyedAccount = algorand.account.rekeyed(testAccount.addr, rekeyTo)
+    const rekeyedAccount = algorand.account.rekeyed(testAccount.addr, algorand.account.getAccount(rekeyTo))
     await algorand.send.payment({
       amount: (0).algo(),
       sender: rekeyedAccount.addr,
       receiver: testAccount.addr,
     })
->>>>>>> 288b867c
   })
 
   test('Create app with abi', async () => {
