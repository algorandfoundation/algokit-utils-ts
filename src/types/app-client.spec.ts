<<<<<<< HEAD
import { OnApplicationComplete, TransactionType } from '@algorandfoundation/algokit-transact'
import * as algosdk from '@algorandfoundation/sdk'
import { ABIUintType, TransactionSigner, getApplicationAddress } from '@algorandfoundation/sdk'
=======
import { AlgodClient } from '@algorandfoundation/algokit-algod-client'
import { AddressWithSigner, OnApplicationComplete, TransactionType } from '@algorandfoundation/algokit-transact'
import * as algosdk from '@algorandfoundation/sdk'
import { ABIUintType, Account, Indexer, TransactionSigner, getApplicationAddress } from '@algorandfoundation/sdk'
>>>>>>> f1b58832
import invariant from 'tiny-invariant'
import { afterEach, beforeAll, beforeEach, describe, expect, test } from 'vitest'
import * as algokit from '..'
import { algo } from '..'
import boxMapAppSpec from '../../tests/example-contracts/box_map/artifacts/BoxMapTest.arc56.json'
import { getTestingAppContract } from '../../tests/example-contracts/testing-app/contract'
import { algoKitLogCaptureFixture, algorandFixture } from '../testing'
import { AlgoAmount } from './amount'
import { getABIDecodedValue, getArc56Method } from './app-arc56'
import { AppClient } from './app-client'
import { AppFactory } from './app-factory'
import { AppManager } from './app-manager'
import { AppSpec } from './app-spec'

describe('app-client', () => {
  const localnet = algorandFixture()
  beforeEach(async () => {
    await localnet.newScope()
    defaultFactory = localnet.algorand.client.getAppFactory({
      appSpec,
      defaultSender: localnet.context.testAccount,
    })
  }, 10_000)

  let appSpec: AppSpec
  let defaultFactory: AppFactory
  beforeAll(async () => {
    appSpec = (await getTestingAppContract()).appSpec
  })

<<<<<<< HEAD
  const deploy = async (appName?: string) => {
    const appFactory = localnet.algorand.client.getAppFactory({
      appSpec,
      defaultSender: localnet.context.testAccount,
      appName,
    })

    const { result, appClient } = await appFactory.deploy({
=======
  const deploy = async (account: AddressWithSigner, algod: AlgodClient, indexer: Indexer) => {
    const client = algokit.getAppClient(
      {
        resolveBy: 'creatorAndName',
        app: appSpec,
        sender: account,
        creatorAddress: account,
        findExistingUsing: indexer,
      },
      algod,
    )
    const app = await client.deploy({
>>>>>>> f1b58832
      deployTimeParams: { VALUE: 1 },
    })

    return { result, client: appClient }
  }

  test('Create app', async () => {
    const { result } = await defaultFactory.send.bare.create({
      deployTimeParams: {
        // It should strip off the TMPL_
        TMPL_UPDATABLE: 0,
        DELETABLE: 0,
        VALUE: 1,
      },
    })

    expect(result.appId).toBeGreaterThan(0n)
    expect(result.appAddress).toEqual(getApplicationAddress(result.appId))
    expect(result.confirmation?.appId ?? 0n).toBe(result.appId)
    expect(result.compiledApproval).toBeTruthy()
  })

  test('Create app with constructor deployTimeParams', async () => {
    const { algorand, testAccount } = localnet.context

    const newFactory = algorand.client.getAppFactory({
      appSpec,
      defaultSender: testAccount,
      deployTimeParams: {
        UPDATABLE: 0,
        DELETABLE: 0,
        VALUE: 1,
      },
    })

    const { result, appClient } = await newFactory.send.bare.create()

    expect(result.appId).toBeGreaterThan(0n)
    expect(appClient.appId).toBe(result.appId)
  })

  test('Create app with oncomplete overload', async () => {
    const { result } = await defaultFactory.send.bare.create({
      onComplete: OnApplicationComplete.OptIn,
      updatable: true,
      deletable: true,
      deployTimeParams: {
        VALUE: 1,
      },
    })

    expect(result.transaction.appCall?.onComplete).toBe(OnApplicationComplete.OptIn)
    expect(result.appId).toBeGreaterThan(0n)
    expect(result.appAddress).toEqual(getApplicationAddress(result.appId))
    expect(result.confirmation?.appId ?? 0n).toBe(result.appId)
  })

  test('Deploy app - can still deploy when immutable and permanent', async () => {
    await defaultFactory.deploy({
      deletable: false,
      updatable: false,
      onSchemaBreak: 'fail',
      onUpdate: 'fail',
      deployTimeParams: {
        VALUE: 1,
      },
    })
  })

  test('Deploy app - create', async () => {
    const { result } = await defaultFactory.deploy({
      deployTimeParams: {
        VALUE: 1,
      },
    })

    invariant(result.operationPerformed === 'create')
    expect(result.appId).toBeGreaterThan(0n)
    expect(result.appAddress).toEqual(getApplicationAddress(result.appId))
    expect(result.confirmation?.appId ?? 0n).toBe(result.appId)
    expect(result.compiledApproval).toBeTruthy()
  })

  test('Deploy app - create (abi)', async () => {
    const { result } = await defaultFactory.deploy({
      deployTimeParams: {
        VALUE: 1,
      },
      createParams: {
        method: 'create_abi',
        args: ['arg_io'],
      },
    })

    invariant(result.operationPerformed === 'create')
    expect(result.appId).toBeGreaterThan(0n)
    expect(result.appAddress).toEqual(getApplicationAddress(result.appId))
    expect(result.confirmation?.appId ?? 0n).toBe(result.appId)
    expect(result.return).toBe('arg_io')
  })

  test('Deploy app - update', async () => {
    const { result: createdResult } = await defaultFactory.deploy({
      deployTimeParams: {
        VALUE: 1,
      },
      updatable: true,
    })
    const { result } = await defaultFactory.deploy({
      deployTimeParams: {
        VALUE: 2,
      },
      onUpdate: 'update',
    })

    invariant(result.operationPerformed === 'update')
    expect(result.appId).toBe(createdResult.appId)
    expect(result.appAddress).toBe(createdResult.appAddress)
    invariant(result.confirmation)
    expect(result.createdRound).toBe(createdResult.createdRound)
    expect(result.updatedRound).not.toBe(result.createdRound)
    expect(result.updatedRound).toBe(result.confirmation.confirmedRound ?? 0n)
  })

  test('Deploy app - update (abi)', async () => {
    const { result: createdResult } = await defaultFactory.deploy({
      deployTimeParams: {
        VALUE: 1,
      },
      updatable: true,
    })
    const { result } = await defaultFactory.deploy({
      deployTimeParams: {
        VALUE: 2,
      },
      onUpdate: 'update',
      updateParams: {
        method: 'update_abi',
        args: ['arg_io'],
      },
    })

    invariant(result.operationPerformed === 'update')
    expect(result.appId).toBe(createdResult.appId)
    expect(result.appAddress).toBe(createdResult.appAddress)
    invariant(result.confirmation)
    expect(result.createdRound).toBe(createdResult.createdRound)
    expect(result.updatedRound).not.toBe(result.createdRound)
    expect(result.updatedRound).toBe(result.confirmation.confirmedRound ?? 0n)
    expect(result.transaction.appCall?.onComplete).toBe(OnApplicationComplete.UpdateApplication)
    expect(result.return).toBe('arg_io')
  })

  test('Deploy app - replace', async () => {
    const { result: createdResult } = await defaultFactory.deploy({
      deployTimeParams: {
        VALUE: 1,
      },
      deletable: true,
    })
    const { result } = await defaultFactory.deploy({
      deployTimeParams: {
        VALUE: 2,
      },
      onUpdate: 'replace',
    })

    invariant(result.operationPerformed === 'replace')
    expect(result.appId).toBeGreaterThan(createdResult.appId)
    expect(result.appAddress).toEqual(algosdk.getApplicationAddress(result.appId))
    invariant(result.confirmation)
    invariant(result.deleteResult)
    invariant(result.deleteResult.confirmation)
    expect(result.deleteResult.transaction.appCall?.appId).toBe(createdResult.appId)
    expect(result.deleteResult.transaction.appCall?.onComplete).toBe(OnApplicationComplete.DeleteApplication)
  })

  test('Deploy app - replace (abi)', async () => {
    const { result: createdResult } = await defaultFactory.deploy({
      deployTimeParams: {
        VALUE: 1,
      },
      deletable: true,
      populateAppCallResources: false,
    })
    const { result } = await defaultFactory.deploy({
      deployTimeParams: {
        VALUE: 2,
      },
      onUpdate: 'replace',
      createParams: {
        method: 'create_abi',
        args: ['arg_io'],
      },
      deleteParams: {
        method: 'delete_abi',
        args: ['arg2_io'],
      },
      populateAppCallResources: false,
    })

    invariant(result.operationPerformed === 'replace')
    expect(result.appId).toBeGreaterThan(createdResult.appId)
    expect(result.appAddress).toEqual(algosdk.getApplicationAddress(result.appId))
    invariant(result.confirmation)
    invariant(result.deleteResult)
    invariant(result.deleteResult.confirmation)
    expect(result.deleteResult.transaction.appCall?.appId).toBe(createdResult.appId)
    expect(result.deleteResult.transaction.appCall?.onComplete).toBe(OnApplicationComplete.DeleteApplication)
    expect(result.return).toBe('arg_io')
    expect(result.deleteReturn).toBe('arg2_io')
  })

  test('Create then call app', async () => {
    const { appClient } = await defaultFactory.send.bare.create({
      deployTimeParams: {
        UPDATABLE: 0,
        DELETABLE: 0,
        VALUE: 1,
      },
    })

    const call = await appClient.send.call({
      method: 'call_abi',
      args: ['test'],
    })

    invariant(call.return)
    expect(call.return).toBe('Hello, test')
  })

  test('Call app with rekey', async () => {
    const { testAccount, algorand } = localnet.context
    const rekeyTo = algorand.account.random()

    const { appClient } = await defaultFactory.send.bare.create({
      deployTimeParams: {
        UPDATABLE: 0,
        DELETABLE: 0,
        VALUE: 1,
      },
    })

    await appClient.send.optIn({
      method: 'opt_in',
      rekeyTo,
    })

    // If the rekey didn't work this will throw
    const rekeyedAccount = algorand.account.rekeyed(testAccount, rekeyTo)
    await algorand.send.payment({
      amount: (0).algo(),
      sender: rekeyedAccount,
      receiver: testAccount,
    })
  })

  test('Create app with abi', async () => {
    const { result: call } = await defaultFactory.send.create({
      deployTimeParams: {
        UPDATABLE: 0,
        DELETABLE: 0,
        VALUE: 1,
      },
      method: 'create_abi',
      args: ['string_io'],
    })

    invariant(call.return)
    expect(call.return).toBe('string_io')
  })

  test('Update app with abi', async () => {
    const deployTimeParams = {
      UPDATABLE: 1,
      DELETABLE: 0,
      VALUE: 1,
    }
    const { appClient } = await defaultFactory.send.bare.create({
      deployTimeParams,
    })

    const call = await appClient.send.update({
      method: 'update_abi',
      args: ['string_io'],
      deployTimeParams,
    })

    invariant(call.return)
    expect(call.return).toBe('string_io')
    expect(call.compiledApproval).toBeTruthy()
  })

  test('Delete app with abi', async () => {
    const { appClient } = await defaultFactory.send.bare.create({
      deployTimeParams: {
        UPDATABLE: 0,
        DELETABLE: 1,
        VALUE: 1,
      },
    })

    const call = await appClient.send.delete({
      method: 'delete_abi',
      args: ['string_io'],
    })

    invariant(call.return)
    expect(call.return).toBe('string_io')
  })

  test('Construct transaction with boxes', async () => {
    const { client } = await deploy()

    const call = await client.createTransaction.call({
      method: 'call_abi',
      args: ['test'],
      boxReferences: [{ appId: 0n, name: '1' }],
    })

    const encoder = new TextEncoder()
    expect(call.transactions[0].appCall?.boxReferences).toEqual([{ appId: 0n, name: encoder.encode('1') }])
  })

  test('Construct transaction with abi encoding including transaction', async () => {
    const { algorand, testAccount } = localnet.context
    const txn = await algorand.createTransaction.payment({
      sender: testAccount,
      receiver: testAccount,
      amount: algokit.microAlgo(Math.ceil(Math.random() * 10000)),
    })
    const { client } = await deploy()

    const result = await client.send.call({
      method: 'call_abi_txn',
      args: [txn, 'test'],
    })

    invariant(result.confirmations)
    invariant(result.confirmations[1])
    expect(result.transactions.length).toBe(2)
    const returnValue = AppManager.getABIReturn(result.confirmations[1], getArc56Method('call_abi_txn', client.appSpec))
    expect(result.return).toBe(`Sent ${txn.payment?.amount}. test`)
    expect(returnValue?.returnValue).toBe(result.return)
  })

  test('Sign all transactions in group with abi call with transaction arg', async () => {
    const { algorand, testAccount } = localnet.context
    const txn = await algorand.createTransaction.payment({
      sender: testAccount,
      receiver: testAccount,
      amount: algokit.microAlgo(Math.ceil(Math.random() * 10000)),
    })
    const { client } = await deploy()

    let indexes: number[] = []
    const signer: TransactionSigner = (group, indxs) => {
      indexes = indxs
<<<<<<< HEAD
      return algorand.account.getSigner(testAccount)(group, indexes)
=======
      return testAccount.signer(group, indexes)
>>>>>>> f1b58832
    }

    await client.send.call({
      method: 'call_abi_txn',
      args: [txn, 'test'],
      sender: testAccount,
      signer,
    })

    expect(indexes).toEqual([0, 1])
  })

  test('Sign transaction in group with different signer if provided', async () => {
    const { algorand, generateAccount } = localnet.context
    const signerAccount = await generateAccount({ initialFunds: (1).algo() })
    const txn = await algorand.createTransaction.payment({
      sender: signerAccount,
      receiver: signerAccount,
      amount: algokit.microAlgo(Math.ceil(Math.random() * 10000)),
    })
    const { client } = await deploy()

    await client.send.call({
      method: 'call_abi_txn',
      args: [{ txn, signer: signerAccount.signer }, 'test'],
    })
  })

  test('Construct transaction with abi encoding including foreign references not in signature', async () => {
    const { testAccount } = localnet.context
    const { client } = await deploy()

    const result = await client.send.call({
      method: 'call_abi_foreign_refs',
      appReferences: [345n],
      accountReferences: [testAccount],
      assetReferences: [567n],
      populateAppCallResources: false,
    })

    invariant(result.confirmations)
    invariant(result.confirmations[0])
    expect(result.transactions.length).toBe(1)
    const testAccountPublicKey = testAccount.publicKey
    expect(result.return).toBe(`App: 345, Asset: 567, Account: ${testAccountPublicKey[0]}:${testAccountPublicKey[1]}`)
  })

  describe('Errors', () => {
    const logging = algoKitLogCaptureFixture()
    beforeEach(logging.beforeEach)
    afterEach(logging.afterEach)

    test('Export and import of source map works', async () => {
      const { algorand, testAccount } = localnet.context
      const { client, result } = await deploy()

      const oldSourceMaps = client.exportSourceMaps()
      const newClient = algorand.client.getAppClientById({
        appId: result.appId,
        defaultSender: testAccount,
        appSpec,
      })

      try {
        await newClient.send.call({
          method: 'error',
        })
        invariant(false)
        // eslint-disable-next-line @typescript-eslint/no-explicit-any
      } catch (e: any) {
        expect(e.message).toContain('assert failed')
      }

      newClient.importSourceMaps(JSON.parse(JSON.stringify(oldSourceMaps)))

      try {
        await newClient.send.call({
          method: 'error',
        })
        invariant(false)
        // eslint-disable-next-line @typescript-eslint/no-explicit-any
      } catch (e: any) {
        expect(e.stack).toMatchInlineSnapshot(`
          "// error
          error_7:
          proto 0 0
          intc_0 // 0
          // Deliberate error
          assert <--- Error
          retsub

          // create
          create_8:"
        `)
        expect(e.led).toMatchObject({
          pc: 885,
          msg: 'assert failed pc=885',
        })
        expect(e.led.txId.length).toBe(52)
      }
    })

    test('Display nice error messages when there is a logic error', async () => {
      const { testAccount } = localnet.context
      const { client, result } = await deploy()

      try {
        await client.send.call({
          method: 'error',
        })
        invariant(false)
        // eslint-disable-next-line @typescript-eslint/no-explicit-any
      } catch (e: any) {
        expect(e.led).toMatchObject({
          pc: 885,
          msg: 'assert failed pc=885',
        })
        expect(e.led.txId.length).toBe(52)
        expect(e.stack).toMatchInlineSnapshot(`
          "// error
          error_7:
          proto 0 0
          intc_0 // 0
          // Deliberate error
          assert <--- Error
          retsub

          // create
          create_8:"
        `)
        expect(e.led.traces.length).toBe(1)
        expect(
          logging.testLogger.getLogSnapshot({
            accounts: [testAccount],
            transactions: result.operationPerformed === 'create' ? [result.transaction, e.led.txId] : [],
            apps: [result.appId],
          }),
        ).toMatchSnapshot()
      }
    })
  })

  test('Fund app account', async () => {
    const { testAccount } = localnet.context
    const fundAmount = algokit.microAlgo(200_000)
    const { client, result: deployResult } = await deploy()

    const fundResult = await client.fundAppAccount({
      amount: fundAmount,
    })

    expect(fundResult.transaction.payment?.amount).toBe(fundAmount.microAlgo)
    expect(fundResult.transaction.type).toBe(TransactionType.Payment)
    expect(fundResult.transaction.payment?.receiver?.toString()).toBe(deployResult.appAddress.toString())
    expect(fundResult.transaction.sender.toString()).toBe(testAccount.toString())
    invariant(fundResult.confirmation)
    expect(fundResult.confirmation.confirmedRound).toBeGreaterThan(0n)
  })

  test('Retrieve state', async () => {
    const { testAccount } = localnet.context
    const { client } = await deploy()

    await client.send.call({ method: 'set_global', args: [1, 2, 'asdf', new Uint8Array([1, 2, 3, 4])] })
    const globalState = await client.getGlobalState()

    invariant(globalState.int1)
    invariant(globalState.int2)
    invariant(globalState.bytes1)
    invariant(globalState.bytes2)
    invariant('valueRaw' in globalState.bytes2)
    expect(Object.keys(globalState).sort()).toEqual(['bytes1', 'bytes2', 'int1', 'int2', 'value'])
    expect(globalState.int1.value).toBe(1n)
    expect(globalState.int2.value).toBe(2n)
    expect(globalState.bytes1.value).toBe('asdf')
    expect(globalState.bytes2.valueRaw).toEqual(new Uint8Array([1, 2, 3, 4]))

    await client.send.optIn({ method: 'opt_in' })
    await client.send.call({ method: 'set_local', args: [1, 2, 'asdf', new Uint8Array([1, 2, 3, 4])] })
    const localState = await client.getLocalState(testAccount)

    invariant(localState.local_int1)
    invariant(localState.local_int2)
    invariant(localState.local_bytes1)
    invariant(localState.local_bytes2)
    invariant('valueRaw' in localState.local_bytes2)
    expect(Object.keys(localState).sort()).toEqual(['local_bytes1', 'local_bytes2', 'local_int1', 'local_int2'])
    expect(localState.local_int1.value).toBe(1n)
    expect(localState.local_int2.value).toBe(2n)
    expect(localState.local_bytes1.value).toBe('asdf')
    expect(localState.local_bytes2.valueRaw).toEqual(new Uint8Array([1, 2, 3, 4]))

    const boxName1 = new Uint8Array([0, 0, 0, 1])
    const boxName1Base64 = Buffer.from(boxName1).toString('base64')
    const boxName2 = new Uint8Array([0, 0, 0, 2])
    const boxName2Base64 = Buffer.from(boxName2).toString('base64')
    await client.fundAppAccount({ amount: algokit.algo(1) })
    await client.send.call({
      method: 'set_box',
      args: [boxName1, 'value1'],
      boxReferences: [boxName1],
    })
    await client.send.call({
      method: 'set_box',
      args: [boxName2, 'value2'],
      boxReferences: [boxName2],
    })

    const boxValues = await client.getBoxValues()
    const box1Value = await client.getBoxValue(boxName1)
    expect(boxValues.map((b) => b.name.nameBase64).sort()).toEqual([boxName1Base64, boxName2Base64].sort())
    const box1 = boxValues.find((b) => b.name.nameBase64 === boxName1Base64)
    expect(box1!.value).toEqual(new Uint8Array(Buffer.from('value1')))
    expect(box1Value).toEqual(box1?.value)
    const box2 = boxValues.find((b) => b.name.nameBase64 === boxName2Base64)
    expect(box2!.value).toEqual(new Uint8Array(Buffer.from('value2')))

    const expectedValue = 1234524352
    await client.send.call({
      method: 'set_box',
      args: [boxName1, new ABIUintType(32).encode(expectedValue)],
      boxReferences: [boxName1],
    })
    const boxes = await client.getBoxValuesFromABIType(new ABIUintType(32), (n) => n.nameBase64 === boxName1Base64)
    const box1AbiValue = await client.getBoxValueFromABIType(boxName1, new ABIUintType(32))
    expect(boxes.length).toBe(1)
    const [value] = boxes
    expect(Number(value.value)).toBe(expectedValue)
    expect(Number(box1AbiValue)).toBe(expectedValue)
  })

  describe('Call ABI methods with default arguments', () => {
    test('from const', async () => {
      await testAbiWithDefaultArgMethod('default_value(string)string', 'defined value', 'defined value', 'default value')
    })
    test('from abi method', async () => {
      await testAbiWithDefaultArgMethod('default_value_from_abi(string)string', 'defined value', 'ABI, defined value', 'ABI, default value')
    })
    test('from global state', async () => {
      const globalInt1 = 456n

      await testAbiWithDefaultArgMethod('default_value_from_global_state(uint64)uint64', 123, 123n, globalInt1, async (client) => {
        await client.send.call({ method: 'set_global', args: [globalInt1, 2, 'asdf', new Uint8Array([1, 2, 3, 4])] })
      })
    })
    test('from local state', async () => {
      const localBytes1 = 'bananas'
      await testAbiWithDefaultArgMethod(
        'default_value_from_local_state(string)string',
        'defined value',
        'Local state, defined value',
        `Local state, ${localBytes1}`,
        async (client) => {
          await client.send.optIn({ method: 'opt_in' })
          await client.send.call({ method: 'set_local', args: [1, 2, localBytes1, new Uint8Array([1, 2, 3, 4])] })
        },
      )
    })

    async function testAbiWithDefaultArgMethod<TArg extends algosdk.ABIValue, TResult>(
      methodSignature: string,
      definedValue: TArg,
      definedValueReturnValue: TResult,
      defaultValueReturnValue: TResult,
      setup?: (client: AppClient) => Promise<void>,
    ) {
      const { client } = await deploy()

      await setup?.(client)

      const definedValueResult = await client.send.call({
        method: methodSignature,
        args: [definedValue],
      })
      expect(definedValueResult.return).toBe(definedValueReturnValue)
      const defaultValueResult = await client.send.call({
        method: methodSignature,
        args: [undefined],
      })
      expect(defaultValueResult.return).toBe(defaultValueReturnValue)
    }
  })

  test('clone overriding the defaultSender and inheriting appName', async () => {
    const { client: appClient } = await deploy('overridden')
    const testAccount2 = await localnet.context.generateAccount({ initialFunds: algo(2) })

    const clonedAppClient = appClient.clone({
      defaultSender: testAccount2.addr,
    })

    expect(appClient.appName).toBe('overridden')
    expect(clonedAppClient.appId).toBe(appClient.appId)
    expect(clonedAppClient.appName).toBe(appClient.appName)
    expect((await clonedAppClient.createTransaction.bare.call()).sender.toString()).toBe(testAccount2.addr.toString())
  })

  test('clone overriding appName', async () => {
    const { client: appClient } = await deploy()

    const clonedAppClient = appClient.clone({
      appName: 'cloned',
    })
    expect(clonedAppClient.appId).toBe(appClient.appId)
    expect(clonedAppClient.appName).toBe('cloned')
  })

  test('clone inheriting appName based on default handling', async () => {
    const { client: appClient } = await deploy('overridden')

    const clonedAppClient = appClient.clone({
      appName: undefined,
    })

    expect(appClient.appName).toBe('overridden')
    expect(clonedAppClient.appId).toBe(appClient.appId)
    expect(clonedAppClient.appName).toBe(appSpec.contract.name)
  })

  test('simulated transaction group result should match sent transaction group result', async () => {
    const { testAccount } = localnet.context
    const { client: appClient } = await deploy()

    const appCall1Params = {
      sender: testAccount,
      appId: appClient.appId,
      method: algosdk.ABIMethod.fromSignature('set_global(uint64,uint64,string,byte[4])void'),
      args: [1, 2, 'asdf', new Uint8Array([1, 2, 3, 4])],
    }

    const paymentParams = {
      sender: testAccount,
      receiver: testAccount,
      amount: algo(0.01),
    }

    const appCall2Params = {
      sender: testAccount,
      appId: appClient.appId,
      method: algosdk.ABIMethod.fromSignature('call_abi(string)string'),
      args: ['test'],
    }

    const simulateResult = await appClient.algorand
      .newGroup()
      .addAppCallMethodCall(appCall1Params)
      .addPayment(paymentParams)
      .addAppCallMethodCall(appCall2Params)
      .simulate({ skipSignatures: true })

    const sendResult = await appClient.algorand
      .newGroup()
      .addAppCallMethodCall(appCall1Params)
      .addPayment(paymentParams)
      .addAppCallMethodCall(appCall2Params)
      .send()

    expect(simulateResult.transactions.length).toBe(sendResult.transactions.length)
    expect(simulateResult.returns!.length).toBe(sendResult.returns!.length)
    expect(simulateResult.returns![0]).toEqual(sendResult.returns![0])
    expect(simulateResult.returns![1]).toEqual(sendResult.returns![1])
  })

  describe('ARC56', () => {
    describe('BoxMap', () => {
      let appClient: AppClient

      beforeEach(async () => {
        const { testAccount, algorand } = localnet.context
        const boxMapFactory = algorand.client.getAppFactory({
          appSpec: JSON.stringify(boxMapAppSpec),
          defaultSender: testAccount,
        })

        appClient = (await boxMapFactory.send.create({ method: 'createApplication' })).appClient

        await algorand.account.ensureFunded(appClient.appAddress, testAccount, AlgoAmount.Algo(1))

        await appClient.send.call({ method: 'setValue', args: [1n, 'foo'] })
      })

      test('getMap with prefix', async () => {
        expect(await appClient.state.box.getMap('bMap')).toEqual(new Map().set(1n, 'foo'))
      })

      test('getMapValue with prefix', async () => {
        expect(await appClient.state.box.getMapValue('bMap', 1n)).toEqual('foo')
      })
    })

    describe('getABIDecodedValue', () => {
      test('correctly decodes a struct containing a uint16', () => {
        const decoded = getABIDecodedValue(new Uint8Array([0, 1, 0, 4, 0, 5, 119, 111, 114, 108, 100]), 'User', {
          User: [
            { name: 'userId', type: 'uint16' },
            { name: 'name', type: 'string' },
          ],
        }) as { userId: number; name: string }

        expect(typeof decoded.userId).toBe('number')
        expect(decoded.userId).toBe(1)
        expect(typeof decoded.name).toBe('string')
        expect(decoded.name).toBe('world')
      })

      test.each(
        // Generate all valid ABI uint bit lengths
        Array.from({ length: 64 }, (_, i) => (i + 1) * 8),
      )('correctly decodes a uint%i', (bitLength) => {
        const encoded = new ABIUintType(bitLength).encode(1)
        const decoded = getABIDecodedValue(encoded, `uint${bitLength}`, {})

        if (bitLength < 53) {
          expect(typeof decoded).toBe('number')
          expect(decoded).toBe(1)
        } else {
          expect(typeof decoded).toBe('bigint')
          expect(decoded).toBe(1n)
        }
      })
    })
  })
})<|MERGE_RESOLUTION|>--- conflicted
+++ resolved
@@ -1,13 +1,6 @@
-<<<<<<< HEAD
 import { OnApplicationComplete, TransactionType } from '@algorandfoundation/algokit-transact'
 import * as algosdk from '@algorandfoundation/sdk'
 import { ABIUintType, TransactionSigner, getApplicationAddress } from '@algorandfoundation/sdk'
-=======
-import { AlgodClient } from '@algorandfoundation/algokit-algod-client'
-import { AddressWithSigner, OnApplicationComplete, TransactionType } from '@algorandfoundation/algokit-transact'
-import * as algosdk from '@algorandfoundation/sdk'
-import { ABIUintType, Account, Indexer, TransactionSigner, getApplicationAddress } from '@algorandfoundation/sdk'
->>>>>>> f1b58832
 import invariant from 'tiny-invariant'
 import { afterEach, beforeAll, beforeEach, describe, expect, test } from 'vitest'
 import * as algokit from '..'
@@ -38,7 +31,6 @@
     appSpec = (await getTestingAppContract()).appSpec
   })
 
-<<<<<<< HEAD
   const deploy = async (appName?: string) => {
     const appFactory = localnet.algorand.client.getAppFactory({
       appSpec,
@@ -47,20 +39,6 @@
     })
 
     const { result, appClient } = await appFactory.deploy({
-=======
-  const deploy = async (account: AddressWithSigner, algod: AlgodClient, indexer: Indexer) => {
-    const client = algokit.getAppClient(
-      {
-        resolveBy: 'creatorAndName',
-        app: appSpec,
-        sender: account,
-        creatorAddress: account,
-        findExistingUsing: indexer,
-      },
-      algod,
-    )
-    const app = await client.deploy({
->>>>>>> f1b58832
       deployTimeParams: { VALUE: 1 },
     })
 
@@ -419,11 +397,7 @@
     let indexes: number[] = []
     const signer: TransactionSigner = (group, indxs) => {
       indexes = indxs
-<<<<<<< HEAD
       return algorand.account.getSigner(testAccount)(group, indexes)
-=======
-      return testAccount.signer(group, indexes)
->>>>>>> f1b58832
     }
 
     await client.send.call({
