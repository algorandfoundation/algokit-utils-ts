--- conflicted
+++ resolved
@@ -16,17 +16,13 @@
 
 describe('app-client', () => {
   const localnet = algorandFixture()
-<<<<<<< HEAD
   beforeEach(async () => {
     await localnet.newScope()
     defaultFactory = localnet.algorand.client.getAppFactory({
       appSpec,
       defaultSender: localnet.context.testAccount,
     })
-  }, 10_000)
-=======
-  beforeEach(localnet.newScope)
->>>>>>> 7e53ab0b
+  })
 
   let appSpec: AppSpec
   let defaultFactory: AppFactory
@@ -683,33 +679,6 @@
       expect(defaultValueResult.return).toBe(defaultValueReturnValue)
     }
   })
-<<<<<<< HEAD
-=======
-})
-
-describe('app-client', () => {
-  const localnet = algorandFixture()
-  beforeEach(localnet.newScope)
-
-  let appSpec: AppSpec
-  beforeAll(async () => {
-    appSpec = (await getTestingAppContract()).appSpec
-  })
-
-  const deploy = async (account: Account, appName?: string) => {
-    const appFactory = localnet.algorand.client.getAppFactory({
-      appSpec,
-      defaultSender: account.addr,
-      appName: appName,
-    })
-
-    const { appClient } = await appFactory.deploy({
-      deployTimeParams: { VALUE: 1 },
-    })
-
-    return appClient
-  }
->>>>>>> 7e53ab0b
 
   test('clone overriding the defaultSender and inheriting appName', async () => {
     const { client: appClient } = await deploy('overridden')
