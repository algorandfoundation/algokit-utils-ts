--- conflicted
+++ resolved
@@ -1,14 +1,15 @@
-<<<<<<< HEAD
-import { decodeABIValue, encodeABIValue, getABIMethod, getABIStructType, getABIType } from '@algorandfoundation/algokit-abi'
-import { AlgodClient } from '@algorandfoundation/algokit-algod-client'
+import {
+  ABIValue,
+  decodeABIValue,
+  encodeABIValue,
+  findABIMethod,
+  getABIMethod,
+  getABIStructType,
+  getABIType,
+} from '@algorandfoundation/algokit-abi'
 import { OnApplicationComplete, TransactionType } from '@algorandfoundation/algokit-transact'
 import * as algosdk from '@algorandfoundation/sdk'
-import { Account, Address, Indexer, TransactionSigner, getApplicationAddress } from '@algorandfoundation/sdk'
-=======
-import { OnApplicationComplete, TransactionType } from '@algorandfoundation/algokit-transact'
-import * as algosdk from '@algorandfoundation/sdk'
-import { ABIUintType, TransactionSigner, getApplicationAddress } from '@algorandfoundation/sdk'
->>>>>>> 8afde8cc
+import { TransactionSigner, getApplicationAddress } from '@algorandfoundation/sdk'
 import invariant from 'tiny-invariant'
 import { afterEach, beforeAll, beforeEach, describe, expect, test } from 'vitest'
 import * as algokit from '..'
@@ -17,14 +18,8 @@
 import { getTestingAppContract } from '../../tests/example-contracts/testing-app/contract'
 import { algoKitLogCaptureFixture, algorandFixture } from '../testing'
 import { AlgoAmount } from './amount'
-<<<<<<< HEAD
-import { ABIAppCallArg } from './app'
-import { AppClient, ApplicationClient } from './app-client'
-=======
-import { getABIDecodedValue, getArc56Method } from './app-arc56'
 import { AppClient } from './app-client'
 import { AppFactory } from './app-factory'
->>>>>>> 8afde8cc
 import { AppManager } from './app-manager'
 import { AppSpec } from './app-spec'
 
@@ -393,7 +388,7 @@
     invariant(result.confirmations)
     invariant(result.confirmations[1])
     expect(result.transactions.length).toBe(2)
-    const returnValue = AppManager.getABIReturn(result.confirmations[1], getArc56Method('call_abi_txn', client.appSpec))
+    const returnValue = AppManager.getABIReturn(result.confirmations[1], findABIMethod('call_abi_txn', client.appSpec))
     expect(result.return).toBe(`Sent ${txn.payment?.amount}. test`)
     expect(returnValue?.returnValue).toBe(result.return)
   })
@@ -631,13 +626,8 @@
     const expectedValue = 1234524352
     await client.send.call({
       method: 'set_box',
-<<<<<<< HEAD
-      methodArgs: [boxName1, encodeABIValue(getABIType('uint32'), expectedValue)],
-      boxes: [boxName1],
-=======
-      args: [boxName1, new ABIUintType(32).encode(expectedValue)],
+      args: [boxName1, encodeABIValue(getABIType('uint32'), expectedValue)],
       boxReferences: [boxName1],
->>>>>>> 8afde8cc
     })
     const boxes = await client.getBoxValuesFromABIType(getABIType('uint32'), (n) => n.nameBase64 === boxName1Base64)
     const box1AbiValue = await client.getBoxValueFromABIType(boxName1, getABIType('uint32'))
@@ -675,7 +665,7 @@
       )
     })
 
-    async function testAbiWithDefaultArgMethod<TArg extends algosdk.ABIValue, TResult>(
+    async function testAbiWithDefaultArgMethod<TArg extends ABIValue, TResult>(
       methodSignature: string,
       definedValue: TArg,
       definedValueReturnValue: TResult,
