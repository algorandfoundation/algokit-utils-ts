import algosdk, { Address } from 'algosdk'
import { Config } from '../config'
import { SigningAccount, TransactionSignerAccount } from './account'
import { AlgoAmount } from './amount'
import { ClientManager } from './client-manager'
<<<<<<< HEAD
import { AlgoKitComposer } from './composer'
=======
import TransactionComposer from './composer'
>>>>>>> 864daaeb

/** Provides abstractions over a [KMD](https://github.com/algorand/go-algorand/blob/master/daemon/kmd/README.md) instance
 * that makes it easier to get and manage accounts using KMD. */
export class KmdAccountManager {
  private _clientManager: Omit<ClientManager, 'kmd'>
  private _kmd?: algosdk.Kmd | null

  /**
   * Create a new KMD manager.
   * @param clientManager A ClientManager client to use for algod and kmd clients
   */
  constructor(clientManager: ClientManager) {
    this._clientManager = clientManager
    try {
      this._kmd = clientManager.kmd
    } catch {
      this._kmd = undefined
    }
  }

  async kmd(): Promise<algosdk.Kmd> {
    if (this._kmd === undefined) {
      if (await this._clientManager.isLocalNet()) {
        const { kmdConfig } = ClientManager.getConfigFromEnvironmentOrLocalNet()
        if (kmdConfig) {
          this._kmd = ClientManager.getKmdClient(kmdConfig)
          return this._kmd
        }
      }
      this._kmd = null
    }

    if (!this._kmd) {
      throw new Error('Attempt to use Kmd client in AlgoKit instance with no Kmd configured')
    }

    return this._kmd
  }

  /**
   * Returns an Algorand signing account with private key loaded from the given KMD wallet (identified by name).
   *
   * @param walletName The name of the wallet to retrieve an account from
   * @param predicate An optional filter to use to find the account (otherwise it will return a random account from the wallet)
   * @param sender The optional sender address to use this signer for (aka a rekeyed account)
   * @example Get default funded account in a LocalNet
   *
   * ```typescript
   * const defaultDispenserAccount = await kmdAccountManager.getWalletAccount(
   *   'unencrypted-default-wallet',
   *   a => a.status !== 'Offline' && a.amount > 1_000_000_000
   * )
   * ```
   * @returns The signing account (with private key loaded) or undefined if no matching wallet or account was found
   */
  public async getWalletAccount(
    walletName: string,
    // eslint-disable-next-line @typescript-eslint/no-explicit-any
    predicate?: (account: Record<string, any>) => boolean,
    sender?: string | Address,
  ): Promise<(TransactionSignerAccount & { account: SigningAccount }) | undefined> {
    const kmd = await this.kmd()

    const walletsResponse = await kmd.listWallets()

    // eslint-disable-next-line @typescript-eslint/no-explicit-any
    const wallet = walletsResponse.wallets.filter((w: any) => w.name === walletName)
    if (wallet.length === 0) {
      return undefined
    }

    const walletId = wallet[0].id

    const walletHandle = (await kmd.initWalletHandle(walletId, '')).wallet_handle_token
    const addresses = (await kmd.listKeys(walletHandle)).addresses

    let i = 0
    if (predicate) {
      for (i = 0; i < addresses.length; i++) {
        const address = addresses[i]
        const account = await this._clientManager.algod.accountInformation(address).do()
        if (predicate(account)) {
          break
        }
      }
    }

    if (i >= addresses.length) {
      return undefined
    }

    const accountKey = (await kmd.exportKey(walletHandle, '', addresses[i])).private_key

    const accountMnemonic = algosdk.secretKeyToMnemonic(accountKey)

    const account = algosdk.mnemonicToSecretKey(accountMnemonic)
    const signingAccount = new SigningAccount(account, sender)

    return {
      account: signingAccount,
      addr: signingAccount.addr,
      signer: signingAccount.signer,
    }
  }

  /**
   * Gets an account with private key loaded from a KMD wallet of the given name, or alternatively creates one with funds in it via a KMD wallet of the given name.
   *
   * This is useful to get idempotent accounts from LocalNet without having to specify the private key (which will change when resetting the LocalNet).
   *
   * This significantly speeds up local dev time and improves experience since you can write code that *just works* first go without manual config in a fresh LocalNet.
   *
   * If this is used via `mnemonicAccountFromEnvironment`, then you can even use the same code that runs on production without changes for local development!
   *
   * @param name The name of the wallet to retrieve / create
   * @param fundWith The number of Algo to fund the account with when it gets created, if not specified then 1000 ALGO will be funded from the dispenser account
   *
   * @example
   * ```typescript
   * // Idempotently get (if exists) or crate (if it doesn't exist yet) an account by name using KMD
   * // if creating it then fund it with 2 ALGO from the default dispenser account
   * const newAccount = await kmdAccountManager.getOrCreateWalletAccount('account1', (2).algo())
   * // This will return the same account as above since the name matches
   * const existingAccount = await kmdAccountManager.getOrCreateWalletAccount('account1')
   * ```
   *
   * @returns An Algorand account with private key loaded - either one that already existed in the given KMD wallet, or a new one that is funded for you
   */
  public async getOrCreateWalletAccount(
    name: string,
    fundWith?: AlgoAmount,
  ): Promise<TransactionSignerAccount & { account: SigningAccount }> {
    // Get an existing account from the KMD wallet
    const existing = await this.getWalletAccount(name)
    if (existing) {
      return existing
    }

    const kmd = await this.kmd()

    // None existed: create the KMD wallet instead
    const walletId = (await kmd.createWallet(name, '')).wallet.id
    const walletHandle = (await kmd.initWalletHandle(walletId, '')).wallet_handle_token
    await kmd.generateKey(walletHandle)

    // Get the account from the new KMD wallet
    // eslint-disable-next-line @typescript-eslint/no-non-null-assertion
    const account = (await this.getWalletAccount(name))!

    Config.logger.info(
      `LocalNet account '${name}' doesn't yet exist; created account ${account.addr} with keys stored in KMD and funding with ${
        fundWith?.algo ?? 1000
      } ALGO`,
    )

    // Fund the account from the dispenser
    const dispenser = await this.getLocalNetDispenserAccount()
    await new TransactionComposer({
      algod: this._clientManager.algod,
      getSigner: () => dispenser.signer,
      getSuggestedParams: () => this._clientManager.algod.getTransactionParams().do(),
    })
      .addPayment({
        amount: fundWith ?? AlgoAmount.Algo(1000),
        receiver: account.addr,
        sender: dispenser.addr,
      })
      .send()

    return account
  }

  /**
   * Returns an Algorand account with private key loaded for the default LocalNet dispenser account (that can be used to fund other accounts).
   * @example
   * ```typescript
   * const dispenser = await kmdAccountManager.getLocalNetDispenserAccount()
   * ```
   * @returns The default LocalNet dispenser account
   */
  public async getLocalNetDispenserAccount() {
    if (!(await this._clientManager.isLocalNet())) {
      throw new Error("Can't get LocalNet dispenser account from non LocalNet network")
    }

    const dispenser = await this.getWalletAccount('unencrypted-default-wallet', (a) => a.status !== 'Offline' && a.amount > 1_000_000_000)
    if (!dispenser) {
      throw new Error("Error retrieving LocalNet dispenser account; couldn't find the default account in KMD")
    }

    // eslint-disable-next-line @typescript-eslint/no-non-null-assertion
    return dispenser
  }
}<|MERGE_RESOLUTION|>--- conflicted
+++ resolved
@@ -3,11 +3,7 @@
 import { SigningAccount, TransactionSignerAccount } from './account'
 import { AlgoAmount } from './amount'
 import { ClientManager } from './client-manager'
-<<<<<<< HEAD
-import { AlgoKitComposer } from './composer'
-=======
-import TransactionComposer from './composer'
->>>>>>> 864daaeb
+import { TransactionComposer } from './composer'
 
 /** Provides abstractions over a [KMD](https://github.com/algorand/go-algorand/blob/master/daemon/kmd/README.md) instance
  * that makes it easier to get and manage accounts using KMD. */
