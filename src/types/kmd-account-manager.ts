--- conflicted
+++ resolved
@@ -1,17 +1,13 @@
 import { Account } from '@algorandfoundation/algokit-algod-client'
 import { Address } from '@algorandfoundation/algokit-common'
 import { KmdClient } from '@algorandfoundation/algokit-kmd-client'
-import { AddressWithSigner } from '@algorandfoundation/algokit-transact'
 import * as algosdk from '@algorandfoundation/sdk'
 import { Config } from '../config'
 import { SigningAccount } from './account'
 import { AlgoAmount } from './amount'
 import { ClientManager } from './client-manager'
 import { TransactionComposer } from './composer'
-<<<<<<< HEAD
 import { AddressWithTransactionSigner } from '@algorandfoundation/algokit-transact'
-=======
->>>>>>> 0dae9b38
 
 /** Provides abstractions over a [KMD](https://github.com/algorand/go-algorand/blob/master/daemon/kmd/README.md) instance
  * that makes it easier to get and manage accounts using KMD. */
