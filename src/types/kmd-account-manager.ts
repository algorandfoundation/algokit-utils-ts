--- conflicted
+++ resolved
@@ -1,12 +1,12 @@
 import { Account } from '@algorandfoundation/algokit-algod-client'
 import { Address, getOptionalAddress } from '@algorandfoundation/algokit-common'
 import { KmdClient } from '@algorandfoundation/algokit-kmd-client'
+import { AddressWithTransactionSigner, generateAddressWithSigners } from '@algorandfoundation/algokit-transact'
+import nacl from 'tweetnacl'
 import { Config } from '../config'
 import { AlgoAmount } from './amount'
 import { ClientManager } from './client-manager'
 import { TransactionComposer } from './composer'
-import { AddressWithTransactionSigner, generateAddressWithSigners } from '@algorandfoundation/algokit-transact'
-import nacl from 'tweetnacl'
 
 /** Provides abstractions over a [KMD](https://github.com/algorand/go-algorand/blob/master/daemon/kmd/README.md) instance
  * that makes it easier to get and manage accounts using KMD. */
@@ -66,57 +66,33 @@
     walletName: string,
     predicate?: (account: Account) => boolean,
     sender?: string | Address,
-<<<<<<< HEAD
+  ): Promise<AddressWithTransactionSigner | undefined> {
+    return this.findWalletAccount(walletName, predicate, sender)
+  }
+
+  private async findWalletAccount(
+    walletName: string,
+    predicateOrAddress?: ((account: Account) => boolean) | string,
+    sender?: string | Address,
   ): Promise<AddressWithTransactionSigner | undefined> {
     const kmd = await this.kmd()
-=======
-  ): Promise<(TransactionSignerAccount & { account: SigningAccount }) | undefined> {
-    return this.findWalletAccount(walletName, predicate, sender)
-  }
->>>>>>> 7e53ab0b
-
-  private async findWalletAccount(
-    walletName: string,
-    // eslint-disable-next-line @typescript-eslint/no-explicit-any
-    predicateOrAddress?: ((account: Record<string, any>) => boolean) | string,
-    sender?: string | Address,
-  ): Promise<(TransactionSignerAccount & { account: SigningAccount }) | undefined> {
-    const kmd = await this.kmd()
     const walletsResponse = await kmd.listWallets()
-<<<<<<< HEAD
     const wallet = walletsResponse.wallets.filter((w) => w.name === walletName)
-=======
-    // eslint-disable-next-line @typescript-eslint/no-explicit-any
-    const wallet = walletsResponse.wallets.filter((w: any) => w.name === walletName)
->>>>>>> 7e53ab0b
     if (wallet.length === 0) {
       return undefined
     }
     const walletId = wallet[0].id
-<<<<<<< HEAD
-
     const walletHandle = (await kmd.initWalletHandle({ walletId, walletPassword: '' })).walletHandleToken
-    const addresses = (await kmd.listKeysInWallet({ walletHandleToken: walletHandle })).addresses
-
-    let i = 0
-    if (predicate) {
-      for (i = 0; i < addresses.length; i++) {
-        const address = addresses[i]
-        const account = await this._clientManager.algod.accountInformation(address)
-        if (predicate(account)) {
-          break
-=======
-    const walletHandle = (await kmd.initWalletHandle(walletId, '')).wallet_handle_token
-
-    let matchedAddress: string | undefined = undefined
+
+    let matchedAddress: Address | undefined = undefined
     if (predicateOrAddress && typeof predicateOrAddress === 'string') {
-      matchedAddress = predicateOrAddress
+      matchedAddress = Address.fromString(predicateOrAddress)
     } else {
-      const addresses = (await kmd.listKeys(walletHandle)).addresses
+      const addresses = (await kmd.listKeysInWallet({ walletHandleToken: walletHandle })).addresses
       if (addresses.length > 0) {
         if (predicateOrAddress && typeof predicateOrAddress === 'function') {
           for (let i = 0; i < addresses.length; i++) {
-            const account = await this._clientManager.algod.accountInformation(addresses[i]).do()
+            const account = await this._clientManager.algod.accountInformation(addresses[i])
             if (predicateOrAddress(account)) {
               matchedAddress = addresses[i]
               break
@@ -124,7 +100,6 @@
           }
         } else {
           matchedAddress = addresses[0]
->>>>>>> 7e53ab0b
         }
       }
     }
@@ -133,20 +108,7 @@
       return undefined
     }
 
-<<<<<<< HEAD
-    const accountKey = (
-      await kmd.exportKey({
-        walletHandleToken: walletHandle,
-        address: addresses[i],
-      })
-    ).privateKey
-=======
-    const accountKey = (await kmd.exportKey(walletHandle, '', matchedAddress)).private_key
-    const accountMnemonic = algosdk.secretKeyToMnemonic(accountKey)
-    const account = algosdk.mnemonicToSecretKey(accountMnemonic)
-    const signingAccount = new SigningAccount(account, sender)
->>>>>>> 7e53ab0b
-
+    const accountKey = (await kmd.exportKey({ walletHandleToken: walletHandle, address: matchedAddress })).privateKey
     const keys = nacl.sign.keyPair.fromSecretKey(accountKey)
     const rawSigner = async (bytesToSign: Uint8Array): Promise<Uint8Array> => {
       return nacl.sign.detached(bytesToSign, keys.secretKey)
@@ -212,11 +174,7 @@
       getSigner: () => dispenser.signer,
       getSuggestedParams: () => this._clientManager.algod.suggestedParams(),
     })
-      .addPayment({
-        amount: fundWith ?? AlgoAmount.Algo(1000),
-        receiver: account.addr,
-        sender: dispenser.addr,
-      })
+      .addPayment({ amount: fundWith ?? AlgoAmount.Algo(1000), receiver: account.addr, sender: dispenser.addr })
       .send()
 
     return account
@@ -234,9 +192,7 @@
     if (!(await this._clientManager.isLocalNet())) {
       throw new Error("Can't get LocalNet dispenser account from non LocalNet network")
     }
-    const genesisResponse = JSON.parse(await this._clientManager.algod.genesis().do()) as {
-      alloc: Array<{ addr: string; comment: string }>
-    }
+    const genesisResponse = await this._clientManager.algod.getGenesis()
     const dispenserAddresses = genesisResponse.alloc.filter((a) => a.comment === 'Wallet1').map((a) => a.addr)
     if (dispenserAddresses.length > 0) {
       const dispenser = await this.findWalletAccount('unencrypted-default-wallet', dispenserAddresses[0])
