/* eslint-disable no-console */
import algosdk, { Account, Address } from 'algosdk'
import { beforeAll, describe, expect, test } from 'vitest'
import { APP_SPEC, TestContractClient } from '../../tests/example-contracts/client/TestContractClient'
import { algorandFixture } from '../testing'
import { AlgorandClient } from './algorand-client'
import { AlgoAmount } from './amount'
import { AppCallMethodCall } from './composer'

async function compileProgram(algorand: AlgorandClient, b64Teal: string) {
  const teal = new Uint8Array(Buffer.from(b64Teal, 'base64'))
  const result = await algorand.client.algod.compile(teal).do()

  return new Uint8Array(Buffer.from(result.result, 'base64'))
}

describe('AlgorandClient', () => {
  let algorand: AlgorandClient
  let alice: Address & Account
  let bob: Address & Account
  let appClient: TestContractClient
  let appId: bigint

  const fixture = algorandFixture()

  beforeAll(async () => {
    await fixture.beforeEach()

    alice = fixture.context.testAccount
    bob = await fixture.context.generateAccount({ initialFunds: AlgoAmount.MicroAlgo(100_000) })

    algorand = fixture.algorand
    appClient = new TestContractClient(
      {
        sender: alice,
        resolveBy: 'id',
        id: 0,
      },
      algorand.client.algod,
    )

    const app = await appClient.create.createApplication({})
    appId = BigInt(app.appId)
  }, 10_000)

  test('sendPayment', async () => {
    const alicePreBalance = (await algorand.account.getInformation(alice)).balance
    const bobPreBalance = (await algorand.account.getInformation(bob)).balance
    await algorand.send.payment({ sender: alice, receiver: bob, amount: AlgoAmount.MicroAlgo(1) })
    const alicePostBalance = (await algorand.account.getInformation(alice)).balance
    const bobPostBalance = (await algorand.account.getInformation(bob)).balance

    expect(alicePostBalance.microAlgo).toBe(alicePreBalance.microAlgo - 1001n)
    expect(bobPostBalance.microAlgo).toBe(bobPreBalance.microAlgo + 1n)
  })

  test('sendAssetCreate', async () => {
    const createResult = await algorand.send.assetCreate({ sender: alice, total: 100n })

    expect(createResult.assetId).toBeGreaterThan(0)
  })

  test('addAtc from generated client', async () => {
    const alicePreBalance = (await algorand.account.getInformation(alice)).balance
    const bobPreBalance = (await algorand.account.getInformation(bob)).balance

    const doMathAtc = await appClient.compose().doMath({ a: 1, b: 2, operation: 'sum' }).atc()
    const result = await algorand
      .newGroup()
      .addPayment({ sender: alice, receiver: bob, amount: AlgoAmount.MicroAlgo(1) })
      .addAtc(doMathAtc)
      .send()

    const alicePostBalance = (await algorand.account.getInformation(alice)).balance
    const bobPostBalance = (await algorand.account.getInformation(bob)).balance

    expect(alicePostBalance.microAlgo).toBe(alicePreBalance.microAlgo - 2001n)
    expect(bobPostBalance.microAlgo).toBe(bobPreBalance.microAlgo + 1n)

    expect(result.returns?.[0].returnValue?.valueOf()).toBe(3n)
  })

  test('addAppCallMethodCall', async () => {
    const alicePreBalance = (await algorand.account.getInformation(alice)).balance
    const bobPreBalance = (await algorand.account.getInformation(bob)).balance

    const methodRes = await algorand
      .newGroup()
      .addPayment({ sender: alice, receiver: bob, amount: AlgoAmount.MicroAlgo(1), note: new Uint8Array([1]) })
      .addAppCallMethodCall({
        sender: alice,
        appId: appId,
        method: appClient.appClient.getABIMethod('doMath')!,
        args: [1, 2, 'sum'],
        note: 'addAppCallMethodCall',
      })
      .send()

    const alicePostBalance = (await algorand.account.getInformation(alice)).balance
    const bobPostBalance = (await algorand.account.getInformation(bob)).balance

    expect(alicePostBalance.microAlgo).toBe(alicePreBalance.microAlgo - 2001n)
    expect(bobPostBalance.microAlgo).toBe(bobPreBalance.microAlgo + 1n)

    expect(methodRes.returns?.[0].returnValue?.valueOf()).toBe(3n)
  })

  test('addAppCall', async () => {
    const alicePreBalance = (await algorand.account.getInformation(alice)).balance
    const bobPreBalance = (await algorand.account.getInformation(bob)).balance

    const res = await algorand
      .newGroup()
      .addPayment({ sender: alice, receiver: bob, amount: AlgoAmount.MicroAlgo(1), note: new Uint8Array([1]) })
      .addAppCall({
        sender: alice,
        appId: appId,
        args: [
          appClient.appClient.getABIMethod('doMath')!.getSelector(),
          algosdk.encodeUint64(1),
          algosdk.encodeUint64(2),
          Uint8Array.from(Buffer.from('AANzdW0=', 'base64')), //sum
        ],
        note: 'addAppCall',
      })
      .execute()

    const alicePostBalance = (await algorand.account.getInformation(alice)).balance
    const bobPostBalance = (await algorand.account.getInformation(bob)).balance

    expect(alicePostBalance.microAlgo).toBe(alicePreBalance.microAlgo - 2001n)
    expect(bobPostBalance.microAlgo).toBe(bobPreBalance.microAlgo + 1n)
    expect(Buffer.from(res.confirmations[1].logs![0]).toString('hex')).toBe('151f7c750000000000000003')
  })

  test('method with txn arg', async () => {
    const txnRes = await algorand
      .newGroup()
      .addPayment({ sender: alice, receiver: alice, amount: AlgoAmount.MicroAlgo(0), note: new Uint8Array([1]) })
      .addAppCallMethodCall({
        sender: alice,
        appId: appId,
        method: appClient.appClient.getABIMethod('txnArg')!,
        args: [algorand.createTransaction.payment({ sender: alice, receiver: alice, amount: (0).microAlgo() })],
      })
      .send()

    expect(txnRes.returns?.[0].returnValue?.valueOf()).toBe(alice.toString())
  })

  test('method with method call arg', async () => {
    const helloWorldCall = {
      sender: alice,
      appId: appId,
      method: appClient.appClient.getABIMethod('helloWorld')!,
    } satisfies AppCallMethodCall

    const methodArgRes = await algorand
      .newGroup()
      .addAppCallMethodCall({
        sender: alice,
        appId: appId,
        method: appClient.appClient.getABIMethod('methodArg')!,
        args: [helloWorldCall],
      })
      .send()

    expect(methodArgRes.returns?.[0].returnValue?.valueOf()).toBe('Hello, World!')
    expect(methodArgRes.returns?.[1].returnValue?.valueOf()).toBe(BigInt(appId))
  })

  test('method with method call arg that has a txn arg', async () => {
    const txnArgCall = {
      sender: alice,
      appId: appId,
      method: appClient.appClient.getABIMethod('txnArg')!,
<<<<<<< HEAD
      args: [algorand.createTransaction.payment({ sender: alice, receiver: alice, amount: AlgoAmount.MicroAlgo(0) })],
=======
      // pay txn is passed in here
      args: [algorand.createTransaction.payment({ sender: alice.addr, receiver: alice.addr, amount: AlgoAmount.MicroAlgo(0) })],
>>>>>>> 864daaeb
    } satisfies AppCallMethodCall

    const nestedTxnArgRes = await algorand
      .newGroup()
      .addAppCallMethodCall({
        sender: alice,
        appId: appId,
        method: appClient.appClient.getABIMethod('nestedTxnArg')!,
        args: [undefined, txnArgCall],
      })
      .send()

    expect(nestedTxnArgRes.returns?.[0].returnValue?.valueOf()).toBe(alice.toString())
    expect(nestedTxnArgRes.returns?.[1].returnValue?.valueOf()).toBe(BigInt(appId))
  })

  test('multiple layers of nested app calls', async () => {
    const txnArg2Call = {
      sender: alice.addr,
      appId: appId,
      method: appClient.appClient.getABIMethod('txnArg')!,
      note: 'txnArg2Call',
      args: [algorand.createTransaction.payment({ sender: alice.addr, receiver: alice.addr, amount: AlgoAmount.MicroAlgo(1) })],
    } satisfies AppCallMethodCall

    const txnArg1Call = {
      sender: alice.addr,
      appId: appId,
      method: appClient.appClient.getABIMethod('methodArg')!,
      note: 'txnArg1Call',
      args: [txnArg2Call],
    } satisfies AppCallMethodCall

    const nestedTxnArgRes = await algorand
      .newGroup()
      .addAppCallMethodCall({
        sender: alice.addr,
        appId: appId,
        note: 'nestedTxnArgRes',
        method: appClient.appClient.getABIMethod('methodArg')!,
        args: [txnArg1Call],
      })
      .send()

    expect(nestedTxnArgRes.returns?.[0].returnValue?.valueOf()).toBe(alice.addr)
    expect(nestedTxnArgRes.returns?.[1].returnValue?.valueOf()).toBe(BigInt(appId))
    expect(nestedTxnArgRes.returns?.[2].returnValue?.valueOf()).toBe(BigInt(appId))
  })

  test('method with two method call args that each have a txn arg', async () => {
    const firstTxnCall = {
      sender: alice,
      appId: appId,
      method: appClient.appClient.getABIMethod('txnArg')!,
      args: [algorand.createTransaction.payment({ sender: alice, receiver: alice, amount: AlgoAmount.MicroAlgo(0) })],
    } satisfies AppCallMethodCall

    const secondTxnCall = {
      sender: alice,
      appId: appId,
      method: appClient.appClient.getABIMethod('txnArg')!,
      args: [algorand.createTransaction.payment({ sender: alice, receiver: alice, amount: AlgoAmount.MicroAlgo(1) })],
      note: new Uint8Array([1]),
    } satisfies AppCallMethodCall

    const doubleNestedTxnArgRes = await algorand
      .newGroup()
      .addAppCallMethodCall({
        sender: alice,
        appId: appId,
        method: appClient.appClient.getABIMethod('doubleNestedTxnArg')!,
        args: [undefined, firstTxnCall, undefined, secondTxnCall],
      })
      .send()

    expect(doubleNestedTxnArgRes.returns?.[0].returnValue?.valueOf()).toBe(alice.toString())
    expect(doubleNestedTxnArgRes.returns?.[1].returnValue?.valueOf()).toBe(alice.toString())
    expect(doubleNestedTxnArgRes.returns?.[2].returnValue?.valueOf()).toBe(BigInt(appId))
  })

  test('assetOptIn', async () => {
    const { algod } = fixture.context
    const assetId = (await algorand.send.assetCreate({ sender: alice, total: 1n })).assetId

    await algorand.send.assetOptIn({
      sender: alice,
      assetId: assetId,
    })
    expect(await algod.accountAssetInformation(alice, Number(assetId)).do()).toBeDefined()
  })

  test('methodCall create', async () => {
    const contract = new algosdk.ABIContract(APP_SPEC.contract)

    await algorand.send.appCreateMethodCall({
      sender: alice,
      method: contract.getMethodByName('createApplication'),
      approvalProgram: await compileProgram(algorand, APP_SPEC.source.approval),
      clearStateProgram: await compileProgram(algorand, APP_SPEC.source.clear),
    })
  })

  test('issue more than non-LocalNet default validity window transactions against LocalNet works', async () => {
    const algorand = AlgorandClient.defaultLocalNet()

    const alice = algorand.account.random()

    await algorand.send.payment({
      sender: await algorand.account.localNetDispenser(),
      receiver: alice,
      amount: (2).algo(),
    })

    // Default validity window is 10
    for (let i = 0; i < 10; i++) {
      await algorand.send.payment({ sender: alice, receiver: alice, amount: i.microAlgo() })
    }
  })
})<|MERGE_RESOLUTION|>--- conflicted
+++ resolved
@@ -174,12 +174,8 @@
       sender: alice,
       appId: appId,
       method: appClient.appClient.getABIMethod('txnArg')!,
-<<<<<<< HEAD
+      // pay txn is passed in here
       args: [algorand.createTransaction.payment({ sender: alice, receiver: alice, amount: AlgoAmount.MicroAlgo(0) })],
-=======
-      // pay txn is passed in here
-      args: [algorand.createTransaction.payment({ sender: alice.addr, receiver: alice.addr, amount: AlgoAmount.MicroAlgo(0) })],
->>>>>>> 864daaeb
     } satisfies AppCallMethodCall
 
     const nestedTxnArgRes = await algorand
@@ -192,7 +188,7 @@
       })
       .send()
 
-    expect(nestedTxnArgRes.returns?.[0].returnValue?.valueOf()).toBe(alice.toString())
+    expect(nestedTxnArgRes.returns?.[0].returnValue?.valueOf()).toBe(alice.addr.toString())
     expect(nestedTxnArgRes.returns?.[1].returnValue?.valueOf()).toBe(BigInt(appId))
   })
 
@@ -224,7 +220,7 @@
       })
       .send()
 
-    expect(nestedTxnArgRes.returns?.[0].returnValue?.valueOf()).toBe(alice.addr)
+    expect(nestedTxnArgRes.returns?.[0].returnValue?.valueOf()).toBe(alice.toString())
     expect(nestedTxnArgRes.returns?.[1].returnValue?.valueOf()).toBe(BigInt(appId))
     expect(nestedTxnArgRes.returns?.[2].returnValue?.valueOf()).toBe(BigInt(appId))
   })
