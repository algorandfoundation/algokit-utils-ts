<<<<<<< HEAD
import { findABIMethod, getABIMethodSelector } from '@algorandfoundation/algokit-abi'
=======
import { AddressWithSigner } from '@algorandfoundation/algokit-transact'
>>>>>>> 8afde8cc
import * as algosdk from '@algorandfoundation/sdk'
import { beforeAll, describe, expect, test } from 'vitest'
import { APP_SPEC, TestContractClient, TestContractFactory } from '../../tests/example-contracts/client/TestContractClient'
import { algorandFixture } from '../testing'
import { AlgorandClient } from './algorand-client'
import { AlgoAmount } from './amount'
import { arc32ToArc56 } from './app-spec'
import { AppCallMethodCall } from './composer'

async function compileProgram(algorand: AlgorandClient, b64Teal: string) {
  // Decode the base64-encoded TEAL source code
  const tealSource = Buffer.from(b64Teal, 'base64').toString('utf-8')
  const result = await algorand.client.algod.tealCompile(tealSource)

  return new Uint8Array(Buffer.from(result.result, 'base64'))
}

describe('AlgorandClient', () => {
  let algorand: AlgorandClient
  let alice: AddressWithSigner
  let bob: AddressWithSigner
  let appClient: TestContractClient
  let appId: bigint

  const fixture = algorandFixture()

  beforeAll(async () => {
    await fixture.newScope()

    alice = fixture.context.testAccount
    bob = await fixture.context.generateAccount({ initialFunds: AlgoAmount.MicroAlgo(100_000) })

    algorand = fixture.algorand

    const appFactory = new TestContractFactory({
      algorand: algorand,
      defaultSender: alice,
    })

    const deployResult = await appFactory.deploy({ createParams: { method: 'createApplication', args: [] } })
    appClient = deployResult.appClient
    appId = BigInt(deployResult.result.appId)
  }, 10_000)

  test('sendPayment', async () => {
    const alicePreBalance = (await algorand.account.getInformation(alice)).balance
    const bobPreBalance = (await algorand.account.getInformation(bob)).balance
    await algorand.send.payment({ sender: alice, receiver: bob, amount: AlgoAmount.MicroAlgo(1) })
    const alicePostBalance = (await algorand.account.getInformation(alice)).balance
    const bobPostBalance = (await algorand.account.getInformation(bob)).balance

    expect(alicePostBalance.microAlgo).toBe(alicePreBalance.microAlgo - 1001n)
    expect(bobPostBalance.microAlgo).toBe(bobPreBalance.microAlgo + 1n)
  })

  test('sendAssetCreate', async () => {
    const createResult = await algorand.send.assetCreate({ sender: alice, total: 100n })

    expect(createResult.assetId).toBeGreaterThan(0)
  })

  test('addTransactionComposer from generated client', async () => {
    const alicePreBalance = (await algorand.account.getInformation(alice)).balance
    const bobPreBalance = (await algorand.account.getInformation(bob)).balance

    const doMathComposer = await appClient
      .newGroup()
      .doMath({ args: { a: 1, b: 2, operation: 'sum' } })
      .composer()

    const result = await algorand
      .newGroup()
      .addPayment({ sender: alice, receiver: bob, amount: AlgoAmount.MicroAlgo(1) })
      .addTransactionComposer(doMathComposer)
      .send()

    const alicePostBalance = (await algorand.account.getInformation(alice)).balance
    const bobPostBalance = (await algorand.account.getInformation(bob)).balance

    expect(alicePostBalance.microAlgo).toBe(alicePreBalance.microAlgo - 2001n)
    expect(bobPostBalance.microAlgo).toBe(bobPreBalance.microAlgo + 1n)

    expect(result.returns?.[0].returnValue?.valueOf()).toBe(3n)
  })

  test('addAppCallMethodCall', async () => {
    const alicePreBalance = (await algorand.account.getInformation(alice)).balance
    const bobPreBalance = (await algorand.account.getInformation(bob)).balance

    const methodRes = await algorand
      .newGroup()
      .addPayment({ sender: alice, receiver: bob, amount: AlgoAmount.MicroAlgo(1), note: new Uint8Array([1]) })
      .addAppCallMethodCall({
        sender: alice,
        appId: appId,
        method: appClient.appClient.getABIMethod('doMath')!,
        args: [1, 2, 'sum'],
        note: 'addAppCallMethodCall',
      })
      .send()

    const alicePostBalance = (await algorand.account.getInformation(alice)).balance
    const bobPostBalance = (await algorand.account.getInformation(bob)).balance

    expect(alicePostBalance.microAlgo).toBe(alicePreBalance.microAlgo - 2001n)
    expect(bobPostBalance.microAlgo).toBe(bobPreBalance.microAlgo + 1n)

    expect(methodRes.returns?.[0].returnValue?.valueOf()).toBe(3n)
  })

  test('addAppCall', async () => {
    const alicePreBalance = (await algorand.account.getInformation(alice)).balance
    const bobPreBalance = (await algorand.account.getInformation(bob)).balance

    const res = await algorand
      .newGroup()
      .addPayment({ sender: alice, receiver: bob, amount: AlgoAmount.MicroAlgo(1), note: new Uint8Array([1]) })
      .addAppCall({
        sender: alice,
        appId: appId,
        args: [
          getABIMethodSelector(appClient.appClient.getABIMethod('doMath')!),
          algosdk.encodeUint64(1),
          algosdk.encodeUint64(2),
          Uint8Array.from(Buffer.from('AANzdW0=', 'base64')), //sum
        ],
        note: 'addAppCall',
      })
      .send()

    const alicePostBalance = (await algorand.account.getInformation(alice)).balance
    const bobPostBalance = (await algorand.account.getInformation(bob)).balance

    expect(alicePostBalance.microAlgo).toBe(alicePreBalance.microAlgo - 2001n)
    expect(bobPostBalance.microAlgo).toBe(bobPreBalance.microAlgo + 1n)
    expect(Buffer.from(res.confirmations[1].logs![0]).toString('hex')).toBe('151f7c750000000000000003')
  })

  test('method with txn arg', async () => {
    const txnRes = await algorand
      .newGroup()
      .addPayment({ sender: alice, receiver: alice, amount: AlgoAmount.MicroAlgo(0), note: new Uint8Array([1]) })
      .addAppCallMethodCall({
        sender: alice,
        appId: appId,
        method: appClient.appClient.getABIMethod('txnArg')!,
        args: [algorand.createTransaction.payment({ sender: alice, receiver: alice, amount: (0).microAlgo() })],
      })
      .send()

    expect(txnRes.returns?.[0].returnValue?.valueOf()).toBe(alice.toString())
  })

  test('method with method call arg', async () => {
    const helloWorldCall = {
      sender: alice,
      appId: appId,
      method: appClient.appClient.getABIMethod('helloWorld')!,
    } satisfies AppCallMethodCall

    const methodArgRes = await algorand
      .newGroup()
      .addAppCallMethodCall({
        sender: alice,
        appId: appId,
        method: appClient.appClient.getABIMethod('methodArg')!,
        args: [helloWorldCall],
      })
      .send()

    expect(methodArgRes.returns?.[0].returnValue?.valueOf()).toBe('Hello, World!')
    expect(methodArgRes.returns?.[1].returnValue?.valueOf()).toBe(BigInt(appId))
  })

  test('method with method call arg that has a txn arg', async () => {
    const txnArgCall = {
      sender: alice,
      appId: appId,
      method: appClient.appClient.getABIMethod('txnArg')!,
      // pay txn is passed in here
      args: [algorand.createTransaction.payment({ sender: alice, receiver: alice, amount: AlgoAmount.MicroAlgo(0) })],
    } satisfies AppCallMethodCall

    const nestedTxnArgRes = await algorand
      .newGroup()
      .addAppCallMethodCall({
        sender: alice,
        appId: appId,
        method: appClient.appClient.getABIMethod('nestedTxnArg')!,
        args: [undefined, txnArgCall],
      })
      .send()

    expect(nestedTxnArgRes.returns?.[0].returnValue?.valueOf()).toBe(alice.addr.toString())
    expect(nestedTxnArgRes.returns?.[1].returnValue?.valueOf()).toBe(BigInt(appId))
  })

  test('multiple layers of nested app calls', async () => {
    const txnArg2Call = {
      sender: alice.addr,
      appId: appId,
      method: appClient.appClient.getABIMethod('txnArg')!,
      note: 'txnArg2Call',
      args: [algorand.createTransaction.payment({ sender: alice.addr, receiver: alice.addr, amount: AlgoAmount.MicroAlgo(1) })],
    } satisfies AppCallMethodCall

    const txnArg1Call = {
      sender: alice.addr,
      appId: appId,
      method: appClient.appClient.getABIMethod('methodArg')!,
      note: 'txnArg1Call',
      args: [txnArg2Call],
    } satisfies AppCallMethodCall

    const nestedTxnArgRes = await algorand
      .newGroup()
      .addAppCallMethodCall({
        sender: alice.addr,
        appId: appId,
        note: 'nestedTxnArgRes',
        method: appClient.appClient.getABIMethod('methodArg')!,
        args: [txnArg1Call],
      })
      .send()

    expect(nestedTxnArgRes.returns?.[0].returnValue?.valueOf()).toBe(alice.toString())
    expect(nestedTxnArgRes.returns?.[1].returnValue?.valueOf()).toBe(BigInt(appId))
    expect(nestedTxnArgRes.returns?.[2].returnValue?.valueOf()).toBe(BigInt(appId))
  })

  test('method with two method call args that each have a txn arg', async () => {
    const firstTxnCall = {
      sender: alice,
      appId: appId,
      method: appClient.appClient.getABIMethod('txnArg')!,
      args: [algorand.createTransaction.payment({ sender: alice, receiver: alice, amount: AlgoAmount.MicroAlgo(0) })],
    } satisfies AppCallMethodCall

    const secondTxnCall = {
      sender: alice,
      appId: appId,
      method: appClient.appClient.getABIMethod('txnArg')!,
      args: [algorand.createTransaction.payment({ sender: alice, receiver: alice, amount: AlgoAmount.MicroAlgo(1) })],
      note: new Uint8Array([1]),
    } satisfies AppCallMethodCall

    const doubleNestedTxnArgRes = await algorand
      .newGroup()
      .addAppCallMethodCall({
        sender: alice,
        appId: appId,
        method: appClient.appClient.getABIMethod('doubleNestedTxnArg')!,
        args: [undefined, firstTxnCall, undefined, secondTxnCall],
      })
      .send()

    expect(doubleNestedTxnArgRes.returns?.[0].returnValue?.valueOf()).toBe(alice.toString())
    expect(doubleNestedTxnArgRes.returns?.[1].returnValue?.valueOf()).toBe(alice.toString())
    expect(doubleNestedTxnArgRes.returns?.[2].returnValue?.valueOf()).toBe(BigInt(appId))
  })

  test('assetOptIn', async () => {
    const { algod } = fixture.context
    const assetId = (await algorand.send.assetCreate({ sender: alice, total: 1n })).assetId

    await algorand.send.assetOptIn({
      sender: alice,
      assetId: assetId,
    })
    expect(await algod.accountAssetInformation(alice.toString(), Number(assetId))).toBeDefined()
  })

  test('methodCall create', async () => {
<<<<<<< HEAD
    const arc56Contract = arc32ToArc56(APP_SPEC)

    await algorand.send.appCreateMethodCall({
      sender: alice,
      method: findABIMethod('createApplication', arc56Contract),
      approvalProgram: await compileProgram(algorand, APP_SPEC.source.approval),
      clearStateProgram: await compileProgram(algorand, APP_SPEC.source.clear),
=======
    const contract = new algosdk.ABIContract(APP_SPEC)

    await algorand.send.appCreateMethodCall({
      sender: alice,
      method: contract.getMethodByName('createApplication'),
      approvalProgram: await compileProgram(algorand, APP_SPEC.source!.approval),
      clearStateProgram: await compileProgram(algorand, APP_SPEC.source!.clear),
>>>>>>> 8afde8cc
    })
  })

  test('issue more than non-LocalNet default validity window transactions against LocalNet works', async () => {
    const algorand = AlgorandClient.defaultLocalNet()

    const alice = algorand.account.random()

    await algorand.send.payment({
      sender: await algorand.account.localNetDispenser(),
      receiver: alice,
      amount: (2).algo(),
    })

    // Default validity window is 10
    for (let i = 0; i < 10; i++) {
      await algorand.send.payment({ sender: alice, receiver: alice, amount: i.microAlgo() })
    }
  })
})<|MERGE_RESOLUTION|>--- conflicted
+++ resolved
@@ -1,8 +1,5 @@
-<<<<<<< HEAD
 import { findABIMethod, getABIMethodSelector } from '@algorandfoundation/algokit-abi'
-=======
 import { AddressWithSigner } from '@algorandfoundation/algokit-transact'
->>>>>>> 8afde8cc
 import * as algosdk from '@algorandfoundation/sdk'
 import { beforeAll, describe, expect, test } from 'vitest'
 import { APP_SPEC, TestContractClient, TestContractFactory } from '../../tests/example-contracts/client/TestContractClient'
@@ -276,7 +273,6 @@
   })
 
   test('methodCall create', async () => {
-<<<<<<< HEAD
     const arc56Contract = arc32ToArc56(APP_SPEC)
 
     await algorand.send.appCreateMethodCall({
@@ -284,15 +280,6 @@
       method: findABIMethod('createApplication', arc56Contract),
       approvalProgram: await compileProgram(algorand, APP_SPEC.source.approval),
       clearStateProgram: await compileProgram(algorand, APP_SPEC.source.clear),
-=======
-    const contract = new algosdk.ABIContract(APP_SPEC)
-
-    await algorand.send.appCreateMethodCall({
-      sender: alice,
-      method: contract.getMethodByName('createApplication'),
-      approvalProgram: await compileProgram(algorand, APP_SPEC.source!.approval),
-      clearStateProgram: await compileProgram(algorand, APP_SPEC.source!.clear),
->>>>>>> 8afde8cc
     })
   })
 
