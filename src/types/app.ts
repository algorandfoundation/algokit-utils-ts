--- conflicted
+++ resolved
@@ -229,10 +229,6 @@
 }
 
 /** Result from calling an app */
-<<<<<<< HEAD
-// eslint-disable-next-line @typescript-eslint/no-empty-interface
-=======
->>>>>>> 6a1b2cdc
 export type AppCallTransactionResult = AppCallTransactionResultOfType<ABIReturn>
 
 /** The return value of an ABI method call */
