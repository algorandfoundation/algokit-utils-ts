<<<<<<< HEAD
=======
import { AlgodClient, SimulateRequest, SimulateTransaction, TransactionParams } from '@algorandfoundation/algokit-algod-client'
import { AccessReference, OnApplicationComplete, Transaction, assignFee, getTransactionId } from '@algorandfoundation/algokit-transact'
import * as algosdk from '@algorandfoundation/sdk'
>>>>>>> 89dda1e9
import {
  AlgodClient,
  PendingTransactionResponse,
  SimulateRequest,
  SimulateTransaction,
  SimulateUnnamedResourcesAccessed,
  TransactionParams,
} from '@algorandfoundation/algokit-algod-client'
import { EMPTY_SIGNATURE, concatArrays } from '@algorandfoundation/algokit-common'
import {
  OnApplicationComplete,
  SignedTransaction,
  Transaction,
  TransactionType,
  assignFee,
  calculateFee,
  decodeSignedTransaction,
  encodeSignedTransactions,
  getTransactionId,
  groupTransactions,
} from '@algorandfoundation/algokit-transact'
import * as algosdk from '@algorandfoundation/sdk'
import { ABIMethod, Address, TransactionSigner, TransactionWithSigner } from '@algorandfoundation/sdk'
import { Config } from '../config'
import { asJson } from '../util'
import { TransactionSignerAccount } from './account'
import { AlgoAmount } from './amount'
<<<<<<< HEAD
import { ABIReturn } from './app'
import { AccessReference, AppManager, BoxIdentifier, BoxReference } from './app-manager'
import {
  buildAppCall,
  buildAppCallMethodCall,
  buildAppCreate,
  buildAppCreateMethodCall,
  buildAppUpdate,
  buildAppUpdateMethodCall,
  buildAssetConfig,
  buildAssetCreate,
  buildAssetDestroy,
  buildAssetFreeze,
  buildAssetOptIn,
  buildAssetOptOut,
  buildAssetTransfer,
  buildKeyReg,
  buildPayment,
  buildTransactionHeader,
  calculateInnerFeeDelta,
  extractComposerTransactionsFromAppMethodCallParams,
  getDefaultValidityWindow,
  populateGroupResources,
  populateTransactionResources,
  processAppMethodCallArgs,
  waitForConfirmation,
} from './composer-helper'
=======
import { AppManager, BoxIdentifier, BoxReference } from './app-manager'
>>>>>>> 89dda1e9
import { Expand } from './expand'
import { FeeDelta, FeePriority } from './fee-coverage'
import { EventType } from './lifecycle-events'
import {
  Arc2TransactionNote,
  SendAtomicTransactionComposerResults,
  SendParams,
  TransactionWrapper,
  wrapPendingTransactionResponse,
} from './transaction'

export const MAX_TRANSACTION_GROUP_SIZE = 16

/** Options to control a simulate request, that does not require transaction signing */
export type SkipSignaturesSimulateOptions = Expand<
  Omit<RawSimulateOptions, 'fixSigners' | 'allowEmptySignatures'> & {
    /** Whether or not to skip signatures for all built transactions and use an empty signer instead.
     * This will set `fixSigners` and `allowEmptySignatures` when sending the request to the algod API.
     */
    skipSignatures: boolean
  }
>

/** The raw API options to control a simulate request.
 * See algod API docs for more information: https://dev.algorand.co/reference/rest-apis/algod/#simulatetransaction
 */
export type RawSimulateOptions = Expand<Omit<SimulateRequest, 'txnGroups'>>

/** All options to control a simulate request */
export type SimulateOptions = Expand<Partial<SkipSignaturesSimulateOptions> & RawSimulateOptions>

/** Common parameters for defining a transaction. */
export type CommonTransactionParams = {
  /** The address of the account sending the transaction. */
  sender: string | Address
  /** The function used to sign transaction(s); if not specified then
   *  an attempt will be made to find a registered signer for the
   *  given `sender` or use a default signer (if configured).
   */
  signer?: algosdk.TransactionSigner | TransactionSignerAccount
  /** Change the signing key of the sender to the given address.
   *
   * **Warning:** Please be careful with this parameter and be sure to read the [official rekey guidance](https://dev.algorand.co/concepts/accounts/rekeying).
   */
  rekeyTo?: string | Address
  /** Note to attach to the transaction. Max of 1000 bytes. */
  note?: Uint8Array | string
  /** Prevent multiple transactions with the same lease being included within the validity window.
   *
   * A [lease](https://dev.algorand.co/concepts/transactions/leases)
   *  enforces a mutually exclusive transaction (useful to prevent double-posting and other scenarios).
   */
  lease?: Uint8Array | string
  /** The static transaction fee. In most cases you want to use `extraFee` unless setting the fee to 0 to be covered by another transaction. */
  staticFee?: AlgoAmount
  /** The fee to pay IN ADDITION to the suggested fee. Useful for manually covering inner transaction fees. */
  extraFee?: AlgoAmount
  /** Throw an error if the fee for the transaction is more than this amount; prevents overspending on fees during high congestion periods. */
  maxFee?: AlgoAmount
  /** How many rounds the transaction should be valid for, if not specified then the registered default validity window will be used. */
  validityWindow?: number | bigint
  /**
   * Set the first round this transaction is valid.
   * If left undefined, the value from algod will be used.
   *
   * We recommend you only set this when you intentionally want this to be some time in the future.
   */
  firstValidRound?: bigint
  /** The last round this transaction is valid. It is recommended to use `validityWindow` instead. */
  lastValidRound?: bigint
}

/** Parameters to define a payment transaction. */
export type PaymentParams = CommonTransactionParams & {
  /** The address of the account that will receive the Algo */
  receiver: string | Address
  /** Amount to send */
  amount: AlgoAmount
  /** If given, close the sender account and send the remaining balance to this address
   *
   * *Warning:* Be careful with this parameter as it can lead to loss of funds if not used correctly.
   */
  closeRemainderTo?: string | Address
}

/** Parameters to define an asset create transaction.
 *
 * The account that sends this transaction will automatically be opted in to the asset and will hold all units after creation.
 */
export type AssetCreateParams = CommonTransactionParams & {
  /** The total amount of the smallest divisible (decimal) unit to create.
   *
   * For example, if `decimals` is, say, 2, then for every 100 `total` there would be 1 whole unit.
   *
   * This field can only be specified upon asset creation.
   */
  total: bigint

  /** The amount of decimal places the asset should have.
   *
   * If unspecified then the asset will be in whole units (i.e. `0`).
   *
   * * If 0, the asset is not divisible;
   * * If 1, the base unit of the asset is in tenths;
   * * If 2, the base unit of the asset is in hundredths;
   * * If 3, the base unit of the asset is in thousandths;
   * * and so on up to 19 decimal places.
   *
   * This field can only be specified upon asset creation.
   */
  decimals?: number

  /** The optional name of the asset.
   *
   * Max size is 32 bytes.
   *
   * This field can only be specified upon asset creation.
   */
  assetName?: string

  /** The optional name of the unit of this asset (e.g. ticker name).
   *
   * Max size is 8 bytes.
   *
   * This field can only be specified upon asset creation.
   */
  unitName?: string

  /** Specifies an optional URL where more information about the asset can be retrieved (e.g. metadata).
   *
   * Max size is 96 bytes.
   *
   * This field can only be specified upon asset creation.
   */
  url?: string

  /** 32-byte hash of some metadata that is relevant to your asset and/or asset holders.
   *
   * The format of this metadata is up to the application.
   *
   * This field can only be specified upon asset creation.
   */
  metadataHash?: string | Uint8Array

  /** Whether the asset is frozen by default for all accounts.
   * Defaults to `false`.
   *
   * If `true` then for anyone apart from the creator to hold the
   * asset it needs to be unfrozen per account using an asset freeze
   * transaction from the `freeze` account, which must be set on creation.
   *
   * This field can only be specified upon asset creation.
   */
  defaultFrozen?: boolean

  /** The address of the optional account that can manage the configuration of the asset and destroy it.
   *
   * The configuration fields it can change are `manager`, `reserve`, `clawback`, and `freeze`.
   *
   * If not set (`undefined` or `""`) at asset creation or subsequently set to empty by the `manager` the asset becomes permanently immutable.
   */
  manager?: string | Address

  /**
   * The address of the optional account that holds the reserve (uncirculated supply) units of the asset.
   *
   * This address has no specific authority in the protocol itself and is informational only.
   *
   * Some standards like [ARC-19](https://github.com/algorandfoundation/ARCs/blob/main/ARCs/arc-0019.md)
   * rely on this field to hold meaningful data.
   *
   * It can be used in the case where you want to signal to holders of your asset that the uncirculated units
   * of the asset reside in an account that is different from the default creator account.
   *
   * If not set (`undefined` or `""`) at asset creation or subsequently set to empty by the manager the field is permanently empty.
   */
  reserve?: string | Address

  /**
   * The address of the optional account that can be used to freeze or unfreeze holdings of this asset for any account.
   *
   * If empty, freezing is not permitted.
   *
   * If not set (`undefined` or `""`) at asset creation or subsequently set to empty by the manager the field is permanently empty.
   */
  freeze?: string | Address

  /**
   * The address of the optional account that can clawback holdings of this asset from any account.
   *
   * **This field should be used with caution** as the clawback account has the ability to **unconditionally take assets from any account**.
   *
   * If empty, clawback is not permitted.
   *
   * If not set (`undefined` or `""`) at asset creation or subsequently set to empty by the manager the field is permanently empty.
   */
  clawback?: string | Address
}

/** Parameters to define an asset reconfiguration transaction.
 *
 * **Note:** The manager, reserve, freeze, and clawback addresses
 * are immutably empty if they are not set. If manager is not set then
 * all fields are immutable from that point forward.
 */
export type AssetConfigParams = CommonTransactionParams & {
  /** ID of the asset to reconfigure */
  assetId: bigint
  /** The address of the optional account that can manage the configuration of the asset and destroy it.
   *
   * The configuration fields it can change are `manager`, `reserve`, `clawback`, and `freeze`.
   *
   * If not set (`undefined` or `""`) the asset will become permanently immutable.
   */
  manager: string | Address | undefined
  /**
   * The address of the optional account that holds the reserve (uncirculated supply) units of the asset.
   *
   * This address has no specific authority in the protocol itself and is informational only.
   *
   * Some standards like [ARC-19](https://github.com/algorandfoundation/ARCs/blob/main/ARCs/arc-0019.md)
   * rely on this field to hold meaningful data.
   *
   * It can be used in the case where you want to signal to holders of your asset that the uncirculated units
   * of the asset reside in an account that is different from the default creator account.
   *
   * If not set (`undefined` or `""`) the field will become permanently empty.
   */
  reserve?: string | Address
  /**
   * The address of the optional account that can be used to freeze or unfreeze holdings of this asset for any account.
   *
   * If empty, freezing is not permitted.
   *
   * If not set (`undefined` or `""`) the field will become permanently empty.
   */
  freeze?: string | Address
  /**
   * The address of the optional account that can clawback holdings of this asset from any account.
   *
   * **This field should be used with caution** as the clawback account has the ability to **unconditionally take assets from any account**.
   *
   * If empty, clawback is not permitted.
   *
   * If not set (`undefined` or `""`) the field will become permanently empty.
   */
  clawback?: string | Address
}

/** Parameters to define an asset freeze transaction. */
export type AssetFreezeParams = CommonTransactionParams & {
  /** The ID of the asset to freeze/unfreeze */
  assetId: bigint
  /** The address of the account to freeze or unfreeze */
  account: string | Address
  /** Whether the assets in the account should be frozen */
  frozen: boolean
}

/** Parameters to define an asset destroy transaction.
 *
 * Created assets can be destroyed only by the asset manager account. All of the assets must be owned by the creator of the asset before the asset can be deleted.
 */
export type AssetDestroyParams = CommonTransactionParams & {
  /** ID of the asset to destroy */
  assetId: bigint
}

/** Parameters to define an asset transfer transaction. */
export type AssetTransferParams = CommonTransactionParams & {
  /** ID of the asset to transfer. */
  assetId: bigint
  /** Amount of the asset to transfer (in smallest divisible (decimal) units). */
  amount: bigint
  /** The address of the account that will receive the asset unit(s). */
  receiver: string | Address
  /** Optional address of an account to clawback the asset from.
   *
   * Requires the sender to be the clawback account.
   *
   * **Warning:** Be careful with this parameter as it can lead to unexpected loss of funds if not used correctly.
   */
  clawbackTarget?: string | Address
  /** Optional address of an account to close the asset position to.
   *
   * **Warning:** Be careful with this parameter as it can lead to loss of funds if not used correctly.
   */
  closeAssetTo?: string | Address
}

/** Parameters to define an asset opt-in transaction. */
export type AssetOptInParams = CommonTransactionParams & {
  /** ID of the asset that will be opted-in to. */
  assetId: bigint
}

/** Parameters to define an asset opt-out transaction. */
export type AssetOptOutParams = CommonTransactionParams & {
  /** ID of the asset that will be opted-out of. */
  assetId: bigint
  /**
   * The address of the asset creator account to close the asset
   *   position to (any remaining asset units will be sent to this account).
   */
  creator: string | Address
}

/** Parameters to define an online key registration transaction. */
export type OnlineKeyRegistrationParams = CommonTransactionParams & {
  /** The root participation public key */
  voteKey: Uint8Array
  /** The VRF public key */
  selectionKey: Uint8Array
  /** The first round that the participation key is valid. Not to be confused with the `firstValid` round of the keyreg transaction */
  voteFirst: bigint
  /** The last round that the participation key is valid. Not to be confused with the `lastValid` round of the keyreg transaction */
  voteLast: bigint
  /** This is the dilution for the 2-level participation key. It determines the interval (number of rounds) for generating new ephemeral keys */
  voteKeyDilution: bigint
  /** The 64 byte state proof public key commitment */
  stateProofKey?: Uint8Array
}

/** Parameters to define an offline key registration transaction. */
export type OfflineKeyRegistrationParams = CommonTransactionParams & {
  /** Prevent this account from ever participating again. The account will also no longer earn rewards */
  preventAccountFromEverParticipatingAgain?: boolean
}

/** Common parameters for defining an application call transaction. */
export type CommonAppCallParams = CommonTransactionParams & {
  /** ID of the application; 0 if the application is being created. */
  appId: bigint
  /** The [on-complete](https://dev.algorand.co/concepts/smart-contracts/avm#oncomplete) action of the call; defaults to no-op. */
  onComplete?: OnApplicationComplete
  /** Any [arguments to pass to the smart contract call](/concepts/smart-contracts/languages/teal/#argument-passing). */
  args?: Uint8Array[]
  /** Any account addresses to add to the [accounts array](https://dev.algorand.co/concepts/smart-contracts/resource-usage#what-are-reference-arrays). */
  accountReferences?: (string | Address)[]
  /** The ID of any apps to load to the [foreign apps array](https://dev.algorand.co/concepts/smart-contracts/resource-usage#what-are-reference-arrays). */
  appReferences?: bigint[]
  /** The ID of any assets to load to the [foreign assets array](https://dev.algorand.co/concepts/smart-contracts/resource-usage#what-are-reference-arrays). */
  assetReferences?: bigint[]
  /** Any boxes to load to the [boxes array](https://dev.algorand.co/concepts/smart-contracts/resource-usage#what-are-reference-arrays).
   *
   * Either the name identifier (which will be set against app ID of `0` i.e.
   *  the current app), or a box identifier with the name identifier and app ID.
   */
  boxReferences?: (BoxReference | BoxIdentifier)[]
  /** Access references unifies `accountReferences`, `appReferences`, `assetReferences`, and `boxReferences` under a single list. If non-empty, these other reference lists must be empty. If access is empty, those other reference lists may be non-empty. */
  accessReferences?: AccessReference[]
}

/** Parameters to define an app create transaction */
export type AppCreateParams = Expand<
  Omit<CommonAppCallParams, 'appId'> & {
    onComplete?: Exclude<OnApplicationComplete, OnApplicationComplete.ClearState>
    /** The program to execute for all OnCompletes other than ClearState as raw teal that will be compiled (string) or compiled teal (encoded as a byte array (Uint8Array)). */
    approvalProgram: string | Uint8Array
    /** The program to execute for ClearState OnComplete as raw teal that will be compiled (string) or compiled teal (encoded as a byte array (Uint8Array)). */
    clearStateProgram: string | Uint8Array
    /** The state schema for the app. This is immutable once the app is created. */
    schema?: {
      /** The number of integers saved in global state. */
      globalInts: number
      /** The number of byte slices saved in global state. */
      globalByteSlices: number
      /** The number of integers saved in local state. */
      localInts: number
      /** The number of byte slices saved in local state. */
      localByteSlices: number
    }
    /** Number of extra pages required for the programs.
     * Defaults to the number needed for the programs in this call if not specified.
     * This is immutable once the app is created. */
    extraProgramPages?: number
  }
>

/** Parameters to define an app update transaction */
export type AppUpdateParams = Expand<
  CommonAppCallParams & {
    onComplete?: OnApplicationComplete.UpdateApplication
    /** The program to execute for all OnCompletes other than ClearState as raw teal (string) or compiled teal (base 64 encoded as a byte array (Uint8Array)) */
    approvalProgram: string | Uint8Array
    /** The program to execute for ClearState OnComplete as raw teal (string) or compiled teal (base 64 encoded as a byte array (Uint8Array)) */
    clearStateProgram: string | Uint8Array
  }
>

/** Parameters to define an application call transaction. */
export type AppCallParams = CommonAppCallParams & {
  onComplete?: Exclude<OnApplicationComplete, OnApplicationComplete.UpdateApplication>
}

/** Common parameters to define an ABI method call transaction. */
export type AppMethodCallParams = CommonAppCallParams & {
  onComplete?: Exclude<OnApplicationComplete, OnApplicationComplete.UpdateApplication | OnApplicationComplete.ClearState>
}

/** Parameters to define an application delete call transaction. */
export type AppDeleteParams = CommonAppCallParams & {
  onComplete?: OnApplicationComplete.DeleteApplication
}

/** Parameters to define an ABI method call create transaction. */
export type AppCreateMethodCall = Expand<AppMethodCall<AppCreateParams>>
/** Parameters to define an ABI method call update transaction. */
export type AppUpdateMethodCall = Expand<AppMethodCall<AppUpdateParams>>
/** Parameters to define an ABI method call delete transaction. */
export type AppDeleteMethodCall = Expand<AppMethodCall<AppDeleteParams>>
/** Parameters to define an ABI method call transaction. */
export type AppCallMethodCall = Expand<AppMethodCall<AppMethodCallParams>>

export type ProcessedAppCreateMethodCall = Expand<
  Omit<AppCreateMethodCall, 'args'> & {
    args?: (algosdk.ABIValue | undefined)[]
  }
>

export type ProcessedAppUpdateMethodCall = Expand<
  Omit<AppUpdateMethodCall, 'args'> & {
    args?: (algosdk.ABIValue | undefined)[]
  }
>

export type ProcessedAppCallMethodCall = Expand<
  Omit<AppCallMethodCall, 'args'> & {
    args?: (algosdk.ABIValue | undefined)[]
  }
>

/** Types that can be used to define a transaction argument for an ABI call transaction. */
export type AppMethodCallTransactionArgument =
  // The following should match the partial `args` types from `AppMethodCall<T>` below
  | TransactionWithSigner
  | Transaction
  | Promise<Transaction>
  | AppMethodCall<AppCreateParams>
  | AppMethodCall<AppUpdateParams>
  | AppMethodCall<AppMethodCallParams>

/** Parameters to define an ABI method call. */
export type AppMethodCall<T> = Expand<Omit<T, 'args'>> & {
  /** The ABI method to call */
  method: algosdk.ABIMethod
  /** Arguments to the ABI method, either:
   * * An ABI value
   * * A transaction with explicit signer
   * * A transaction (where the signer will be automatically assigned)
   * * An unawaited transaction (e.g. from algorand.createTransaction.{transactionType}())
   * * Another method call (via method call params object)
   * * undefined (this represents a placeholder transaction argument that is fulfilled by another method call argument)
   */
  args?: (
    | algosdk.ABIValue
    // The following should match the above `AppMethodCallTransactionArgument` type above
    | TransactionWithSigner
    | Transaction
    | Promise<Transaction>
    | AppMethodCall<AppCreateParams>
    | AppMethodCall<AppUpdateParams>
    | AppMethodCall<AppMethodCallParams>
    | undefined
  )[]
}

/** A transaction (promise) with an associated signer for signing the transaction */
export type AsyncTransactionWithSigner = {
  /** The transaction (promise) to be signed */
  txn: Promise<Transaction>
  /** The signer to use for signing the transaction */
  signer?: algosdk.TransactionSigner
}

type Txn =
  | { data: PaymentParams; type: 'pay' }
  | { data: AssetCreateParams; type: 'assetCreate' }
  | { data: AssetConfigParams; type: 'assetConfig' }
  | { data: AssetFreezeParams; type: 'assetFreeze' }
  | { data: AssetDestroyParams; type: 'assetDestroy' }
  | { data: AssetTransferParams; type: 'assetTransfer' }
  | { data: AssetOptInParams; type: 'assetOptIn' }
  | { data: AssetOptOutParams; type: 'assetOptOut' }
  | { data: AppCallParams | AppCreateParams | AppUpdateParams; type: 'appCall' }
  | { data: OnlineKeyRegistrationParams | OfflineKeyRegistrationParams; type: 'keyReg' }
  | { data: algosdk.TransactionWithSigner; type: 'txnWithSigner' }
  | { data: AsyncTransactionWithSigner; type: 'asyncTxn' }
  | { data: ProcessedAppCallMethodCall | ProcessedAppCreateMethodCall | ProcessedAppUpdateMethodCall; type: 'methodCall' }

/**
 * A function that transforms an error into a new error.
 *
 * In most cases, an ErrorTransformer should first check if it can or should transform the error
 * and return the input error if it cannot or should not transform it.
 */
export type ErrorTransformer = (error: Error) => Promise<Error>

class InvalidErrorTransformerValue extends Error {
  constructor(originalError: unknown, value: unknown) {
    super(`An error transformer returned a non-error value: ${value}. The original error before any transformation: ${originalError}`)
  }
}

class ErrorTransformerError extends Error {
  constructor(originalError: Error, cause: unknown) {
    super(`An error transformer threw an error: ${cause}. The original error before any transformation: ${originalError} `, { cause })
  }
}

export interface ResourcePopulation {
  enabled: boolean
  useAccessList: boolean
}

export type TransactionComposerConfig = {
  coverAppCallInnerTransactionFees: boolean
  populateAppCallResources: ResourcePopulation
}

type TransactionAnalysis = {
  /** The fee difference required for this transaction */
  requiredFeeDelta?: FeeDelta
  /** Resources accessed by this transaction but not declared */
  unnamedResourcesAccessed?: SimulateUnnamedResourcesAccessed
}

type GroupAnalysis = {
  /** Analysis of each transaction in the group */
  transactions: TransactionAnalysis[]
  /** Resources accessed by the group that qualify for group resource sharing */
  unnamedResourcesAccessed?: SimulateUnnamedResourcesAccessed
}

/** Parameters to create an `TransactionComposer`. */
export type TransactionComposerParams = {
  /** The algod client to use to get suggestedParams and send the transaction group */
  algod: AlgodClient
  /** The function used to get the TransactionSigner for a given address */
  getSigner: (address: string | Address) => algosdk.TransactionSigner
  /** The method used to get SuggestedParams for transactions in the group */
  getSuggestedParams?: () => Promise<TransactionParams>
  /** How many rounds a transaction should be valid for by default; if not specified
   * then will be 10 rounds (or 1000 rounds if issuing transactions to LocalNet).
   */
  defaultValidityWindow?: bigint
  /** An existing `AppManager` to use to manage app compilation and cache compilation results.
   *
   * If not specified then an ephemeral one will be created.
   */
  appManager?: AppManager
  /**
   * An array of error transformers to use when an error is caught in simulate or execute
   * callbacks can later be registered with `registerErrorTransformer`
   */
  errorTransformers?: ErrorTransformer[]
  composerConfig?: TransactionComposerConfig
}

/** Set of transactions built by `TransactionComposer`. */
export interface BuiltTransactions {
  /** The built transactions */
  transactions: Transaction[]
  /** Any `ABIMethod` objects associated with any of the transactions in a map keyed by transaction index. */
  methodCalls: Map<number, algosdk.ABIMethod>
  /** Any `TransactionSigner` objects associated with any of the transactions in a map keyed by transaction index. */
  signers: Map<number, algosdk.TransactionSigner>
}

/** TransactionComposer helps you compose and execute transactions as a transaction group. */
export class TransactionComposer {
  /** Map of transaction index in the atc to a max logical fee.
   * This is set using the value of either maxFee or staticFee.
   */
  private txnMaxFees: Map<number, AlgoAmount> = new Map()

  /** Transactions that have not yet been composed */
  private txns: Txn[] = []

  /** The algod client used by the composer. */
  private algod: AlgodClient

  /** An async function that will return suggested params for the transaction. */
  private getSuggestedParams: () => Promise<TransactionParams>

  /** A function that takes in an address and return a signer function for that address. */
  private getSigner: (address: string | Address) => algosdk.TransactionSigner

  /** The default transaction validity window */
  private defaultValidityWindow = 10n

  private appManager: AppManager

  private errorTransformers: ErrorTransformer[]

  private composerConfig: TransactionComposerConfig

  // TODO: PD - review these names
  private builtGroup?: TransactionWithSigner[]
  private signedGroup?: SignedTransaction[]

  private async transformError(originalError: unknown): Promise<unknown> {
    // Transformers only work with Error instances, so immediately return anything else
    if (!(originalError instanceof Error)) {
      return originalError
    }

    let transformedError = originalError

    // If this is an ApiError with a body message, create a new error with that message
    // so that error transformers can work with the detailed error message
    // Preserve other properties like traces for debugging
    if (
      'body' in transformedError &&
      transformedError.body &&
      typeof transformedError.body === 'object' &&
      'message' in transformedError.body
    ) {
      const newError = new Error(transformedError.body.message as string)
      // Preserve important properties from the original error or body
      // eslint-disable-next-line @typescript-eslint/no-explicit-any
      const traces = (transformedError as any).traces || (transformedError.body as any).traces
      if (traces) {
        // eslint-disable-next-line @typescript-eslint/no-explicit-any
        ;(newError as any).traces = traces
      }
      transformedError = newError
    }

    for (const transformer of this.errorTransformers) {
      try {
        transformedError = await transformer(transformedError)
        if (!(transformedError instanceof Error)) {
          return new InvalidErrorTransformerValue(originalError, transformedError)
        }
      } catch (errorFromTransformer) {
        return new ErrorTransformerError(originalError, errorFromTransformer)
      }
    }

    return transformedError
  }

  /**
   * Create a `TransactionComposer`.
   * @param params The configuration for this composer
   * @returns The `TransactionComposer` instance
   */
  constructor(params: TransactionComposerParams) {
    this.algod = params.algod
    const defaultGetSuggestedParams = () => params.algod.transactionParams()
    this.getSuggestedParams = params.getSuggestedParams ?? defaultGetSuggestedParams
    this.getSigner = params.getSigner
    this.defaultValidityWindow = params.defaultValidityWindow ?? this.defaultValidityWindow
    this.appManager = params.appManager ?? new AppManager(params.algod)
    this.errorTransformers = params.errorTransformers ?? []
    this.composerConfig = params.composerConfig ?? {
      coverAppCallInnerTransactionFees: false,
      populateAppCallResources: { enabled: true, useAccessList: false },
    }
  }

  /**
   * Register a function that will be used to transform an error caught when simulating or executing
   *
   * @returns The composer so you can chain method calls
   */
  registerErrorTransformer(transformer: ErrorTransformer) {
    this.errorTransformers.push(transformer)
    return this
  }

  // TODO: PD - logic to enforce max group size
  /**
   * Add a pre-built transaction to the transaction group.
   * @param transaction The pre-built transaction
   * @param signer Optional signer override for the transaction
   * @returns The composer so you can chain method calls
   * @example
   * ```typescript
   * composer.addTransaction(txn)
   * ```
   */
  addTransaction(transaction: Transaction, signer?: TransactionSigner): TransactionComposer {
    this.txns.push({
      data: {
        txn: transaction,
        signer: signer ?? this.getSigner(transaction.sender),
      },
      type: 'txnWithSigner',
    })

    return this
  }

  /**
   * Add a payment transaction to the transaction group.
   * @param params The payment transaction parameters
   * @returns The composer so you can chain method calls
   * @example Basic example
   * ```typescript
   * composer.addPayment({
   *   sender: 'SENDERADDRESS',
   *   receiver: 'RECEIVERADDRESS',
   *   amount: (4).algo(),
   * })
   * ```
   * @example Advanced example
   * ```typescript
   * composer.addPayment({
   *   amount: (4).algo(),
   *   receiver: 'RECEIVERADDRESS',
   *   sender: 'SENDERADDRESS',
   *   closeRemainderTo: 'CLOSEREMAINDERTOADDRESS',
   *   lease: 'lease',
   *   note: 'note',
   *   // Use this with caution, it's generally better to use algorand.account.rekeyAccount
   *   rekeyTo: 'REKEYTOADDRESS',
   *   // You wouldn't normally set this field
   *   firstValidRound: 1000n,
   *   validityWindow: 10,
   *   extraFee: (1000).microAlgo(),
   *   staticFee: (1000).microAlgo(),
   *   // Max fee doesn't make sense with extraFee AND staticFee
   *   //  already specified, but here for completeness
   *   maxFee: (3000).microAlgo(),
   * })
   */
  addPayment(params: PaymentParams): TransactionComposer {
    this.txns.push({ data: params, type: 'pay' })

    return this
  }

  /**
   * Add an asset create transaction to the transaction group.
   * @param params The asset create transaction parameters
   * @returns The composer so you can chain method calls
   * @example Basic example
   * ```typescript
   * composer.addAssetCreate({ sender: "CREATORADDRESS", total: 100n})
   * ```
   * @example Advanced example
   * ```typescript
   * composer.addAssetCreate({
   *   sender: 'CREATORADDRESS',
   *   total: 100n,
   *   decimals: 2,
   *   assetName: 'asset',
   *   unitName: 'unit',
   *   url: 'url',
   *   metadataHash: 'metadataHash',
   *   defaultFrozen: false,
   *   manager: 'MANAGERADDRESS',
   *   reserve: 'RESERVEADDRESS',
   *   freeze: 'FREEZEADDRESS',
   *   clawback: 'CLAWBACKADDRESS',
   *   lease: 'lease',
   *   note: 'note',
   *   // You wouldn't normally set this field
   *   firstValidRound: 1000n,
   *   validityWindow: 10,
   *   extraFee: (1000).microAlgo(),
   *   staticFee: (1000).microAlgo(),
   *   // Max fee doesn't make sense with extraFee AND staticFee
   *   //  already specified, but here for completeness
   *   maxFee: (3000).microAlgo(),
   * })
   */
  addAssetCreate(params: AssetCreateParams): TransactionComposer {
    this.txns.push({ data: params, type: 'assetCreate' })

    return this
  }

  /**
   * Add an asset config transaction to the transaction group.
   * @param params The asset config transaction parameters
   * @returns The composer so you can chain method calls
   * @example Basic example
   * ```typescript
   * composer.addAssetConfig({ sender: "MANAGERADDRESS", assetId: 123456n, manager: "MANAGERADDRESS" })
   * ```
   * @example Advanced example
   * ```typescript
   * composer.addAssetConfig({
   *   sender: 'MANAGERADDRESS',
   *   assetId: 123456n,
   *   manager: 'MANAGERADDRESS',
   *   reserve: 'RESERVEADDRESS',
   *   freeze: 'FREEZEADDRESS',
   *   clawback: 'CLAWBACKADDRESS',
   *   lease: 'lease',
   *   note: 'note',
   *   // You wouldn't normally set this field
   *   firstValidRound: 1000n,
   *   validityWindow: 10,
   *   extraFee: (1000).microAlgo(),
   *   staticFee: (1000).microAlgo(),
   *   // Max fee doesn't make sense with extraFee AND staticFee
   *   //  already specified, but here for completeness
   *   maxFee: (3000).microAlgo(),
   * })
   */
  addAssetConfig(params: AssetConfigParams): TransactionComposer {
    this.txns.push({ data: params, type: 'assetConfig' })

    return this
  }

  /**
   * Add an asset freeze transaction to the transaction group.
   * @param params The asset freeze transaction parameters
   * @returns The composer so you can chain method calls
   * @example Basic example
   * ```typescript
   * composer.addAssetFreeze({ sender: "MANAGERADDRESS", assetId: 123456n, account: "ACCOUNTADDRESS", frozen: true })
   * ```
   * @example Advanced example
   * ```typescript
   * composer.addAssetFreeze({
   *   sender: 'MANAGERADDRESS',
   *   assetId: 123456n,
   *   account: 'ACCOUNTADDRESS',
   *   frozen: true,
   *   lease: 'lease',
   *   note: 'note',
   *   // You wouldn't normally set this field
   *   firstValidRound: 1000n,
   *   validityWindow: 10,
   *   extraFee: (1000).microAlgo(),
   *   staticFee: (1000).microAlgo(),
   *   // Max fee doesn't make sense with extraFee AND staticFee
   *   //  already specified, but here for completeness
   *   maxFee: (3000).microAlgo(),
   * })
   * ```
   */
  addAssetFreeze(params: AssetFreezeParams): TransactionComposer {
    this.txns.push({ data: params, type: 'assetFreeze' })

    return this
  }

  /**
   * Add an asset destroy transaction to the transaction group.
   * @param params The asset destroy transaction parameters
   * @returns The composer so you can chain method calls
   * @example Basic example
   * ```typescript
   * composer.addAssetDestroy({ sender: "MANAGERADDRESS", assetId: 123456n })
   * ```
   * @example Advanced example
   * ```typescript
   * composer.addAssetDestroy({
   *   sender: 'MANAGERADDRESS',
   *   assetId: 123456n,
   *   lease: 'lease',
   *   note: 'note',
   *   // You wouldn't normally set this field
   *   firstValidRound: 1000n,
   *   validityWindow: 10,
   *   extraFee: (1000).microAlgo(),
   *   staticFee: (1000).microAlgo(),
   *   // Max fee doesn't make sense with extraFee AND staticFee
   *   //  already specified, but here for completeness
   *   maxFee: (3000).microAlgo(),
   * })
   * ```
   */
  addAssetDestroy(params: AssetDestroyParams): TransactionComposer {
    this.txns.push({ data: params, type: 'assetDestroy' })

    return this
  }

  /**
   * Add an asset transfer transaction to the transaction group.
   * @param params The asset transfer transaction parameters
   * @returns The composer so you can chain method calls
   * @example Basic example
   * ```typescript
   * composer.addAssetTransfer({ sender: "HOLDERADDRESS", assetId: 123456n, amount: 1n, receiver: "RECEIVERADDRESS" })
   * ```
   * @example Advanced example (with clawback)
   * ```typescript
   * composer.addAssetTransfer({
   *   sender: 'CLAWBACKADDRESS',
   *   assetId: 123456n,
   *   amount: 1n,
   *   receiver: 'RECEIVERADDRESS',
   *   clawbackTarget: 'HOLDERADDRESS',
   *   // This field needs to be used with caution
   *   closeAssetTo: 'ADDRESSTOCLOSETO'
   *   lease: 'lease',
   *   note: 'note',
   *   // You wouldn't normally set this field
   *   firstValidRound: 1000n,
   *   validityWindow: 10,
   *   extraFee: (1000).microAlgo(),
   *   staticFee: (1000).microAlgo(),
   *   // Max fee doesn't make sense with extraFee AND staticFee
   *   //  already specified, but here for completeness
   *   maxFee: (3000).microAlgo(),
   * })
   * ```
   */
  addAssetTransfer(params: AssetTransferParams): TransactionComposer {
    this.txns.push({ data: params, type: 'assetTransfer' })

    return this
  }

  /**
   * Add an asset opt-in transaction to the transaction group.
   * @param params The asset opt-in transaction parameters
   * @returns The composer so you can chain method calls
   * @example Basic example
   * ```typescript
   * composer.addAssetOptIn({ sender: "SENDERADDRESS", assetId: 123456n })
   * ```
   * @example Advanced example
   * ```typescript
   * composer.addAssetOptIn({
   *   sender: 'SENDERADDRESS',
   *   assetId: 123456n,
   *   lease: 'lease',
   *   note: 'note',
   *   // You wouldn't normally set this field
   *   firstValidRound: 1000n,
   *   validityWindow: 10,
   *   extraFee: (1000).microAlgo(),
   *   staticFee: (1000).microAlgo(),
   *   // Max fee doesn't make sense with extraFee AND staticFee
   *   //  already specified, but here for completeness
   *   maxFee: (3000).microAlgo(),
   * })
   * ```
   */
  addAssetOptIn(params: AssetOptInParams): TransactionComposer {
    this.txns.push({ data: params, type: 'assetOptIn' })

    return this
  }

  /**
   * Add an asset opt-out transaction to the transaction group.
   * @param params The asset opt-out transaction parameters
   * @returns The composer so you can chain method calls
   * @example Basic example (without creator, will be retrieved from algod)
   * ```typescript
   * composer.addAssetOptOut({ sender: "SENDERADDRESS", assetId: 123456n, ensureZeroBalance: true })
   * ```
   * @example Basic example (with creator)
   * ```typescript
   * composer.addAssetOptOut({ sender: "SENDERADDRESS", creator: "CREATORADDRESS", assetId: 123456n, ensureZeroBalance: true })
   * ```
   * @example Advanced example
   * ```typescript
   * composer.addAssetOptOut({
   *   sender: 'SENDERADDRESS',
   *   assetId: 123456n,
   *   creator: 'CREATORADDRESS',
   *   ensureZeroBalance: true,
   *   lease: 'lease',
   *   note: 'note',
   *   // You wouldn't normally set this field
   *   firstValidRound: 1000n,
   *   validityWindow: 10,
   *   extraFee: (1000).microAlgo(),
   *   staticFee: (1000).microAlgo(),
   *   // Max fee doesn't make sense with extraFee AND staticFee
   *   //  already specified, but here for completeness
   *   maxFee: (3000).microAlgo(),
   * })
   * ```
   */
  addAssetOptOut(params: AssetOptOutParams): TransactionComposer {
    this.txns.push({ data: params, type: 'assetOptOut' })

    return this
  }

  /**
   * Add an application create transaction to the transaction group.
   *
   * Note: we recommend using app clients to make it easier to make app calls.
   * @param params The application create transaction parameters
   * @returns The composer so you can chain method calls
   * @example Basic example
   * ```typescript
   * composer.addAppCreate({ sender: 'CREATORADDRESS', approvalProgram: 'TEALCODE', clearStateProgram: 'TEALCODE' })
   * ```
   * @example Advanced example
   * ```typescript
   * composer.addAppCreate({
   *  sender: 'CREATORADDRESS',
   *  approvalProgram: "TEALCODE",
   *  clearStateProgram: "TEALCODE",
   *  schema: {
   *    globalInts: 1,
   *    globalByteSlices: 2,
   *    localInts: 3,
   *    localByteSlices: 4
   *  },
   *  extraProgramPages: 1,
   *  onComplete: OnApplicationComplete.OptIn,
   *  args: [new Uint8Array(1, 2, 3, 4)]
   *  accountReferences: ["ACCOUNT_1"]
   *  appReferences: [123n, 1234n]
   *  assetReferences: [12345n]
   *  boxReferences: ["box1", {appId: 1234n, name: "box2"}]
   *  accessReferences: [{ appId: 1234n }]
   *  lease: 'lease',
   *  note: 'note',
   *  // You wouldn't normally set this field
   *  firstValidRound: 1000n,
   *  validityWindow: 10,
   *  extraFee: (1000).microAlgo(),
   *  staticFee: (1000).microAlgo(),
   *  // Max fee doesn't make sense with extraFee AND staticFee
   *  //  already specified, but here for completeness
   *  maxFee: (3000).microAlgo(),
   *  // Signer only needed if you want to provide one,
   *  //  generally you'd register it with AlgorandClient
   *  //  against the sender and not need to pass it in
   *  signer: transactionSigner,
   *  maxRoundsToWaitForConfirmation: 5,
   *  suppressLog: true,
   *})
   * ```
   */
  addAppCreate(params: AppCreateParams): TransactionComposer {
    this.txns.push({ data: params, type: 'appCall' })

    return this
  }

  /**
   * Add an application update transaction to the transaction group.
   *
   * Note: we recommend using app clients to make it easier to make app calls.
   * @param params The application update transaction parameters
   * @returns The composer so you can chain method calls
   * @example Basic example
   * ```typescript
   * composer.addAppUpdate({ sender: 'CREATORADDRESS', approvalProgram: 'TEALCODE', clearStateProgram: 'TEALCODE' })
   * ```
   * @example Advanced example
   * ```typescript
   * composer.addAppUpdate({
   *  sender: 'CREATORADDRESS',
   *  approvalProgram: "TEALCODE",
   *  clearStateProgram: "TEALCODE",
   *  onComplete: OnApplicationComplete.UpdateApplication,
   *  args: [new Uint8Array(1, 2, 3, 4)]
   *  accountReferences: ["ACCOUNT_1"]
   *  appReferences: [123n, 1234n]
   *  assetReferences: [12345n]
   *  boxReferences: ["box1", {appId: 1234n, name: "box2"}]
   *  accessReferences: [{ appId: 1234n }]
   *  lease: 'lease',
   *  note: 'note',
   *  // You wouldn't normally set this field
   *  firstValidRound: 1000n,
   *  validityWindow: 10,
   *  extraFee: (1000).microAlgo(),
   *  staticFee: (1000).microAlgo(),
   *  // Max fee doesn't make sense with extraFee AND staticFee
   *  //  already specified, but here for completeness
   *  maxFee: (3000).microAlgo(),
   *})
   * ```
   */
  addAppUpdate(params: AppUpdateParams): TransactionComposer {
    this.txns.push({ data: { ...params, onComplete: OnApplicationComplete.UpdateApplication }, type: 'appCall' })

    return this
  }

  /**
   * Add an application delete transaction to the transaction group.
   *
   * Note: we recommend using app clients to make it easier to make app calls.
   * @param params The application delete transaction parameters
   * @returns The composer so you can chain method calls
   * @example Basic example
   * ```typescript
   * composer.addAppDelete({ sender: 'CREATORADDRESS' })
   * ```
   * @example Advanced example
   * ```typescript
   * composer.addAppDelete({
   *  sender: 'CREATORADDRESS',
   *  onComplete: OnApplicationComplete.DeleteApplication,
   *  args: [new Uint8Array(1, 2, 3, 4)]
   *  accountReferences: ["ACCOUNT_1"]
   *  appReferences: [123n, 1234n]
   *  assetReferences: [12345n]
   *  boxReferences: ["box1", {appId: 1234n, name: "box2"}]
   *  accessReferences: [{ appId: 1234n }]
   *  lease: 'lease',
   *  note: 'note',
   *  // You wouldn't normally set this field
   *  firstValidRound: 1000n,
   *  validityWindow: 10,
   *  extraFee: (1000).microAlgo(),
   *  staticFee: (1000).microAlgo(),
   *  // Max fee doesn't make sense with extraFee AND staticFee
   *  //  already specified, but here for completeness
   *  maxFee: (3000).microAlgo(),
   *})
   * ```
   */
  addAppDelete(params: AppDeleteParams): TransactionComposer {
    this.txns.push({ data: { ...params, onComplete: OnApplicationComplete.DeleteApplication }, type: 'appCall' })

    return this
  }

  /**
   * Add an application call transaction to the transaction group.
   *
   * If you want to create or update an app use `addAppCreate` or `addAppUpdate`.
   *
   * Note: we recommend using app clients to make it easier to make app calls.
   * @param params The application call transaction parameters
   * @returns The composer so you can chain method calls
   * @example Basic example
   * ```typescript
   * composer.addAppCall({ sender: 'CREATORADDRESS' })
   * ```
   * @example Advanced example
   * ```typescript
   * composer.addAppCall({
   *  sender: 'CREATORADDRESS',
   *  onComplete: OnApplicationComplete.OptIn,
   *  args: [new Uint8Array(1, 2, 3, 4)]
   *  accountReferences: ["ACCOUNT_1"]
   *  appReferences: [123n, 1234n]
   *  assetReferences: [12345n]
   *  boxReferences: ["box1", {appId: 1234n, name: "box2"}]
   *  accessReferences: [{ appId: 1234n }]
   *  lease: 'lease',
   *  note: 'note',
   *  // You wouldn't normally set this field
   *  firstValidRound: 1000n,
   *  validityWindow: 10,
   *  extraFee: (1000).microAlgo(),
   *  staticFee: (1000).microAlgo(),
   *  // Max fee doesn't make sense with extraFee AND staticFee
   *  //  already specified, but here for completeness
   *  maxFee: (3000).microAlgo(),
   *})
   * ```
   */
  addAppCall(params: AppCallParams): TransactionComposer {
    this.txns.push({ data: params, type: 'appCall' })

    return this
  }

  /**
   * Add an ABI method create application call transaction to the transaction group.
   *
   * Note: we recommend using app clients to make it easier to make app calls.
   * @param params The ABI create method application call transaction parameters
   * @returns The composer so you can chain method calls
   * @example Basic example
   * ```typescript
   * const method = new ABIMethod({
   *   name: 'method',
   *   args: [{ name: 'arg1', type: 'string' }],
   *   returns: { type: 'string' },
   * })
   * composer.addAppCreateMethodCall({ sender: 'CREATORADDRESS', approvalProgram: 'TEALCODE', clearStateProgram: 'TEALCODE', method: method, args: ["arg1_value"] })
   * ```
   * @example Advanced example
   * ```typescript
   * const method = new ABIMethod({
   *   name: 'method',
   *   args: [{ name: 'arg1', type: 'string' }],
   *   returns: { type: 'string' },
   * })
   * composer.addAppCreateMethodCall({
   *  sender: 'CREATORADDRESS',
   *  method: method,
   *  args: ["arg1_value"],
   *  approvalProgram: "TEALCODE",
   *  clearStateProgram: "TEALCODE",
   *  schema: {
   *    globalInts: 1,
   *    globalByteSlices: 2,
   *    localInts: 3,
   *    localByteSlices: 4
   *  },
   *  extraProgramPages: 1,
   *  onComplete: OnApplicationComplete.OptIn,
   *  args: [new Uint8Array(1, 2, 3, 4)]
   *  accountReferences: ["ACCOUNT_1"]
   *  appReferences: [123n, 1234n]
   *  assetReferences: [12345n]
   *  boxReferences: ["box1", {appId: 1234n, name: "box2"}]
   *  accessReferences: [{ appId: 1234n }]
   *  lease: 'lease',
   *  note: 'note',
   *  // You wouldn't normally set this field
   *  firstValidRound: 1000n,
   *  validityWindow: 10,
   *  extraFee: (1000).microAlgo(),
   *  staticFee: (1000).microAlgo(),
   *  // Max fee doesn't make sense with extraFee AND staticFee
   *  //  already specified, but here for completeness
   *  maxFee: (3000).microAlgo(),
   *})
   * ```
   */
  addAppCreateMethodCall(params: AppCreateMethodCall) {
    const txnArgs = extractComposerTransactionsFromAppMethodCallParams(params)
    this.txns.push(...txnArgs)

    this.txns.push({
      data: { ...params, args: processAppMethodCallArgs(params.args) },
      type: 'methodCall',
    })
    return this
  }

  /**
   * Add an ABI method update application call transaction to the transaction group.
   *
   * Note: we recommend using app clients to make it easier to make app calls.
   * @param params The ABI update method application call transaction parameters
   * @returns The composer so you can chain method calls
   * @example Basic example
   * ```typescript
   * const method = new ABIMethod({
   *   name: 'method',
   *   args: [{ name: 'arg1', type: 'string' }],
   *   returns: { type: 'string' },
   * })
   * composer.addAppUpdateMethodCall({ sender: 'CREATORADDRESS', approvalProgram: 'TEALCODE', clearStateProgram: 'TEALCODE', method: method, args: ["arg1_value"] })
   * ```
   * @example Advanced example
   * ```typescript
   * const method = new ABIMethod({
   *   name: 'method',
   *   args: [{ name: 'arg1', type: 'string' }],
   *   returns: { type: 'string' },
   * })
   * composer.addAppUpdateMethodCall({
   *  sender: 'CREATORADDRESS',
   *  method: method,
   *  args: ["arg1_value"],
   *  approvalProgram: "TEALCODE",
   *  clearStateProgram: "TEALCODE",
   *  onComplete: OnApplicationComplete.UpdateApplication,
   *  args: [new Uint8Array(1, 2, 3, 4)]
   *  accountReferences: ["ACCOUNT_1"]
   *  appReferences: [123n, 1234n]
   *  assetReferences: [12345n]
   *  boxReferences: ["box1", {appId: 1234n, name: "box2"}]
   *  accessReferences: [{ appId: 1234n }]
   *  lease: 'lease',
   *  note: 'note',
   *  // You wouldn't normally set this field
   *  firstValidRound: 1000n,
   *  validityWindow: 10,
   *  extraFee: (1000).microAlgo(),
   *  staticFee: (1000).microAlgo(),
   *  // Max fee doesn't make sense with extraFee AND staticFee
   *  //  already specified, but here for completeness
   *  maxFee: (3000).microAlgo(),
   *})
   * ```
   */
  addAppUpdateMethodCall(params: AppUpdateMethodCall) {
    const txnArgs = extractComposerTransactionsFromAppMethodCallParams(params)
    this.txns.push(...txnArgs)

    this.txns.push({
      data: { ...params, args: processAppMethodCallArgs(params.args), onComplete: OnApplicationComplete.UpdateApplication },
      type: 'methodCall',
    })
    return this
  }

  /**
   * Add an ABI method delete application call transaction to the transaction group.
   *
   * Note: we recommend using app clients to make it easier to make app calls.
   * @param params The ABI delete method application call transaction parameters
   * @returns The composer so you can chain method calls
   * @example Basic example
   * ```typescript
   * const method = new ABIMethod({
   *   name: 'method',
   *   args: [{ name: 'arg1', type: 'string' }],
   *   returns: { type: 'string' },
   * })
   * composer.addAppDeleteMethodCall({ sender: 'CREATORADDRESS', method: method, args: ["arg1_value"] })
   * ```
   * @example Advanced example
   * ```typescript
   * const method = new ABIMethod({
   *   name: 'method',
   *   args: [{ name: 'arg1', type: 'string' }],
   *   returns: { type: 'string' },
   * })
   * composer.addAppDeleteMethodCall({
   *  sender: 'CREATORADDRESS',
   *  method: method,
   *  args: ["arg1_value"],
   *  onComplete: OnApplicationComplete.DeleteApplication,
   *  args: [new Uint8Array(1, 2, 3, 4)]
   *  accountReferences: ["ACCOUNT_1"]
   *  appReferences: [123n, 1234n]
   *  assetReferences: [12345n]
   *  boxReferences: ["box1", {appId: 1234n, name: "box2"}]
   *  accessReferences: [{ appId: 1234n }]
   *  lease: 'lease',
   *  note: 'note',
   *  // You wouldn't normally set this field
   *  firstValidRound: 1000n,
   *  validityWindow: 10,
   *  extraFee: (1000).microAlgo(),
   *  staticFee: (1000).microAlgo(),
   *  // Max fee doesn't make sense with extraFee AND staticFee
   *  //  already specified, but here for completeness
   *  maxFee: (3000).microAlgo(),
   *})
   * ```
   */
  addAppDeleteMethodCall(params: AppDeleteMethodCall) {
    const txnArgs = extractComposerTransactionsFromAppMethodCallParams(params)
    this.txns.push(...txnArgs)

    this.txns.push({
      data: { ...params, args: processAppMethodCallArgs(params.args), onComplete: OnApplicationComplete.DeleteApplication },
      type: 'methodCall',
    })
    return this
  }

  /**
   * Add a non-create/non-update ABI method application call transaction to the transaction group.
   *
   * Note: we recommend using app clients to make it easier to make app calls.
   * @param params The ABI method application call transaction parameters
   * @returns The composer so you can chain method calls
   * @example Basic example
   * ```typescript
   * const method = new ABIMethod({
   *   name: 'method',
   *   args: [{ name: 'arg1', type: 'string' }],
   *   returns: { type: 'string' },
   * })
   * composer.addAppCallMethodCall({ sender: 'CREATORADDRESS', method: method, args: ["arg1_value"] })
   * ```
   * @example Advanced example
   * ```typescript
   * const method = new ABIMethod({
   *   name: 'method',
   *   args: [{ name: 'arg1', type: 'string' }],
   *   returns: { type: 'string' },
   * })
   * composer.addAppCallMethodCall({
   *  sender: 'CREATORADDRESS',
   *  method: method,
   *  args: ["arg1_value"],
   *  onComplete: OnApplicationComplete.OptIn,
   *  args: [new Uint8Array(1, 2, 3, 4)]
   *  accountReferences: ["ACCOUNT_1"]
   *  appReferences: [123n, 1234n]
   *  assetReferences: [12345n]
   *  boxReferences: ["box1", {appId: 1234n, name: "box2"}]
   *  accessReferences: [{ appId: 1234n }]
   *  lease: 'lease',
   *  note: 'note',
   *  // You wouldn't normally set this field
   *  firstValidRound: 1000n,
   *  validityWindow: 10,
   *  extraFee: (1000).microAlgo(),
   *  staticFee: (1000).microAlgo(),
   *  // Max fee doesn't make sense with extraFee AND staticFee
   *  //  already specified, but here for completeness
   *  maxFee: (3000).microAlgo(),
   *})
   * ```
   */
  addAppCallMethodCall(params: AppCallMethodCall) {
    const txnArgs = extractComposerTransactionsFromAppMethodCallParams(params)
    this.txns.push(...txnArgs)

    this.txns.push({ data: { ...params, args: processAppMethodCallArgs(params.args) }, type: 'methodCall' })
    return this
  }

  /**
   * Add an online key registration transaction to the transaction group.
   * @param params The online key registration transaction parameters
   * @returns The composer so you can chain method calls
   * @example Basic example
   * ```typescript
   * composer.addOnlineKeyRegistration({
   *   sender: 'SENDERADDRESS',
   *   voteKey: Uint8Array.from(Buffer.from("voteKeyBase64", 'base64')),
   *   selectionKey: Uint8Array.from(Buffer.from("selectionKeyBase64", 'base64')),
   *   stateProofKey: Uint8Array.from(Buffer.from("stateProofKeyBase64", 'base64')),
   *   voteFirst: 1n,
   *   voteLast: 1000n,
   *   voteKeyDilution: 1n,
   * })
   * ```
   * @example Advanced example
   * ```typescript
   * composer.addOnlineKeyRegistration({
   *   sender: 'SENDERADDRESS',
   *   voteKey: Uint8Array.from(Buffer.from("voteKeyBase64", 'base64')),
   *   selectionKey: Uint8Array.from(Buffer.from("selectionKeyBase64", 'base64')),
   *   stateProofKey: Uint8Array.from(Buffer.from("stateProofKeyBase64", 'base64')),
   *   voteFirst: 1n,
   *   voteLast: 1000n,
   *   voteKeyDilution: 1n,
   *   lease: 'lease',
   *   note: 'note',
   *   // Use this with caution, it's generally better to use algorand.account.rekeyAccount
   *   rekeyTo: 'REKEYTOADDRESS',
   *   // You wouldn't normally set this field
   *   firstValidRound: 1000n,
   *   validityWindow: 10,
   *   extraFee: (1000).microAlgo(),
   *   staticFee: (1000).microAlgo(),
   *   // Max fee doesn't make sense with extraFee AND staticFee
   *   //  already specified, but here for completeness
   *   maxFee: (3000).microAlgo(),
   * })
   * ```
   */
  addOnlineKeyRegistration(params: OnlineKeyRegistrationParams): TransactionComposer {
    this.txns.push({ data: params, type: 'keyReg' })

    return this
  }

  /**
   * Add an offline key registration transaction to the transaction group.
   * @param params The offline key registration transaction parameters
   * @returns The composer so you can chain method calls
   * @example Basic example
   * ```typescript
   * composer.addOfflineKeyRegistration({
   *   sender: 'SENDERADDRESS',
   * })
   * ```
   * @example Advanced example
   * ```typescript
   * composer.addOfflineKeyRegistration({
   *   sender: 'SENDERADDRESS',
   *   lease: 'lease',
   *   note: 'note',
   *   // Use this with caution, it's generally better to use algorand.account.rekeyAccount
   *   rekeyTo: 'REKEYTOADDRESS',
   *   // You wouldn't normally set this field
   *   firstValidRound: 1000n,
   *   validityWindow: 10,
   *   extraFee: (1000).microAlgo(),
   *   staticFee: (1000).microAlgo(),
   *   // Max fee doesn't make sense with extraFee AND staticFee
   *   //  already specified, but here for completeness
   *   maxFee: (3000).microAlgo(),
   * })
   * ```
   */
  addOfflineKeyRegistration(params: OfflineKeyRegistrationParams): TransactionComposer {
    this.txns.push({ data: params, type: 'keyReg' })

    return this
  }

  /**
   * Get the number of transactions currently added to this composer.
   * @returns The number of transactions currently added to this composer
   */
  async count() {
    return (await this.buildTransactions()).transactions.length
  }

  /**
   * Compose all of the transactions in a single atomic transaction group and an atomic transaction composer.
   *
   * You can then use the transactions standalone, or use the composer to execute or simulate the transactions.
   *
   * Once this method is called, no further transactions will be able to be added.
   * You can safely call this method multiple times to get the same result.
   * @returns The built atomic transaction composer, the transactions and any corresponding method calls
   * @example
   * ```typescript
   * const { atc, transactions, methodCalls } = await composer.build()
   * ```
   */
  public async build() {
    if (!this.builtGroup) {
      // TODO: PD - do we need to share the same suggested params between analyzeGroupRequirements and buildTransactions
      const groupAnalysis =
        (this.composerConfig.coverAppCallInnerTransactionFees || this.composerConfig.populateAppCallResources.enabled) &&
        this.txns.some((t) => isAppCall(t))
          ? await this.analyzeGroupRequirements(this.composerConfig)
          : undefined

      const transactions = await this.buildTransactions(groupAnalysis)
      const transactionsWithSigners = this.gatherSigners(transactions)

      this.builtGroup = transactionsWithSigners
    }

    const methodCalls = new Map(
      this.txns
        .map((t, index) => (t.type === 'methodCall' ? ([index, t.data.method] as const) : null))
        .filter((entry): entry is [number, ABIMethod] => entry !== null),
    )

    return {
      transactions: this.builtGroup,
      methodCalls: methodCalls,
    }
  }

  public async buildTransactions(groupAnalysis?: GroupAnalysis): Promise<BuiltTransactions> {
    const suggestedParams = await this.getSuggestedParams()
    const defaultValidityWindow = getDefaultValidityWindow(suggestedParams.genesisId)
    const signers = new Map<number, algosdk.TransactionSigner>()

    let transactions = new Array<Transaction>()

    for (let i = 0; i < this.txns.length; i++) {
      const ctxn = this.txns[i]

      if (ctxn.type === 'txnWithSigner') {
        transactions.push(ctxn.data.txn)
        signers.set(i, ctxn.data.signer)
      } else if (ctxn.type === 'asyncTxn') {
        transactions.push(await ctxn.data.txn)
        // Use the signer that was set when the asyncTxn was added
        if (ctxn.data.signer) {
          signers.set(i, ctxn.data.signer)
        }
      } else {
        let transaction: Transaction
        const header = buildTransactionHeader(ctxn.data, suggestedParams, defaultValidityWindow)
        const calculateFee = header?.fee === undefined

        switch (ctxn.type) {
          case 'pay':
            transaction = buildPayment(ctxn.data, header)
            break
          case 'assetCreate':
            transaction = buildAssetCreate(ctxn.data, header)
            break
          case 'assetConfig':
            transaction = buildAssetConfig(ctxn.data, header)
            break
          case 'assetFreeze':
            transaction = buildAssetFreeze(ctxn.data, header)
            break
          case 'assetDestroy':
            transaction = buildAssetDestroy(ctxn.data, header)
            break
          case 'assetTransfer':
            transaction = buildAssetTransfer(ctxn.data, header)
            break
          case 'assetOptIn':
            transaction = buildAssetOptIn(ctxn.data, header)
            break
          case 'assetOptOut':
            transaction = buildAssetOptOut(ctxn.data, header)
            break
          case 'appCall':
            if (!('appId' in ctxn.data)) {
              transaction = await buildAppCreate(ctxn.data, this.appManager, header)
            } else if ('approvalProgram' in ctxn.data && 'clearStateProgram' in ctxn.data) {
              transaction = await buildAppUpdate(ctxn.data, this.appManager, header)
            } else {
              transaction = buildAppCall(ctxn.data, header)
            }
            break
          case 'keyReg':
            transaction = buildKeyReg(ctxn.data, header)
            break
          case 'methodCall':
            if (!('appId' in ctxn.data)) {
              transaction = await buildAppCreateMethodCall(ctxn.data, this.appManager, header)
            } else if ('approvalProgram' in ctxn.data && 'clearStateProgram' in ctxn.data) {
              transaction = await buildAppUpdateMethodCall(ctxn.data, this.appManager, header)
            } else {
              transaction = await buildAppCallMethodCall(ctxn.data, header)
            }
            break
          default:
            // eslint-disable-next-line @typescript-eslint/no-explicit-any
            throw new Error(`Unsupported transaction type: ${(ctxn as any).type}`)
        }

        if (calculateFee) {
          transaction = assignFee(transaction, {
            feePerByte: suggestedParams.fee,
            minFee: suggestedParams.minFee,
            extraFee: ctxn.data.extraFee?.microAlgos,
            maxFee: ctxn.data.maxFee?.microAlgos,
          })
        }

        transactions.push(transaction)

        if (ctxn.data.signer) {
          const signer = 'signer' in ctxn.data.signer ? ctxn.data.signer.signer : ctxn.data.signer
          signers.set(i, signer)
        }
      }
    }

    if (groupAnalysis) {
      // Process fee adjustments
      let surplusGroupFees = 0n
      const transactionAnalysis: Array<{
        groupIndex: number
        requiredFeeDelta?: FeeDelta
        priority: FeePriority
        unnamedResourcesAccessed?: SimulateUnnamedResourcesAccessed
      }> = []

      // Process fee adjustments
      groupAnalysis.transactions.forEach((txnAnalysis, groupIndex) => {
        // Accumulate surplus fees
        if (txnAnalysis.requiredFeeDelta && FeeDelta.isSurplus(txnAnalysis.requiredFeeDelta)) {
          surplusGroupFees += FeeDelta.amount(txnAnalysis.requiredFeeDelta)
        }

        // Calculate priority and add to transaction info
        const ctxn = this.txns[groupIndex]
        const txn = transactions[groupIndex]
        const logicalMaxFee = getLogicalMaxFee(ctxn)
        const isImmutableFee = logicalMaxFee !== undefined && logicalMaxFee === (txn.fee || 0n)

        let priority = FeePriority.Covered
        if (txnAnalysis.requiredFeeDelta && FeeDelta.isDeficit(txnAnalysis.requiredFeeDelta)) {
          const deficitAmount = FeeDelta.amount(txnAnalysis.requiredFeeDelta)
          if (isImmutableFee || txn.type !== TransactionType.appl) {
            // High priority: transactions that can't be modified
            priority = FeePriority.ImmutableDeficit(deficitAmount)
          } else {
            // Normal priority: app call transactions that can be modified
            priority = FeePriority.ModifiableDeficit(deficitAmount)
          }
        }

        transactionAnalysis.push({
          groupIndex,
          requiredFeeDelta: txnAnalysis.requiredFeeDelta,
          priority,
          unnamedResourcesAccessed: txnAnalysis.unnamedResourcesAccessed,
        })
      })

      // Sort transactions by priority (highest first)
      transactionAnalysis.sort((a, b) => b.priority.compare(a.priority))

      // Cover any additional fees required for the transactions
      for (const { groupIndex, requiredFeeDelta, unnamedResourcesAccessed } of transactionAnalysis) {
        if (requiredFeeDelta && FeeDelta.isDeficit(requiredFeeDelta)) {
          const deficitAmount = FeeDelta.amount(requiredFeeDelta)
          let additionalFeeDelta: FeeDelta | undefined

          if (surplusGroupFees === 0n) {
            // No surplus group fees, the transaction must cover its own deficit
            additionalFeeDelta = requiredFeeDelta
          } else if (surplusGroupFees >= deficitAmount) {
            // Surplus fully covers the deficit
            surplusGroupFees -= deficitAmount
          } else {
            // Surplus partially covers the deficit
            additionalFeeDelta = FeeDelta.fromBigInt(deficitAmount - surplusGroupFees)
            surplusGroupFees = 0n
          }

          // If there is any additional fee deficit, the transaction must cover it by modifying the fee
          if (additionalFeeDelta && FeeDelta.isDeficit(additionalFeeDelta)) {
            const additionalDeficitAmount = FeeDelta.amount(additionalFeeDelta)

            if (transactions[groupIndex].type === TransactionType.appl) {
              const currentFee = transactions[groupIndex].fee || 0n
              const transactionFee = currentFee + additionalDeficitAmount

              const logicalMaxFee = getLogicalMaxFee(this.txns[groupIndex])
              if (!logicalMaxFee || transactionFee > logicalMaxFee) {
                throw new Error(
                  `Calculated transaction fee ${transactionFee} µALGO is greater than max of ${logicalMaxFee ?? 0n} for transaction ${groupIndex}`,
                )
              }

              transactions[groupIndex].fee = transactionFee
            } else {
              throw new Error(
                `An additional fee of ${additionalDeficitAmount} µALGO is required for non app call transaction ${groupIndex}`,
              )
            }
          }
        }

        // Apply transaction-level resource population
        if (unnamedResourcesAccessed && transactions[groupIndex].type === TransactionType.appl) {
          populateTransactionResources(transactions[groupIndex], unnamedResourcesAccessed, groupIndex)
        }
      }

      // Apply group-level resource population
      if (groupAnalysis.unnamedResourcesAccessed) {
        populateGroupResources(transactions, groupAnalysis.unnamedResourcesAccessed)
      }
    }

<<<<<<< HEAD
    if (transactions.length > 1) {
      transactions = groupTransactions(transactions)
=======
    const appId = Number('appId' in params ? params.appId : 0n)
    const approvalProgram =
      'approvalProgram' in params
        ? typeof params.approvalProgram === 'string'
          ? (await this.appManager.compileTeal(params.approvalProgram)).compiledBase64ToBytes
          : params.approvalProgram
        : undefined
    const clearStateProgram =
      'clearStateProgram' in params
        ? typeof params.clearStateProgram === 'string'
          ? (await this.appManager.compileTeal(params.clearStateProgram)).compiledBase64ToBytes
          : params.clearStateProgram
        : undefined

    // If accessReferences is provided, we should not pass legacy foreign arrays
    const hasAccessReferences = params.accessReferences && params.accessReferences.length > 0

    const txnParams = {
      appID: appId,
      sender: params.sender,
      suggestedParams,
      onComplete: params.onComplete ?? OnApplicationComplete.NoOp,
      ...(hasAccessReferences
        ? { access: params.accessReferences }
        : {
            appAccounts: params.accountReferences,
            appForeignApps: params.appReferences?.map((x) => Number(x)),
            appForeignAssets: params.assetReferences?.map((x) => Number(x)),
            boxes: params.boxReferences?.map(AppManager.getBoxReference),
          }),
      approvalProgram,
      clearProgram: clearStateProgram,
      extraPages:
        appId === 0
          ? 'extraProgramPages' in params && params.extraProgramPages !== undefined
            ? params.extraProgramPages
            : approvalProgram
              ? calculateExtraProgramPages(approvalProgram, clearStateProgram)
              : 0
          : undefined,
      numLocalInts: appId === 0 ? ('schema' in params ? (params.schema?.localInts ?? 0) : 0) : undefined,
      numLocalByteSlices: appId === 0 ? ('schema' in params ? (params.schema?.localByteSlices ?? 0) : 0) : undefined,
      numGlobalInts: appId === 0 ? ('schema' in params ? (params.schema?.globalInts ?? 0) : 0) : undefined,
      numGlobalByteSlices: appId === 0 ? ('schema' in params ? (params.schema?.globalByteSlices ?? 0) : 0) : undefined,
      method: params.method,
      signer: includeSigner
        ? params.signer
          ? 'signer' in params.signer
            ? params.signer.signer
            : params.signer
          : this.getSigner(params.sender)
        : TransactionComposer.NULL_SIGNER,
      methodArgs: methodArgs
        .map((arg) => {
          if (typeof arg === 'object' && 'context' in arg) {
            const { context, ...txnWithSigner } = arg
            return txnWithSigner
          }
          return arg
        })
        .reverse(),
      // note, lease, and rekeyTo are set in the common build step
      note: undefined,
      lease: undefined,
      rekeyTo: undefined,
>>>>>>> 89dda1e9
    }

    const methodCalls = new Map(
      this.txns
        .map((t, index) => (t.type === 'methodCall' ? ([index, t.data.method] as const) : null))
        .filter((entry): entry is [number, ABIMethod] => entry !== null),
    )

    return { transactions, methodCalls, signers }
  }

  private gatherSigners(builtTransactions: BuiltTransactions): TransactionWithSigner[] {
    return builtTransactions.transactions.map((txn, index) => {
      return {
        txn,
        signer: builtTransactions.signers.get(index) ?? this.getSigner(txn.sender),
      }
    })
  }

  private async analyzeGroupRequirements(analysisParams: TransactionComposerConfig): Promise<GroupAnalysis> {
    const suggestedParams = await this.getSuggestedParams()

    const appCallIndexesWithoutMaxFees: number[] = []

    const builtTransactions = (await this.buildTransactions()).transactions

    let transactionsToSimulate = builtTransactions.map((txn, groupIndex) => {
      const ctxn = this.txns[groupIndex]
      const txnToSimulate = { ...txn }
      txnToSimulate.group = undefined
      if (analysisParams.coverAppCallInnerTransactionFees && txn.type === TransactionType.appl) {
        const logicalMaxFee = getLogicalMaxFee(ctxn)
        if (logicalMaxFee !== undefined) {
          txnToSimulate.fee = logicalMaxFee
        } else {
          appCallIndexesWithoutMaxFees.push(groupIndex)
        }
      }

      return txnToSimulate
    })
<<<<<<< HEAD
=======
  }

  private async buildAppCall(params: AppCallParams | AppUpdateParams | AppCreateParams, suggestedParams: SdkTransactionParams) {
    const appId = 'appId' in params ? params.appId : 0n
    const approvalProgram =
      'approvalProgram' in params
        ? typeof params.approvalProgram === 'string'
          ? (await this.appManager.compileTeal(params.approvalProgram)).compiledBase64ToBytes
          : params.approvalProgram
        : undefined
    const clearStateProgram =
      'clearStateProgram' in params
        ? typeof params.clearStateProgram === 'string'
          ? (await this.appManager.compileTeal(params.clearStateProgram)).compiledBase64ToBytes
          : params.clearStateProgram
        : undefined

    // If accessReferences is provided, we should not pass legacy foreign arrays
    const hasAccessReferences = params.accessReferences && params.accessReferences.length > 0

    const sdkParams = {
      sender: params.sender,
      suggestedParams,
      appArgs: params.args,
      onComplete: params.onComplete ?? OnApplicationComplete.NoOp,
      ...(hasAccessReferences
        ? { access: params.accessReferences }
        : {
            accounts: params.accountReferences,
            foreignApps: params.appReferences?.map((x) => Number(x)),
            foreignAssets: params.assetReferences?.map((x) => Number(x)),
            boxes: params.boxReferences?.map(AppManager.getBoxReference),
          }),
      approvalProgram,
      clearProgram: clearStateProgram,
    }
>>>>>>> 89dda1e9

    // Regroup the transactions, as the transactions have likely been adjusted
    if (transactionsToSimulate.length > 1) {
      transactionsToSimulate = groupTransactions(transactionsToSimulate)
    }

    // Check for required max fees on app calls when fee coverage is enabled
    if (analysisParams.coverAppCallInnerTransactionFees && appCallIndexesWithoutMaxFees.length > 0) {
      throw new Error(
        `Please provide a max fee for each app call transaction when inner transaction fee coverage is enabled. Required for transaction ${appCallIndexesWithoutMaxFees.join(', ')}`,
      )
    }

    const signedTransactions = transactionsToSimulate.map(
      (txn) =>
        ({
          txn: txn,
          signature: EMPTY_SIGNATURE,
        }) satisfies SignedTransaction,
    )

    const simulateRequest: SimulateRequest = {
      txnGroups: [
        {
          txns: signedTransactions,
        },
      ],
      allowUnnamedResources: true,
      allowEmptySignatures: true,
      fixSigners: true,
    }

    const response: SimulateTransaction = await this.algod.simulateTransaction({ body: simulateRequest })
    const groupResponse = response.txnGroups[0]

    // Handle any simulation failures
    if (groupResponse.failureMessage) {
      if (analysisParams.coverAppCallInnerTransactionFees && groupResponse.failureMessage.includes('fee too small')) {
        throw new Error(
          'Fees were too small to analyze group requirements via simulate. You may need to increase an app call transaction max fee.',
        )
      }

      throw new Error(
        `Error analyzing group requirements via simulate in transaction ${groupResponse.failedAt?.join(', ')}: ${groupResponse.failureMessage}`,
      )
    }

    const txnAnalysisResults: TransactionAnalysis[] = groupResponse.txnResults.map((simulateTxnResult, groupIndex) => {
      const btxn = builtTransactions[groupIndex]

      let requiredFeeDelta: FeeDelta | undefined

      if (analysisParams.coverAppCallInnerTransactionFees) {
        const minTxnFee = calculateFee(btxn, {
          feePerByte: suggestedParams.fee,
          minFee: suggestedParams.minFee,
        })
        const txnFee = btxn.fee ?? 0n
        const txnFeeDelta = FeeDelta.fromBigInt(minTxnFee - txnFee)

        if (btxn.type === TransactionType.appl) {
          // Calculate inner transaction fee delta
          const innerTxnsFeeDelta = calculateInnerFeeDelta(simulateTxnResult.txnResult.innerTxns, suggestedParams.minFee)
          requiredFeeDelta = FeeDelta.fromBigInt(
            (innerTxnsFeeDelta ? FeeDelta.toBigInt(innerTxnsFeeDelta) : 0n) + (txnFeeDelta ? FeeDelta.toBigInt(txnFeeDelta) : 0n),
          )
        } else {
          requiredFeeDelta = txnFeeDelta
        }
      }

      return {
        requiredFeeDelta,
        unnamedResourcesAccessed: analysisParams.populateAppCallResources?.enabled ? simulateTxnResult.unnamedResourcesAccessed : undefined,
      }
    })

    return {
      transactions: txnAnalysisResults,
      unnamedResourcesAccessed: analysisParams.populateAppCallResources?.enabled ? groupResponse.unnamedResourcesAccessed : undefined,
    }
  }

  /**
   * Rebuild the group, discarding any previously built transactions.
   * This will potentially cause new signers and suggested params to be used if the callbacks return a new value compared to the first build.
   * @returns The newly built atomic transaction composer and the transactions
   * @example
   * ```typescript
   * const { atc, transactions, methodCalls } = await composer.rebuild()
   * ```
   */
  async rebuild() {
    return await this.build()
  }

  // TODO: PD - clone and other missing methods from the atc

  /**
   * Compose the atomic transaction group and send it to the network.
   * @param params The parameters to control execution with
   * @returns The execution result
   * @example
   * ```typescript
   * const result = await composer.send()
   * ```
   */
  async send(params?: SendParams): Promise<SendAtomicTransactionComposerResults> {
    try {
      // TODO: PD - resource population + fee if not done already
      await this.gatherSignatures()

      if (!this.signedGroup || this.signedGroup.length === 0) {
        throw new Error('No transactions available')
      }

      const group = this.signedGroup[0].txn.group

<<<<<<< HEAD
      let waitRounds = params?.maxRoundsToWaitForConfirmation
=======
    if (waitRounds === undefined) {
      const lastRound = group.reduce((max, txn) => (txn.txn.lastValid > max ? txn.txn.lastValid : BigInt(max)), 0n)
      const { lastRound: firstRound } = suggestedParams!
      waitRounds = Number(BigInt(lastRound) - BigInt(firstRound)) + 1
    }
>>>>>>> 89dda1e9

      if (waitRounds === undefined) {
        const suggestedParams = await this.getSuggestedParams()
        const firstRound = suggestedParams.lastRound
        const lastRound = this.signedGroup.reduce((max, txn) => (txn.txn.lastValid > max ? txn.txn.lastValid : BigInt(max)), 0n)
        waitRounds = Number(BigInt(lastRound) - BigInt(firstRound)) + 1
      }

      const encodedTxns = encodeSignedTransactions(this.signedGroup)
      const encodedBytes = concatArrays(...encodedTxns)

      await this.algod.rawTransaction({ body: encodedBytes })

      const transactions = this.signedGroup.map((stxn) => stxn.txn)
      const transactionIds = transactions.map((txn) => getTransactionId(txn))

      const confirmations = new Array<PendingTransactionResponse>()
      if (params?.maxRoundsToWaitForConfirmation !== 0) {
        for (const id of transactionIds) {
          const confirmation = await waitForConfirmation(this.algod, id, waitRounds)
          confirmations.push(confirmation)
        }
      }

      const abiReturns = this.parseAbiReturnValues(confirmations)

      return {
        groupId: group ? Buffer.from(group).toString('base64') : undefined,
        transactions: transactions.map((t) => new TransactionWrapper(t)),
        txIds: transactionIds,
        returns: abiReturns,
        confirmations: confirmations.map((c) => wrapPendingTransactionResponse(c)),
      }
    } catch (originalError: unknown) {
      throw await this.transformError(originalError)
    }
  }

  /**
   * @deprecated Use `send` instead.
   *
   * Compose the atomic transaction group and send it to the network
   *
   * An alias for `composer.send(params)`.
   * @param params The parameters to control execution with
   * @returns The execution result
   */
  async execute(params?: SendParams): Promise<SendAtomicTransactionComposerResults> {
    return this.send(params)
  }

  /**
   * Compose the atomic transaction group and simulate sending it to the network
   * @returns The simulation result
   * @example
   * ```typescript
   * const result = await composer.simulate()
   * ```
   */
  async simulate(): Promise<SendAtomicTransactionComposerResults & { simulateResponse: SimulateTransaction }>
  /**
   * Compose the atomic transaction group and simulate sending it to the network
   * @returns The simulation result
   * @example
   * ```typescript
   * const result = await composer.simulate({
   *   skipSignatures: true,
   * })
   * ```
   */
  async simulate(
    options: SkipSignaturesSimulateOptions,
  ): Promise<SendAtomicTransactionComposerResults & { simulateResponse: SimulateTransaction }>
  /**
   * Compose the atomic transaction group and simulate sending it to the network
   * @returns The simulation result
   * @example
   * ```typescript
   * const result = await composer.simulate({
   *   extraOpcodeBudget: 1000,
   * })
   * ```
   */
  async simulate(options: RawSimulateOptions): Promise<SendAtomicTransactionComposerResults & { simulateResponse: SimulateTransaction }>
  async simulate(options?: SimulateOptions): Promise<SendAtomicTransactionComposerResults & { simulateResponse: SimulateTransaction }> {
    const { skipSignatures = false, ...rawOptions } = options ?? {}
    const transactionsWithSigners = (await this.build()).transactions
    let signedTransactions: SignedTransaction[]
    // Build the transactions
    if (skipSignatures) {
      rawOptions.allowEmptySignatures = true
      rawOptions.fixSigners = true
      // Build transactions uses empty signers
      signedTransactions = transactionsWithSigners.map((txnWithSigner) => ({
        txn: txnWithSigner.txn,
        signature: EMPTY_SIGNATURE,
      }))
    } else {
      // Build creates real signatures
      signedTransactions = await this.gatherSignatures()
    }

    const simulateRequest = {
      txnGroups: [
        {
          txns: signedTransactions,
        },
      ],
      ...rawOptions,
      ...(Config.debug
        ? {
            allowEmptySignatures: true,
            fixSigners: true,
            allowMoreLogging: true,
            execTraceConfig: {
              enable: true,
              scratchChange: true,
              stackChange: true,
              stateChange: true,
            },
          }
        : undefined),
    } satisfies SimulateRequest

    const simulateResponse = await this.algod.simulateTransaction({ body: simulateRequest })
    const simulateResult = simulateResponse.txnGroups[0]

    if (simulateResult?.failureMessage) {
      const errorMessage = `Transaction failed at transaction(s) ${simulateResult.failedAt?.join(', ') || 'unknown'} in the group. ${simulateResult.failureMessage}`
      const error = new Error(errorMessage)

      if (Config.debug) {
        await Config.events.emitAsync(EventType.TxnGroupSimulated, { simulateTransaction: simulateResponse })
      }

      throw await this.transformError(error)
    }

    if (Config.debug && Config.traceAll) {
      await Config.events.emitAsync(EventType.TxnGroupSimulated, { simulateTransaction: simulateResponse })
    }

    const transactions = signedTransactions.map((stxn) => stxn.txn)
    const abiReturns = this.parseAbiReturnValues(simulateResult.txnResults.map((t) => t.txnResult))

    return {
      confirmations: simulateResult.txnResults.map((t) => wrapPendingTransactionResponse(t.txnResult)),
      transactions: transactions.map((t) => new TransactionWrapper(t)),
      txIds: transactions.map((t) => getTransactionId(t)),
      groupId: Buffer.from(transactions[0].group ?? new Uint8Array()).toString('base64'),
      simulateResponse,
      returns: abiReturns,
    }
  }

  /**
   * Create an encoded transaction note that follows the ARC-2 spec.
   *
   * https://github.com/algorandfoundation/ARCs/blob/main/ARCs/arc-0002.md
   * @param note The ARC-2 transaction note data
   * @returns The binary encoded transaction note
   */
  static arc2Note(note: Arc2TransactionNote): Uint8Array {
    const arc2Payload = `${note.dAppName}:${note.format}${typeof note.data === 'string' ? note.data : asJson(note.data)}`
    const encoder = new TextEncoder()
    return encoder.encode(arc2Payload)
  }

  private async gatherSignatures(): Promise<SignedTransaction[]> {
    if (this.signedGroup) {
      return this.signedGroup
    }

    await this.build()

    if (!this.builtGroup || this.builtGroup.length === 0) {
      throw new Error('No transactions available')
    }

    const transactions = this.builtGroup.map((txnWithSigner) => txnWithSigner.txn)

    // Group transactions by signer
    const signerGroups = new Map<TransactionSigner, number[]>()
    this.builtGroup.forEach(({ signer }, index) => {
      const indexes = signerGroups.get(signer) ?? []
      indexes.push(index)
      signerGroups.set(signer, indexes)
    })

    // Sign transactions in parallel for each signer
    const signerEntries = Array.from(signerGroups)
    const signedGroups = await Promise.all(signerEntries.map(([signer, indexes]) => signer(transactions, indexes)))

    // Reconstruct signed transactions in original order
    const signedTransactions = new Array<SignedTransaction>(this.builtGroup.length)
    signerEntries.forEach(([, indexes], signerIndex) => {
      const stxs = signedGroups[signerIndex]
      indexes.forEach((txIndex, stxIndex) => {
        signedTransactions[txIndex] = decodeSignedTransaction(stxs[stxIndex])
      })
    })

    // Verify all transactions were signed
    const unsignedIndexes = signedTransactions
      .map((stxn, index) => (stxn === undefined ? index : null))
      .filter((index): index is number => index !== null)

    if (unsignedIndexes.length > 0) {
      throw new Error(`Transactions at indexes [${unsignedIndexes.join(', ')}] were not signed`)
    }

    this.signedGroup = signedTransactions
    return this.signedGroup
  }

  private parseAbiReturnValues(confirmations: PendingTransactionResponse[]): ABIReturn[] {
    const abiReturns = new Array<ABIReturn>()

    for (let i = 0; i < confirmations.length; i++) {
      const confirmation = confirmations[i]
      const transaction = this.txns[i]

      if (transaction) {
        const method = getMethodFromTransaction(transaction)
        if (method && method.returns.type !== 'void') {
          const abiReturn = AppManager.getABIReturn(confirmation, method)
          if (abiReturn !== undefined) {
            abiReturns.push(abiReturn)
          }
        }
      }
    }

    return abiReturns
  }
}

function isAppCall(ctxn: Txn): boolean {
  return (
    ctxn.type === 'appCall' || ctxn.type === 'methodCall' || (ctxn.type === 'txnWithSigner' && ctxn.data.txn.type === TransactionType.appl)
  )
}

export function getMethodFromTransaction(transaction: Txn): ABIMethod | undefined {
  switch (transaction.type) {
    case 'methodCall':
      return transaction.data.method
    default:
      return undefined
  }
}

/** Get the logical maximum fee based on staticFee and maxFee */
function getLogicalMaxFee(ctxn: Txn): bigint | undefined {
  if (ctxn.type === 'txnWithSigner' || ctxn.type === 'asyncTxn') {
    return undefined
  }

  const maxFee = ctxn.data.maxFee
  const staticFee = ctxn.data.staticFee

  if (maxFee !== undefined && (staticFee === undefined || maxFee.microAlgos > staticFee.microAlgos)) {
    return maxFee.microAlgos
  }
  return staticFee?.microAlgos
}<|MERGE_RESOLUTION|>--- conflicted
+++ resolved
@@ -1,9 +1,3 @@
-<<<<<<< HEAD
-=======
-import { AlgodClient, SimulateRequest, SimulateTransaction, TransactionParams } from '@algorandfoundation/algokit-algod-client'
-import { AccessReference, OnApplicationComplete, Transaction, assignFee, getTransactionId } from '@algorandfoundation/algokit-transact'
-import * as algosdk from '@algorandfoundation/sdk'
->>>>>>> 89dda1e9
 import {
   AlgodClient,
   PendingTransactionResponse,
@@ -14,6 +8,7 @@
 } from '@algorandfoundation/algokit-algod-client'
 import { EMPTY_SIGNATURE, concatArrays } from '@algorandfoundation/algokit-common'
 import {
+  AccessReference,
   OnApplicationComplete,
   SignedTransaction,
   Transaction,
@@ -31,9 +26,8 @@
 import { asJson } from '../util'
 import { TransactionSignerAccount } from './account'
 import { AlgoAmount } from './amount'
-<<<<<<< HEAD
 import { ABIReturn } from './app'
-import { AccessReference, AppManager, BoxIdentifier, BoxReference } from './app-manager'
+import { AppManager, BoxIdentifier, BoxReference } from './app-manager'
 import {
   buildAppCall,
   buildAppCallMethodCall,
@@ -59,9 +53,6 @@
   processAppMethodCallArgs,
   waitForConfirmation,
 } from './composer-helper'
-=======
-import { AppManager, BoxIdentifier, BoxReference } from './app-manager'
->>>>>>> 89dda1e9
 import { Expand } from './expand'
 import { FeeDelta, FeePriority } from './fee-coverage'
 import { EventType } from './lifecycle-events'
@@ -1709,7 +1700,7 @@
         let priority = FeePriority.Covered
         if (txnAnalysis.requiredFeeDelta && FeeDelta.isDeficit(txnAnalysis.requiredFeeDelta)) {
           const deficitAmount = FeeDelta.amount(txnAnalysis.requiredFeeDelta)
-          if (isImmutableFee || txn.type !== TransactionType.appl) {
+          if (isImmutableFee || txn.type !== TransactionType.AppCall) {
             // High priority: transactions that can't be modified
             priority = FeePriority.ImmutableDeficit(deficitAmount)
           } else {
@@ -1751,7 +1742,7 @@
           if (additionalFeeDelta && FeeDelta.isDeficit(additionalFeeDelta)) {
             const additionalDeficitAmount = FeeDelta.amount(additionalFeeDelta)
 
-            if (transactions[groupIndex].type === TransactionType.appl) {
+            if (transactions[groupIndex].type === TransactionType.AppCall) {
               const currentFee = transactions[groupIndex].fee || 0n
               const transactionFee = currentFee + additionalDeficitAmount
 
@@ -1772,7 +1763,7 @@
         }
 
         // Apply transaction-level resource population
-        if (unnamedResourcesAccessed && transactions[groupIndex].type === TransactionType.appl) {
+        if (unnamedResourcesAccessed && transactions[groupIndex].type === TransactionType.AppCall) {
           populateTransactionResources(transactions[groupIndex], unnamedResourcesAccessed, groupIndex)
         }
       }
@@ -1783,76 +1774,8 @@
       }
     }
 
-<<<<<<< HEAD
     if (transactions.length > 1) {
       transactions = groupTransactions(transactions)
-=======
-    const appId = Number('appId' in params ? params.appId : 0n)
-    const approvalProgram =
-      'approvalProgram' in params
-        ? typeof params.approvalProgram === 'string'
-          ? (await this.appManager.compileTeal(params.approvalProgram)).compiledBase64ToBytes
-          : params.approvalProgram
-        : undefined
-    const clearStateProgram =
-      'clearStateProgram' in params
-        ? typeof params.clearStateProgram === 'string'
-          ? (await this.appManager.compileTeal(params.clearStateProgram)).compiledBase64ToBytes
-          : params.clearStateProgram
-        : undefined
-
-    // If accessReferences is provided, we should not pass legacy foreign arrays
-    const hasAccessReferences = params.accessReferences && params.accessReferences.length > 0
-
-    const txnParams = {
-      appID: appId,
-      sender: params.sender,
-      suggestedParams,
-      onComplete: params.onComplete ?? OnApplicationComplete.NoOp,
-      ...(hasAccessReferences
-        ? { access: params.accessReferences }
-        : {
-            appAccounts: params.accountReferences,
-            appForeignApps: params.appReferences?.map((x) => Number(x)),
-            appForeignAssets: params.assetReferences?.map((x) => Number(x)),
-            boxes: params.boxReferences?.map(AppManager.getBoxReference),
-          }),
-      approvalProgram,
-      clearProgram: clearStateProgram,
-      extraPages:
-        appId === 0
-          ? 'extraProgramPages' in params && params.extraProgramPages !== undefined
-            ? params.extraProgramPages
-            : approvalProgram
-              ? calculateExtraProgramPages(approvalProgram, clearStateProgram)
-              : 0
-          : undefined,
-      numLocalInts: appId === 0 ? ('schema' in params ? (params.schema?.localInts ?? 0) : 0) : undefined,
-      numLocalByteSlices: appId === 0 ? ('schema' in params ? (params.schema?.localByteSlices ?? 0) : 0) : undefined,
-      numGlobalInts: appId === 0 ? ('schema' in params ? (params.schema?.globalInts ?? 0) : 0) : undefined,
-      numGlobalByteSlices: appId === 0 ? ('schema' in params ? (params.schema?.globalByteSlices ?? 0) : 0) : undefined,
-      method: params.method,
-      signer: includeSigner
-        ? params.signer
-          ? 'signer' in params.signer
-            ? params.signer.signer
-            : params.signer
-          : this.getSigner(params.sender)
-        : TransactionComposer.NULL_SIGNER,
-      methodArgs: methodArgs
-        .map((arg) => {
-          if (typeof arg === 'object' && 'context' in arg) {
-            const { context, ...txnWithSigner } = arg
-            return txnWithSigner
-          }
-          return arg
-        })
-        .reverse(),
-      // note, lease, and rekeyTo are set in the common build step
-      note: undefined,
-      lease: undefined,
-      rekeyTo: undefined,
->>>>>>> 89dda1e9
     }
 
     const methodCalls = new Map(
@@ -1884,7 +1807,7 @@
       const ctxn = this.txns[groupIndex]
       const txnToSimulate = { ...txn }
       txnToSimulate.group = undefined
-      if (analysisParams.coverAppCallInnerTransactionFees && txn.type === TransactionType.appl) {
+      if (analysisParams.coverAppCallInnerTransactionFees && txn.type === TransactionType.AppCall) {
         const logicalMaxFee = getLogicalMaxFee(ctxn)
         if (logicalMaxFee !== undefined) {
           txnToSimulate.fee = logicalMaxFee
@@ -1895,45 +1818,6 @@
 
       return txnToSimulate
     })
-<<<<<<< HEAD
-=======
-  }
-
-  private async buildAppCall(params: AppCallParams | AppUpdateParams | AppCreateParams, suggestedParams: SdkTransactionParams) {
-    const appId = 'appId' in params ? params.appId : 0n
-    const approvalProgram =
-      'approvalProgram' in params
-        ? typeof params.approvalProgram === 'string'
-          ? (await this.appManager.compileTeal(params.approvalProgram)).compiledBase64ToBytes
-          : params.approvalProgram
-        : undefined
-    const clearStateProgram =
-      'clearStateProgram' in params
-        ? typeof params.clearStateProgram === 'string'
-          ? (await this.appManager.compileTeal(params.clearStateProgram)).compiledBase64ToBytes
-          : params.clearStateProgram
-        : undefined
-
-    // If accessReferences is provided, we should not pass legacy foreign arrays
-    const hasAccessReferences = params.accessReferences && params.accessReferences.length > 0
-
-    const sdkParams = {
-      sender: params.sender,
-      suggestedParams,
-      appArgs: params.args,
-      onComplete: params.onComplete ?? OnApplicationComplete.NoOp,
-      ...(hasAccessReferences
-        ? { access: params.accessReferences }
-        : {
-            accounts: params.accountReferences,
-            foreignApps: params.appReferences?.map((x) => Number(x)),
-            foreignAssets: params.assetReferences?.map((x) => Number(x)),
-            boxes: params.boxReferences?.map(AppManager.getBoxReference),
-          }),
-      approvalProgram,
-      clearProgram: clearStateProgram,
-    }
->>>>>>> 89dda1e9
 
     // Regroup the transactions, as the transactions have likely been adjusted
     if (transactionsToSimulate.length > 1) {
@@ -1995,7 +1879,7 @@
         const txnFee = btxn.fee ?? 0n
         const txnFeeDelta = FeeDelta.fromBigInt(minTxnFee - txnFee)
 
-        if (btxn.type === TransactionType.appl) {
+        if (btxn.type === TransactionType.AppCall) {
           // Calculate inner transaction fee delta
           const innerTxnsFeeDelta = calculateInnerFeeDelta(simulateTxnResult.txnResult.innerTxns, suggestedParams.minFee)
           requiredFeeDelta = FeeDelta.fromBigInt(
@@ -2053,15 +1937,7 @@
 
       const group = this.signedGroup[0].txn.group
 
-<<<<<<< HEAD
       let waitRounds = params?.maxRoundsToWaitForConfirmation
-=======
-    if (waitRounds === undefined) {
-      const lastRound = group.reduce((max, txn) => (txn.txn.lastValid > max ? txn.txn.lastValid : BigInt(max)), 0n)
-      const { lastRound: firstRound } = suggestedParams!
-      waitRounds = Number(BigInt(lastRound) - BigInt(firstRound)) + 1
-    }
->>>>>>> 89dda1e9
 
       if (waitRounds === undefined) {
         const suggestedParams = await this.getSuggestedParams()
@@ -2301,7 +2177,9 @@
 
 function isAppCall(ctxn: Txn): boolean {
   return (
-    ctxn.type === 'appCall' || ctxn.type === 'methodCall' || (ctxn.type === 'txnWithSigner' && ctxn.data.txn.type === TransactionType.appl)
+    ctxn.type === 'appCall' ||
+    ctxn.type === 'methodCall' ||
+    (ctxn.type === 'txnWithSigner' && ctxn.data.txn.type === TransactionType.AppCall)
   )
 }
 
