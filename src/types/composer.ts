import { ABIMethod, ABIReturn } from '@algorandfoundation/algokit-abi'
import {
  AlgodClient,
  PendingTransactionResponse,
  SimulateRequest,
  SimulateResponse,
  SimulateUnnamedResourcesAccessed,
  SuggestedParams,
} from '@algorandfoundation/algokit-algod-client'
import { EMPTY_SIGNATURE } from '@algorandfoundation/algokit-common'
import {
<<<<<<< HEAD
  AccessReference,
  AddressWithTransactionSigner,
=======
>>>>>>> 3b45d7bb
  OnApplicationComplete,
  SignedTransaction,
  Transaction,
  TransactionSigner,
  TransactionType,
  assignFee,
  calculateFee,
  decodeSignedTransaction,
  decodeTransaction,
  encodeSignedTransactions,
  encodeTransactionRaw,
  getTransactionId,
  groupTransactions,
} from '@algorandfoundation/algokit-transact'
import * as algosdk from '@algorandfoundation/sdk'
import { Buffer } from 'buffer'
import { Config } from '../config'
import { TransactionWithSigner, waitForConfirmation } from '../transaction'
import {
  buildAppCall,
  buildAppCreate,
  buildAppUpdate,
  populateGroupResources,
  populateTransactionResources,
  type AppCallParams,
  type AppCreateParams,
  type AppDeleteParams,
  type AppUpdateParams,
} from '../transactions/app-call'
import {
  buildAssetOptIn,
  buildAssetOptOut,
  buildAssetTransfer,
  type AssetOptInParams,
  type AssetOptOutParams,
  type AssetTransferParams,
} from '../transactions/asset-transfer'

import { ReadableAddress } from '@algorandfoundation/algokit-common'
import {
  buildAssetConfig,
  buildAssetCreate,
  buildAssetDestroy,
  buildAssetFreeze,
  type AssetConfigParams,
  type AssetCreateParams,
  type AssetDestroyParams,
  type AssetFreezeParams,
} from '../transactions/asset-config'
import { FeeDelta, FeePriority, calculateInnerFeeDelta } from '../transactions/fee-coverage'
import { buildKeyReg, type OfflineKeyRegistrationParams, type OnlineKeyRegistrationParams } from '../transactions/key-registration'
import {
  AsyncTransactionParams,
  TransactionParams,
  buildAppCallMethodCall,
  buildAppCreateMethodCall,
  buildAppUpdateMethodCall,
  extractComposerTransactionsFromAppMethodCallParams,
  processAppMethodCallArgs,
  type AppCallMethodCall,
  type AppCreateMethodCall,
  type AppDeleteMethodCall,
  type AppUpdateMethodCall,
  type ProcessedAppCallMethodCall,
  type ProcessedAppCreateMethodCall,
  type ProcessedAppUpdateMethodCall,
} from '../transactions/method-call'
import { buildPayment, type PaymentParams } from '../transactions/payment'
import { asJson } from '../util'
import { AlgoAmount } from './amount'
import { AppManager } from './app-manager'
import { Expand } from './expand'
import { EventType } from './lifecycle-events'
import { genesisIdIsLocalNet } from './network-client'
import {
  Arc2TransactionNote,
  SendParams,
  SendTransactionComposerResults,
  TransactionWrapper,
  wrapPendingTransactionResponse,
} from './transaction'

export const MAX_TRANSACTION_GROUP_SIZE = 16

// Re-export transaction parameter types
export type {
  AppCallParams,
  AppCreateParams,
  AppDeleteParams,
  AppMethodCallParams,
  AppUpdateParams,
  CommonAppCallParams,
} from '../transactions/app-call'
export type { AssetConfigParams, AssetCreateParams, AssetDestroyParams, AssetFreezeParams } from '../transactions/asset-config'
export type { AssetOptInParams, AssetOptOutParams, AssetTransferParams } from '../transactions/asset-transfer'
export type { CommonTransactionParams } from '../transactions/common'
export type { OfflineKeyRegistrationParams, OnlineKeyRegistrationParams } from '../transactions/key-registration'
export type {
  AppCallMethodCall,
  AppCreateMethodCall,
  AppDeleteMethodCall,
  AppMethodCall,
  AppMethodCallTransactionArgument,
  AppUpdateMethodCall,
  ProcessedAppCallMethodCall,
  ProcessedAppCreateMethodCall,
  ProcessedAppUpdateMethodCall,
} from '../transactions/method-call'
export type { PaymentParams } from '../transactions/payment'

/** Options to control a simulate request, that does not require transaction signing */
export type SkipSignaturesSimulateOptions = Expand<
  Omit<RawSimulateOptions, 'fixSigners' | 'allowEmptySignatures'> & {
    /** Whether or not to skip signatures for all built transactions and use an empty signer instead.
     * This will set `fixSigners` and `allowEmptySignatures` when sending the request to the algod API.
     */
    skipSignatures: boolean
  }
>

/** The raw API options to control a simulate request.
 * See algod API docs for more information: https://dev.algorand.co/reference/rest-apis/algod/#simulatetransaction
 */
export type RawSimulateOptions = Expand<Omit<SimulateRequest, 'txnGroups'>> & {
  /** Whether or not to return the result on simulation failure instead of throwing an error */
  resultOnFailure?: boolean
}

/** All options to control a simulate request */
export type SimulateOptions = Expand<Partial<SkipSignaturesSimulateOptions> & RawSimulateOptions>

<<<<<<< HEAD
/** Common parameters for defining a transaction. */
export type CommonTransactionParams = {
  /** The address of the account sending the transaction. */
  sender: SendingAddress

  /**
   * @deprecated Use `AddressWithSigner` in the `sender` field instead
   */
  signer?: algosdk.TransactionSigner | AddressWithTransactionSigner
  /** Change the signing key of the sender to the given address.
   *
   * **Warning:** Please be careful with this parameter and be sure to read the [official rekey guidance](https://dev.algorand.co/concepts/accounts/rekeying).
   */
  rekeyTo?: ReadableAddress
  /** Note to attach to the transaction. Max of 1000 bytes. */
  note?: Uint8Array | string
  /** Prevent multiple transactions with the same lease being included within the validity window.
   *
   * A [lease](https://dev.algorand.co/concepts/transactions/leases)
   *  enforces a mutually exclusive transaction (useful to prevent double-posting and other scenarios).
   */
  lease?: Uint8Array | string
  /** The static transaction fee. In most cases you want to use `extraFee` unless setting the fee to 0 to be covered by another transaction. */
  staticFee?: AlgoAmount
  /** The fee to pay IN ADDITION to the suggested fee. Useful for manually covering inner transaction fees. */
  extraFee?: AlgoAmount
  /** Throw an error if the fee for the transaction is more than this amount; prevents overspending on fees during high congestion periods. */
  maxFee?: AlgoAmount
  /** How many rounds the transaction should be valid for, if not specified then the registered default validity window will be used. */
  validityWindow?: number | bigint
  /**
   * Set the first round this transaction is valid.
   * If left undefined, the value from algod will be used.
   *
   * We recommend you only set this when you intentionally want this to be some time in the future.
   */
  firstValidRound?: bigint
  /** The last round this transaction is valid. It is recommended to use `validityWindow` instead. */
  lastValidRound?: bigint
}

/** Parameters to define a payment transaction. */
export type PaymentParams = CommonTransactionParams & {
  /** The address of the account that will receive the Algo */
  receiver: ReadableAddress
  /** Amount to send */
  amount: AlgoAmount
  /** If given, close the sender account and send the remaining balance to this address
   *
   * *Warning:* Be careful with this parameter as it can lead to loss of funds if not used correctly.
   */
  closeRemainderTo?: ReadableAddress
}

/** Parameters to define an asset create transaction.
 *
 * The account that sends this transaction will automatically be opted in to the asset and will hold all units after creation.
 */
export type AssetCreateParams = CommonTransactionParams & {
  /** The total amount of the smallest divisible (decimal) unit to create.
   *
   * For example, if `decimals` is, say, 2, then for every 100 `total` there would be 1 whole unit.
   *
   * This field can only be specified upon asset creation.
   */
  total: bigint

  /** The amount of decimal places the asset should have.
   *
   * If unspecified then the asset will be in whole units (i.e. `0`).
   *
   * * If 0, the asset is not divisible;
   * * If 1, the base unit of the asset is in tenths;
   * * If 2, the base unit of the asset is in hundredths;
   * * If 3, the base unit of the asset is in thousandths;
   * * and so on up to 19 decimal places.
   *
   * This field can only be specified upon asset creation.
   */
  decimals?: number

  /** The optional name of the asset.
   *
   * Max size is 32 bytes.
   *
   * This field can only be specified upon asset creation.
   */
  assetName?: string

  /** The optional name of the unit of this asset (e.g. ticker name).
   *
   * Max size is 8 bytes.
   *
   * This field can only be specified upon asset creation.
   */
  unitName?: string

  /** Specifies an optional URL where more information about the asset can be retrieved (e.g. metadata).
   *
   * Max size is 96 bytes.
   *
   * This field can only be specified upon asset creation.
   */
  url?: string

  /** 32-byte hash of some metadata that is relevant to your asset and/or asset holders.
   *
   * The format of this metadata is up to the application.
   *
   * This field can only be specified upon asset creation.
   */
  metadataHash?: string | Uint8Array

  /** Whether the asset is frozen by default for all accounts.
   * Defaults to `false`.
   *
   * If `true` then for anyone apart from the creator to hold the
   * asset it needs to be unfrozen per account using an asset freeze
   * transaction from the `freeze` account, which must be set on creation.
   *
   * This field can only be specified upon asset creation.
   */
  defaultFrozen?: boolean

  /** The address of the optional account that can manage the configuration of the asset and destroy it.
   *
   * The configuration fields it can change are `manager`, `reserve`, `clawback`, and `freeze`.
   *
   * If not set (`undefined` or `""`) at asset creation or subsequently set to empty by the `manager` the asset becomes permanently immutable.
   */
  manager?: ReadableAddress

  /**
   * The address of the optional account that holds the reserve (uncirculated supply) units of the asset.
   *
   * This address has no specific authority in the protocol itself and is informational only.
   *
   * Some standards like [ARC-19](https://github.com/algorandfoundation/ARCs/blob/main/ARCs/arc-0019.md)
   * rely on this field to hold meaningful data.
   *
   * It can be used in the case where you want to signal to holders of your asset that the uncirculated units
   * of the asset reside in an account that is different from the default creator account.
   *
   * If not set (`undefined` or `""`) at asset creation or subsequently set to empty by the manager the field is permanently empty.
   */
  reserve?: ReadableAddress

  /**
   * The address of the optional account that can be used to freeze or unfreeze holdings of this asset for any account.
   *
   * If empty, freezing is not permitted.
   *
   * If not set (`undefined` or `""`) at asset creation or subsequently set to empty by the manager the field is permanently empty.
   */
  freeze?: ReadableAddress

  /**
   * The address of the optional account that can clawback holdings of this asset from any account.
   *
   * **This field should be used with caution** as the clawback account has the ability to **unconditionally take assets from any account**.
   *
   * If empty, clawback is not permitted.
   *
   * If not set (`undefined` or `""`) at asset creation or subsequently set to empty by the manager the field is permanently empty.
   */
  clawback?: ReadableAddress
}

/** Parameters to define an asset reconfiguration transaction.
 *
 * **Note:** The manager, reserve, freeze, and clawback addresses
 * are immutably empty if they are not set. If manager is not set then
 * all fields are immutable from that point forward.
 */
export type AssetConfigParams = CommonTransactionParams & {
  /** ID of the asset to reconfigure */
  assetId: bigint
  /** The address of the optional account that can manage the configuration of the asset and destroy it.
   *
   * The configuration fields it can change are `manager`, `reserve`, `clawback`, and `freeze`.
   *
   * If not set (`undefined` or `""`) the asset will become permanently immutable.
   */
  manager: ReadableAddress | undefined
  /**
   * The address of the optional account that holds the reserve (uncirculated supply) units of the asset.
   *
   * This address has no specific authority in the protocol itself and is informational only.
   *
   * Some standards like [ARC-19](https://github.com/algorandfoundation/ARCs/blob/main/ARCs/arc-0019.md)
   * rely on this field to hold meaningful data.
   *
   * It can be used in the case where you want to signal to holders of your asset that the uncirculated units
   * of the asset reside in an account that is different from the default creator account.
   *
   * If not set (`undefined` or `""`) the field will become permanently empty.
   */
  reserve?: ReadableAddress
  /**
   * The address of the optional account that can be used to freeze or unfreeze holdings of this asset for any account.
   *
   * If empty, freezing is not permitted.
   *
   * If not set (`undefined` or `""`) the field will become permanently empty.
   */
  freeze?: ReadableAddress
  /**
   * The address of the optional account that can clawback holdings of this asset from any account.
   *
   * **This field should be used with caution** as the clawback account has the ability to **unconditionally take assets from any account**.
   *
   * If empty, clawback is not permitted.
   *
   * If not set (`undefined` or `""`) the field will become permanently empty.
   */
  clawback?: ReadableAddress
}

/** Parameters to define an asset freeze transaction. */
export type AssetFreezeParams = CommonTransactionParams & {
  /** The ID of the asset to freeze/unfreeze */
  assetId: bigint
  /** The address of the account to freeze or unfreeze */
  account: ReadableAddress
  /** Whether the assets in the account should be frozen */
  frozen: boolean
}

/** Parameters to define an asset destroy transaction.
 *
 * Created assets can be destroyed only by the asset manager account. All of the assets must be owned by the creator of the asset before the asset can be deleted.
 */
export type AssetDestroyParams = CommonTransactionParams & {
  /** ID of the asset to destroy */
  assetId: bigint
}

/** Parameters to define an asset transfer transaction. */
export type AssetTransferParams = CommonTransactionParams & {
  /** ID of the asset to transfer. */
  assetId: bigint
  /** Amount of the asset to transfer (in smallest divisible (decimal) units). */
  amount: bigint
  /** The address of the account that will receive the asset unit(s). */
  receiver: ReadableAddress
  /** Optional address of an account to clawback the asset from.
   *
   * Requires the sender to be the clawback account.
   *
   * **Warning:** Be careful with this parameter as it can lead to unexpected loss of funds if not used correctly.
   */
  clawbackTarget?: ReadableAddress
  /** Optional address of an account to close the asset position to.
   *
   * **Warning:** Be careful with this parameter as it can lead to loss of funds if not used correctly.
   */
  closeAssetTo?: ReadableAddress
}

/** Parameters to define an asset opt-in transaction. */
export type AssetOptInParams = CommonTransactionParams & {
  /** ID of the asset that will be opted-in to. */
  assetId: bigint
}

/** Parameters to define an asset opt-out transaction. */
export type AssetOptOutParams = CommonTransactionParams & {
  /** ID of the asset that will be opted-out of. */
  assetId: bigint
  /**
   * The address of the asset creator account to close the asset
   *   position to (any remaining asset units will be sent to this account).
   */
  creator: ReadableAddress
}

/** Parameters to define an online key registration transaction. */
export type OnlineKeyRegistrationParams = CommonTransactionParams & {
  /** The root participation public key */
  voteKey: Uint8Array
  /** The VRF public key */
  selectionKey: Uint8Array
  /** The first round that the participation key is valid. Not to be confused with the `firstValid` round of the keyreg transaction */
  voteFirst: bigint
  /** The last round that the participation key is valid. Not to be confused with the `lastValid` round of the keyreg transaction */
  voteLast: bigint
  /** This is the dilution for the 2-level participation key. It determines the interval (number of rounds) for generating new ephemeral keys */
  voteKeyDilution: bigint
  /** The 64 byte state proof public key commitment */
  stateProofKey?: Uint8Array
}

/** Parameters to define an offline key registration transaction. */
export type OfflineKeyRegistrationParams = CommonTransactionParams & {
  /** Prevent this account from ever participating again. The account will also no longer earn rewards */
  preventAccountFromEverParticipatingAgain?: boolean
}

/** Common parameters for defining an application call transaction. */
export type CommonAppCallParams = CommonTransactionParams & {
  /** ID of the application; 0 if the application is being created. */
  appId: bigint
  /** The [on-complete](https://dev.algorand.co/concepts/smart-contracts/avm#oncomplete) action of the call; defaults to no-op. */
  onComplete?: OnApplicationComplete
  /** Any [arguments to pass to the smart contract call](/concepts/smart-contracts/languages/teal/#argument-passing). */
  args?: Uint8Array[]
  /** Any account addresses to add to the [accounts array](https://dev.algorand.co/concepts/smart-contracts/resource-usage#what-are-reference-arrays). */
  accountReferences?: ReadableAddress[]
  /** The ID of any apps to load to the [foreign apps array](https://dev.algorand.co/concepts/smart-contracts/resource-usage#what-are-reference-arrays). */
  appReferences?: bigint[]
  /** The ID of any assets to load to the [foreign assets array](https://dev.algorand.co/concepts/smart-contracts/resource-usage#what-are-reference-arrays). */
  assetReferences?: bigint[]
  /** Any boxes to load to the [boxes array](https://dev.algorand.co/concepts/smart-contracts/resource-usage#what-are-reference-arrays).
   *
   * Either the name identifier (which will be set against app ID of `0` i.e.
   *  the current app), or a box identifier with the name identifier and app ID.
   */
  boxReferences?: (BoxReference | BoxIdentifier)[]
  /** Access references unifies `accountReferences`, `appReferences`, `assetReferences`, and `boxReferences` under a single list. If non-empty, these other reference lists must be empty. If access is empty, those other reference lists may be non-empty. */
  accessReferences?: AccessReference[]
}

/** Parameters to define an app create transaction */
export type AppCreateParams = Expand<
  Omit<CommonAppCallParams, 'appId'> & {
    onComplete?: Exclude<OnApplicationComplete, OnApplicationComplete.ClearState>
    /** The program to execute for all OnCompletes other than ClearState as raw teal that will be compiled (string) or compiled teal (encoded as a byte array (Uint8Array)). */
    approvalProgram: string | Uint8Array
    /** The program to execute for ClearState OnComplete as raw teal that will be compiled (string) or compiled teal (encoded as a byte array (Uint8Array)). */
    clearStateProgram: string | Uint8Array
    /** The state schema for the app. This is immutable once the app is created. */
    schema?: {
      /** The number of integers saved in global state. */
      globalInts: number
      /** The number of byte slices saved in global state. */
      globalByteSlices: number
      /** The number of integers saved in local state. */
      localInts: number
      /** The number of byte slices saved in local state. */
      localByteSlices: number
    }
    /** Number of extra pages required for the programs.
     * Defaults to the number needed for the programs in this call if not specified.
     * This is immutable once the app is created. */
    extraProgramPages?: number
  }
>

/** Parameters to define an app update transaction */
export type AppUpdateParams = Expand<
  CommonAppCallParams & {
    onComplete?: OnApplicationComplete.UpdateApplication
    /** The program to execute for all OnCompletes other than ClearState as raw teal (string) or compiled teal (base 64 encoded as a byte array (Uint8Array)) */
    approvalProgram: string | Uint8Array
    /** The program to execute for ClearState OnComplete as raw teal (string) or compiled teal (base 64 encoded as a byte array (Uint8Array)) */
    clearStateProgram: string | Uint8Array
  }
>

/** Parameters to define an application call transaction. */
export type AppCallParams = CommonAppCallParams & {
  onComplete?: Exclude<OnApplicationComplete, OnApplicationComplete.UpdateApplication>
}

/** Common parameters to define an ABI method call transaction. */
export type AppMethodCallParams = CommonAppCallParams & {
  onComplete?: Exclude<OnApplicationComplete, OnApplicationComplete.UpdateApplication | OnApplicationComplete.ClearState>
}

/** Parameters to define an application delete call transaction. */
export type AppDeleteParams = CommonAppCallParams & {
  onComplete?: OnApplicationComplete.DeleteApplication
}

/** Parameters to define an ABI method call create transaction. */
export type AppCreateMethodCall = AppMethodCall<AppCreateParams>
/** Parameters to define an ABI method call update transaction. */
export type AppUpdateMethodCall = AppMethodCall<AppUpdateParams>
/** Parameters to define an ABI method call delete transaction. */
export type AppDeleteMethodCall = AppMethodCall<AppDeleteParams>
/** Parameters to define an ABI method call transaction. */
export type AppCallMethodCall = AppMethodCall<AppMethodCallParams>

/** Types that can be used to define a transaction argument for an ABI call transaction. */
export type AppMethodCallTransactionArgument =
  // The following should match the partial `args` types from `AppMethodCall<T>` below
  | TransactionWithSigner
  | Transaction
  | Promise<Transaction>
  | AppMethodCall<AppCreateParams>
  | AppMethodCall<AppUpdateParams>
  | AppMethodCall<AppMethodCallParams>

/** Parameters to define an ABI method call. */
export type AppMethodCall<T> = Expand<Omit<T, 'args'>> & {
  /** The ABI method to call */
  method: algosdk.ABIMethod
  /** Arguments to the ABI method, either:
   * * An ABI value
   * * A transaction with explicit signer
   * * A transaction (where the signer will be automatically assigned)
   * * An unawaited transaction (e.g. from algorand.createTransaction.{transactionType}())
   * * Another method call (via method call params object)
   * * undefined (this represents a placeholder transaction argument that is fulfilled by another method call argument)
   */
  args?: (
    | algosdk.ABIValue
    // The following should match the above `AppMethodCallTransactionArgument` type above
    | TransactionWithSigner
    | Transaction
    | Promise<Transaction>
    | AppMethodCall<AppCreateParams>
    | AppMethodCall<AppUpdateParams>
    | AppMethodCall<AppMethodCallParams>
    | undefined
  )[]
}

export type Txn =
  | (PaymentParams & { type: 'pay' })
  | (AssetCreateParams & { type: 'assetCreate' })
  | (AssetConfigParams & { type: 'assetConfig' })
  | (AssetFreezeParams & { type: 'assetFreeze' })
  | (AssetDestroyParams & { type: 'assetDestroy' })
  | (AssetTransferParams & { type: 'assetTransfer' })
  | (AssetOptInParams & { type: 'assetOptIn' })
  | (AssetOptOutParams & { type: 'assetOptOut' })
  | ((AppCallParams | AppCreateParams | AppUpdateParams) & { type: 'appCall' })
  | ((OnlineKeyRegistrationParams | OfflineKeyRegistrationParams) & { type: 'keyReg' })
  | (algosdk.TransactionWithSigner & { type: 'txnWithSigner' })
  | { atc: algosdk.AtomicTransactionComposer; type: 'atc' }
  | ((AppCallMethodCall | AppCreateMethodCall | AppUpdateMethodCall) & { type: 'methodCall' })
=======
type Txn =
  | { data: PaymentParams; type: 'pay' }
  | { data: AssetCreateParams; type: 'assetCreate' }
  | { data: AssetConfigParams; type: 'assetConfig' }
  | { data: AssetFreezeParams; type: 'assetFreeze' }
  | { data: AssetDestroyParams; type: 'assetDestroy' }
  | { data: AssetTransferParams; type: 'assetTransfer' }
  | { data: AssetOptInParams; type: 'assetOptIn' }
  | { data: AssetOptOutParams; type: 'assetOptOut' }
  | { data: AppCallParams | AppCreateParams | AppUpdateParams; type: 'appCall' }
  | { data: OnlineKeyRegistrationParams | OfflineKeyRegistrationParams; type: 'keyReg' }
  | { data: TransactionParams; type: 'txn' }
  | { data: AsyncTransactionParams; type: 'asyncTxn' }
  | { data: ProcessedAppCallMethodCall | ProcessedAppCreateMethodCall | ProcessedAppUpdateMethodCall; type: 'methodCall' }
>>>>>>> 3b45d7bb

/**
 * A function that transforms an error into a new error.
 *
 * In most cases, an ErrorTransformer should first check if it can or should transform the error
 * and return the input error if it cannot or should not transform it.
 */
export type ErrorTransformer = (error: Error) => Promise<Error>

class InvalidErrorTransformerValue extends Error {
  constructor(originalError: unknown, value: unknown) {
    super(`An error transformer returned a non-error value: ${value}. The original error before any transformation: ${originalError}`)
  }
}

class ErrorTransformerError extends Error {
  constructor(originalError: Error, cause: unknown) {
    super(`An error transformer threw an error: ${cause}. The original error before any transformation: ${originalError} `, { cause })
  }
}

export type TransactionComposerConfig = {
  coverAppCallInnerTransactionFees: boolean
  populateAppCallResources: boolean
}

type TransactionAnalysis = {
  /** The fee difference required for this transaction */
  requiredFeeDelta?: FeeDelta
  /** Resources accessed by this transaction but not declared */
  unnamedResourcesAccessed?: SimulateUnnamedResourcesAccessed
}

type GroupAnalysis = {
  /** Analysis of each transaction in the group */
  transactions: TransactionAnalysis[]
  /** Resources accessed by the group that qualify for group resource sharing */
  unnamedResourcesAccessed?: SimulateUnnamedResourcesAccessed
}

/** Parameters to create an `TransactionComposer`. */
export type TransactionComposerParams = {
  /** The algod client to use to get suggestedParams and send the transaction group */
  algod: AlgodClient
  /** The function used to get the TransactionSigner for a given address */
  getSigner: (address: ReadableAddress) => algosdk.TransactionSigner
  /** The method used to get SuggestedParams for transactions in the group */
  getSuggestedParams?: () => Promise<SuggestedParams>
  /** How many rounds a transaction should be valid for by default; if not specified
   * then will be 10 rounds (or 1000 rounds if issuing transactions to LocalNet).
   */
  defaultValidityWindow?: bigint
  /** An existing `AppManager` to use to manage app compilation and cache compilation results.
   *
   * If not specified then an ephemeral one will be created.
   */
  appManager?: AppManager
  /**
   * An array of error transformers to use when an error is caught in simulate or execute
   * callbacks can later be registered with `registerErrorTransformer`
   */
  errorTransformers?: ErrorTransformer[]
  composerConfig?: TransactionComposerConfig
}

/** Set of transactions built by `TransactionComposer`. */
export interface BuiltTransactions {
  /** The built transactions */
  transactions: TransactionWrapper[]
  /** Any `ABIMethod` objects associated with any of the transactions in a map keyed by transaction index. */
  methodCalls: Map<number, ABIMethod>
  /** Any `TransactionSigner` objects associated with any of the transactions in a map keyed by transaction index. */
  signers: Map<number, algosdk.TransactionSigner>
}

/** TransactionComposer helps you compose and execute transactions as a transaction group. */
export class TransactionComposer {
  /** Transactions that have not yet been composed */
  private txns: Txn[] = []

  /** The algod client used by the composer. */
  private algod: AlgodClient

  /** An async function that will return suggested params for the transaction. */
  private getSuggestedParams: () => Promise<SuggestedParams>

  /** A function that takes in an address and return a signer function for that address. */
  private getSigner: (address: ReadableAddress) => algosdk.TransactionSigner

  /** The default transaction validity window */
  private defaultValidityWindow = 10n

  /** Whether the validity window was explicitly set on construction */
  private defaultValidityWindowIsExplicit = false

  private appManager: AppManager

  private errorTransformers: ErrorTransformer[]

  private composerConfig: TransactionComposerConfig

  private transactionsWithSigners?: TransactionWithSigner[]

  private signedTransactions?: SignedTransaction[]

  // Cache the raw transactions before resource population for error handling
  private rawBuildTransactions?: Transaction[]

  private async transformError(originalError: unknown): Promise<unknown> {
    // Transformers only work with Error instances, so immediately return anything else
    if (!(originalError instanceof Error)) {
      return originalError
    }

    let transformedError = originalError

    for (const transformer of this.errorTransformers) {
      try {
        transformedError = await transformer(transformedError)
        if (!(transformedError instanceof Error)) {
          return new InvalidErrorTransformerValue(originalError, transformedError)
        }
      } catch (errorFromTransformer) {
        return new ErrorTransformerError(originalError, errorFromTransformer)
      }
    }

    return transformedError
  }

  /**
   * Create a `TransactionComposer`.
   * @param params The configuration for this composer
   * @returns The `TransactionComposer` instance
   */
  constructor(params: TransactionComposerParams) {
    this.algod = params.algod
    const defaultGetSuggestedParams = () => params.algod.suggestedParams()
    this.getSuggestedParams = params.getSuggestedParams ?? defaultGetSuggestedParams
    this.getSigner = params.getSigner
    this.defaultValidityWindow = params.defaultValidityWindow ?? this.defaultValidityWindow
    this.defaultValidityWindowIsExplicit = params.defaultValidityWindow !== undefined
    this.appManager = params.appManager ?? new AppManager(params.algod)
    this.errorTransformers = params.errorTransformers ?? []
    this.composerConfig = params.composerConfig ?? {
      coverAppCallInnerTransactionFees: false,
      populateAppCallResources: true,
    }
  }

  private cloneTransaction(txn: Txn): Txn {
    // The transaction params aren't meant to be mutated therefore a shallow clone is ok here
    // Only exceptions are txn and asyncTxn where they are encoded, then decoded
    switch (txn.type) {
      case 'pay':
        return {
          type: 'pay',
          data: { ...txn.data },
        }
      case 'assetCreate':
        return {
          type: 'assetCreate',
          data: { ...txn.data },
        }
      case 'assetConfig':
        return {
          type: 'assetConfig',
          data: { ...txn.data },
        }
      case 'assetFreeze':
        return {
          type: 'assetFreeze',
          data: { ...txn.data },
        }
      case 'assetDestroy':
        return {
          type: 'assetDestroy',
          data: { ...txn.data },
        }
      case 'assetTransfer':
        return {
          type: 'assetTransfer',
          data: { ...txn.data },
        }
      case 'assetOptIn':
        return {
          type: 'assetOptIn',
          data: { ...txn.data },
        }
      case 'assetOptOut':
        return {
          type: 'assetOptOut',
          data: { ...txn.data },
        }
      case 'appCall':
        return {
          type: 'appCall',
          data: { ...txn.data },
        }
      case 'keyReg':
        return {
          type: 'keyReg',
          data: { ...txn.data },
        }
      case 'txn': {
        const { txn: transaction, signer, maxFee } = txn.data
        const encoded = encodeTransactionRaw(transaction)
        const clonedTxn = decodeTransaction(encoded)
        delete clonedTxn.group
        return {
          type: 'txn',
          data: {
            txn: clonedTxn,
            signer,
            maxFee,
          },
        }
      }
      case 'asyncTxn': {
        const { txn: txnPromise, signer, maxFee } = txn.data
        // Create a new promise that resolves to a deep cloned transaction without the group field
        const newTxnPromise = txnPromise.then((resolvedTxn) => {
          const encoded = encodeTransactionRaw(resolvedTxn)
          const clonedTxn = decodeTransaction(encoded)
          delete clonedTxn.group
          return clonedTxn
        })
        return {
          type: 'asyncTxn',
          data: {
            txn: newTxnPromise,
            signer,
            maxFee: maxFee,
          },
        }
      }
      case 'methodCall':
        return {
          type: 'methodCall',
          data: { ...txn.data },
        }
    }
  }

  private push(...txns: Txn[]): void {
    if (this.transactionsWithSigners) {
      throw new Error('Cannot add new transactions after building')
    }
    const newSize = this.txns.length + txns.length
    if (newSize > MAX_TRANSACTION_GROUP_SIZE) {
      throw new Error(
        `Adding ${txns.length} transaction(s) would exceed the maximum group size. Current: ${this.txns.length}, Maximum: ${MAX_TRANSACTION_GROUP_SIZE}`,
      )
    }
    this.txns.push(...txns)
  }

  public clone(composerConfig?: TransactionComposerConfig) {
    const newComposer = new TransactionComposer({
      algod: this.algod,
      getSuggestedParams: this.getSuggestedParams,
      getSigner: this.getSigner,
      defaultValidityWindow: this.defaultValidityWindow,
      appManager: this.appManager,
      errorTransformers: this.errorTransformers,
      composerConfig: {
        ...this.composerConfig,
        ...composerConfig,
      },
    })

    this.txns.forEach((txn) => {
      newComposer.txns.push(this.cloneTransaction(txn))
    })

    newComposer.defaultValidityWindowIsExplicit = this.defaultValidityWindowIsExplicit

    return newComposer
  }

  /**
   * Register a function that will be used to transform an error caught when simulating or executing
   *
   * @returns The composer so you can chain method calls
   */
  registerErrorTransformer(transformer: ErrorTransformer) {
    this.errorTransformers.push(transformer)
    return this
  }

  /**
   * Add a pre-built transaction to the transaction group.
   * @param transaction The pre-built transaction
   * @param signer Optional signer override for the transaction
   * @returns The composer so you can chain method calls
   * @example
   * ```typescript
   * composer.addTransaction(txn)
   * ```
   */
  addTransaction(transaction: Transaction, signer?: TransactionSigner): TransactionComposer {
    if (transaction.group) {
      throw new Error('Cannot add a transaction to the composer because it is already in a group')
    }
    this.push({
      data: {
        txn: transaction,
        signer: signer ?? this.getSigner(transaction.sender),
      },
      type: 'txn',
    })

    return this
  }

  /**
   * Add another transaction composer to the current transaction composer.
   * The transaction params of the input transaction composer will be added.
   * If the input transaction composer is updated, it won't affect the current transaction composer.
   * @param composer The transaction composer to add
   * @returns The composer so you can chain method calls
   * @example
   * ```typescript
   * const innerComposer = algorand.newGroup()
   *   .addPayment({ sender: 'SENDER', receiver: 'RECEIVER', amount: (1).algo() })
   *   .addPayment({ sender: 'SENDER', receiver: 'RECEIVER', amount: (2).algo() })
   *
   * composer.addTransactionComposer(innerComposer)
   * ```
   */
  public addTransactionComposer(composer: TransactionComposer): TransactionComposer {
    const clonedTxns = composer.txns.map((txn) => this.cloneTransaction(txn))
    this.push(...clonedTxns)

    return this
  }

  /**
   * Add a payment transaction to the transaction group.
   * @param params The payment transaction parameters
   * @returns The composer so you can chain method calls
   * @example Basic example
   * ```typescript
   * composer.addPayment({
   *   sender: 'SENDERADDRESS',
   *   receiver: 'RECEIVERADDRESS',
   *   amount: (4).algo(),
   * })
   * ```
   * @example Advanced example
   * ```typescript
   * composer.addPayment({
   *   amount: (4).algo(),
   *   receiver: 'RECEIVERADDRESS',
   *   sender: 'SENDERADDRESS',
   *   closeRemainderTo: 'CLOSEREMAINDERTOADDRESS',
   *   lease: 'lease',
   *   note: 'note',
   *   // Use this with caution, it's generally better to use algorand.account.rekeyAccount
   *   rekeyTo: 'REKEYTOADDRESS',
   *   // You wouldn't normally set this field
   *   firstValidRound: 1000n,
   *   validityWindow: 10,
   *   extraFee: (1000).microAlgo(),
   *   staticFee: (1000).microAlgo(),
   *   // Max fee doesn't make sense with extraFee AND staticFee
   *   //  already specified, but here for completeness
   *   maxFee: (3000).microAlgo(),
   * })
   */
  addPayment(params: PaymentParams): TransactionComposer {
    this.push({ data: params, type: 'pay' })

    return this
  }

  /**
   * Add an asset create transaction to the transaction group.
   * @param params The asset create transaction parameters
   * @returns The composer so you can chain method calls
   * @example Basic example
   * ```typescript
   * composer.addAssetCreate({ sender: "CREATORADDRESS", total: 100n})
   * ```
   * @example Advanced example
   * ```typescript
   * composer.addAssetCreate({
   *   sender: 'CREATORADDRESS',
   *   total: 100n,
   *   decimals: 2,
   *   assetName: 'asset',
   *   unitName: 'unit',
   *   url: 'url',
   *   metadataHash: 'metadataHash',
   *   defaultFrozen: false,
   *   manager: 'MANAGERADDRESS',
   *   reserve: 'RESERVEADDRESS',
   *   freeze: 'FREEZEADDRESS',
   *   clawback: 'CLAWBACKADDRESS',
   *   lease: 'lease',
   *   note: 'note',
   *   // You wouldn't normally set this field
   *   firstValidRound: 1000n,
   *   validityWindow: 10,
   *   extraFee: (1000).microAlgo(),
   *   staticFee: (1000).microAlgo(),
   *   // Max fee doesn't make sense with extraFee AND staticFee
   *   //  already specified, but here for completeness
   *   maxFee: (3000).microAlgo(),
   * })
   */
  addAssetCreate(params: AssetCreateParams): TransactionComposer {
    this.push({ data: params, type: 'assetCreate' })

    return this
  }

  /**
   * Add an asset config transaction to the transaction group.
   * @param params The asset config transaction parameters
   * @returns The composer so you can chain method calls
   * @example Basic example
   * ```typescript
   * composer.addAssetConfig({ sender: "MANAGERADDRESS", assetId: 123456n, manager: "MANAGERADDRESS" })
   * ```
   * @example Advanced example
   * ```typescript
   * composer.addAssetConfig({
   *   sender: 'MANAGERADDRESS',
   *   assetId: 123456n,
   *   manager: 'MANAGERADDRESS',
   *   reserve: 'RESERVEADDRESS',
   *   freeze: 'FREEZEADDRESS',
   *   clawback: 'CLAWBACKADDRESS',
   *   lease: 'lease',
   *   note: 'note',
   *   // You wouldn't normally set this field
   *   firstValidRound: 1000n,
   *   validityWindow: 10,
   *   extraFee: (1000).microAlgo(),
   *   staticFee: (1000).microAlgo(),
   *   // Max fee doesn't make sense with extraFee AND staticFee
   *   //  already specified, but here for completeness
   *   maxFee: (3000).microAlgo(),
   * })
   */
  addAssetConfig(params: AssetConfigParams): TransactionComposer {
    this.push({ data: params, type: 'assetConfig' })

    return this
  }

  /**
   * Add an asset freeze transaction to the transaction group.
   * @param params The asset freeze transaction parameters
   * @returns The composer so you can chain method calls
   * @example Basic example
   * ```typescript
   * composer.addAssetFreeze({ sender: "MANAGERADDRESS", assetId: 123456n, account: "ACCOUNTADDRESS", frozen: true })
   * ```
   * @example Advanced example
   * ```typescript
   * composer.addAssetFreeze({
   *   sender: 'MANAGERADDRESS',
   *   assetId: 123456n,
   *   account: 'ACCOUNTADDRESS',
   *   frozen: true,
   *   lease: 'lease',
   *   note: 'note',
   *   // You wouldn't normally set this field
   *   firstValidRound: 1000n,
   *   validityWindow: 10,
   *   extraFee: (1000).microAlgo(),
   *   staticFee: (1000).microAlgo(),
   *   // Max fee doesn't make sense with extraFee AND staticFee
   *   //  already specified, but here for completeness
   *   maxFee: (3000).microAlgo(),
   * })
   * ```
   */
  addAssetFreeze(params: AssetFreezeParams): TransactionComposer {
    this.push({ data: params, type: 'assetFreeze' })

    return this
  }

  /**
   * Add an asset destroy transaction to the transaction group.
   * @param params The asset destroy transaction parameters
   * @returns The composer so you can chain method calls
   * @example Basic example
   * ```typescript
   * composer.addAssetDestroy({ sender: "MANAGERADDRESS", assetId: 123456n })
   * ```
   * @example Advanced example
   * ```typescript
   * composer.addAssetDestroy({
   *   sender: 'MANAGERADDRESS',
   *   assetId: 123456n,
   *   lease: 'lease',
   *   note: 'note',
   *   // You wouldn't normally set this field
   *   firstValidRound: 1000n,
   *   validityWindow: 10,
   *   extraFee: (1000).microAlgo(),
   *   staticFee: (1000).microAlgo(),
   *   // Max fee doesn't make sense with extraFee AND staticFee
   *   //  already specified, but here for completeness
   *   maxFee: (3000).microAlgo(),
   * })
   * ```
   */
  addAssetDestroy(params: AssetDestroyParams): TransactionComposer {
    this.push({ data: params, type: 'assetDestroy' })

    return this
  }

  /**
   * Add an asset transfer transaction to the transaction group.
   * @param params The asset transfer transaction parameters
   * @returns The composer so you can chain method calls
   * @example Basic example
   * ```typescript
   * composer.addAssetTransfer({ sender: "HOLDERADDRESS", assetId: 123456n, amount: 1n, receiver: "RECEIVERADDRESS" })
   * ```
   * @example Advanced example (with clawback)
   * ```typescript
   * composer.addAssetTransfer({
   *   sender: 'CLAWBACKADDRESS',
   *   assetId: 123456n,
   *   amount: 1n,
   *   receiver: 'RECEIVERADDRESS',
   *   clawbackTarget: 'HOLDERADDRESS',
   *   // This field needs to be used with caution
   *   closeAssetTo: 'ADDRESSTOCLOSETO'
   *   lease: 'lease',
   *   note: 'note',
   *   // You wouldn't normally set this field
   *   firstValidRound: 1000n,
   *   validityWindow: 10,
   *   extraFee: (1000).microAlgo(),
   *   staticFee: (1000).microAlgo(),
   *   // Max fee doesn't make sense with extraFee AND staticFee
   *   //  already specified, but here for completeness
   *   maxFee: (3000).microAlgo(),
   * })
   * ```
   */
  addAssetTransfer(params: AssetTransferParams): TransactionComposer {
    this.push({ data: params, type: 'assetTransfer' })

    return this
  }

  /**
   * Add an asset opt-in transaction to the transaction group.
   * @param params The asset opt-in transaction parameters
   * @returns The composer so you can chain method calls
   * @example Basic example
   * ```typescript
   * composer.addAssetOptIn({ sender: "SENDERADDRESS", assetId: 123456n })
   * ```
   * @example Advanced example
   * ```typescript
   * composer.addAssetOptIn({
   *   sender: 'SENDERADDRESS',
   *   assetId: 123456n,
   *   lease: 'lease',
   *   note: 'note',
   *   // You wouldn't normally set this field
   *   firstValidRound: 1000n,
   *   validityWindow: 10,
   *   extraFee: (1000).microAlgo(),
   *   staticFee: (1000).microAlgo(),
   *   // Max fee doesn't make sense with extraFee AND staticFee
   *   //  already specified, but here for completeness
   *   maxFee: (3000).microAlgo(),
   * })
   * ```
   */
  addAssetOptIn(params: AssetOptInParams): TransactionComposer {
    this.push({ data: params, type: 'assetOptIn' })

    return this
  }

  /**
   * Add an asset opt-out transaction to the transaction group.
   * @param params The asset opt-out transaction parameters
   * @returns The composer so you can chain method calls
   * @example Basic example (without creator, will be retrieved from algod)
   * ```typescript
   * composer.addAssetOptOut({ sender: "SENDERADDRESS", assetId: 123456n, ensureZeroBalance: true })
   * ```
   * @example Basic example (with creator)
   * ```typescript
   * composer.addAssetOptOut({ sender: "SENDERADDRESS", creator: "CREATORADDRESS", assetId: 123456n, ensureZeroBalance: true })
   * ```
   * @example Advanced example
   * ```typescript
   * composer.addAssetOptOut({
   *   sender: 'SENDERADDRESS',
   *   assetId: 123456n,
   *   creator: 'CREATORADDRESS',
   *   ensureZeroBalance: true,
   *   lease: 'lease',
   *   note: 'note',
   *   // You wouldn't normally set this field
   *   firstValidRound: 1000n,
   *   validityWindow: 10,
   *   extraFee: (1000).microAlgo(),
   *   staticFee: (1000).microAlgo(),
   *   // Max fee doesn't make sense with extraFee AND staticFee
   *   //  already specified, but here for completeness
   *   maxFee: (3000).microAlgo(),
   * })
   * ```
   */
  addAssetOptOut(params: AssetOptOutParams): TransactionComposer {
    this.push({ data: params, type: 'assetOptOut' })

    return this
  }

  /**
   * Add an application create transaction to the transaction group.
   *
   * Note: we recommend using app clients to make it easier to make app calls.
   * @param params The application create transaction parameters
   * @returns The composer so you can chain method calls
   * @example Basic example
   * ```typescript
   * composer.addAppCreate({ sender: 'CREATORADDRESS', approvalProgram: 'TEALCODE', clearStateProgram: 'TEALCODE' })
   * ```
   * @example Advanced example
   * ```typescript
   * composer.addAppCreate({
   *  sender: 'CREATORADDRESS',
   *  approvalProgram: "TEALCODE",
   *  clearStateProgram: "TEALCODE",
   *  schema: {
   *    globalInts: 1,
   *    globalByteSlices: 2,
   *    localInts: 3,
   *    localByteSlices: 4
   *  },
   *  extraProgramPages: 1,
   *  onComplete: OnApplicationComplete.OptIn,
   *  args: [new Uint8Array(1, 2, 3, 4)]
   *  accountReferences: ["ACCOUNT_1"]
   *  appReferences: [123n, 1234n]
   *  assetReferences: [12345n]
   *  boxReferences: ["box1", {appId: 1234n, name: "box2"}]
   *  accessReferences: [{ appId: 1234n }]
   *  lease: 'lease',
   *  note: 'note',
   *  // You wouldn't normally set this field
   *  firstValidRound: 1000n,
   *  validityWindow: 10,
   *  extraFee: (1000).microAlgo(),
   *  staticFee: (1000).microAlgo(),
   *  // Max fee doesn't make sense with extraFee AND staticFee
   *  //  already specified, but here for completeness
   *  maxFee: (3000).microAlgo(),
   *  // Signer only needed if you want to provide one,
   *  //  generally you'd register it with AlgorandClient
   *  //  against the sender and not need to pass it in
   *  signer: transactionSigner,
   *  maxRoundsToWaitForConfirmation: 5,
   *  suppressLog: true,
   *})
   * ```
   */
  addAppCreate(params: AppCreateParams): TransactionComposer {
    this.push({ data: params, type: 'appCall' })

    return this
  }

  /**
   * Add an application update transaction to the transaction group.
   *
   * Note: we recommend using app clients to make it easier to make app calls.
   * @param params The application update transaction parameters
   * @returns The composer so you can chain method calls
   * @example Basic example
   * ```typescript
   * composer.addAppUpdate({ sender: 'CREATORADDRESS', approvalProgram: 'TEALCODE', clearStateProgram: 'TEALCODE' })
   * ```
   * @example Advanced example
   * ```typescript
   * composer.addAppUpdate({
   *  sender: 'CREATORADDRESS',
   *  approvalProgram: "TEALCODE",
   *  clearStateProgram: "TEALCODE",
   *  onComplete: OnApplicationComplete.UpdateApplication,
   *  args: [new Uint8Array(1, 2, 3, 4)]
   *  accountReferences: ["ACCOUNT_1"]
   *  appReferences: [123n, 1234n]
   *  assetReferences: [12345n]
   *  boxReferences: ["box1", {appId: 1234n, name: "box2"}]
   *  accessReferences: [{ appId: 1234n }]
   *  lease: 'lease',
   *  note: 'note',
   *  // You wouldn't normally set this field
   *  firstValidRound: 1000n,
   *  validityWindow: 10,
   *  extraFee: (1000).microAlgo(),
   *  staticFee: (1000).microAlgo(),
   *  // Max fee doesn't make sense with extraFee AND staticFee
   *  //  already specified, but here for completeness
   *  maxFee: (3000).microAlgo(),
   *})
   * ```
   */
  addAppUpdate(params: AppUpdateParams): TransactionComposer {
    this.push({ data: { ...params, onComplete: OnApplicationComplete.UpdateApplication }, type: 'appCall' })

    return this
  }

  /**
   * Add an application delete transaction to the transaction group.
   *
   * Note: we recommend using app clients to make it easier to make app calls.
   * @param params The application delete transaction parameters
   * @returns The composer so you can chain method calls
   * @example Basic example
   * ```typescript
   * composer.addAppDelete({ sender: 'CREATORADDRESS' })
   * ```
   * @example Advanced example
   * ```typescript
   * composer.addAppDelete({
   *  sender: 'CREATORADDRESS',
   *  onComplete: OnApplicationComplete.DeleteApplication,
   *  args: [new Uint8Array(1, 2, 3, 4)]
   *  accountReferences: ["ACCOUNT_1"]
   *  appReferences: [123n, 1234n]
   *  assetReferences: [12345n]
   *  boxReferences: ["box1", {appId: 1234n, name: "box2"}]
   *  accessReferences: [{ appId: 1234n }]
   *  lease: 'lease',
   *  note: 'note',
   *  // You wouldn't normally set this field
   *  firstValidRound: 1000n,
   *  validityWindow: 10,
   *  extraFee: (1000).microAlgo(),
   *  staticFee: (1000).microAlgo(),
   *  // Max fee doesn't make sense with extraFee AND staticFee
   *  //  already specified, but here for completeness
   *  maxFee: (3000).microAlgo(),
   *})
   * ```
   */
  addAppDelete(params: AppDeleteParams): TransactionComposer {
    this.push({ data: { ...params, onComplete: OnApplicationComplete.DeleteApplication }, type: 'appCall' })

    return this
  }

  /**
   * Add an application call transaction to the transaction group.
   *
   * If you want to create or update an app use `addAppCreate` or `addAppUpdate`.
   *
   * Note: we recommend using app clients to make it easier to make app calls.
   * @param params The application call transaction parameters
   * @returns The composer so you can chain method calls
   * @example Basic example
   * ```typescript
   * composer.addAppCall({ sender: 'CREATORADDRESS' })
   * ```
   * @example Advanced example
   * ```typescript
   * composer.addAppCall({
   *  sender: 'CREATORADDRESS',
   *  onComplete: OnApplicationComplete.OptIn,
   *  args: [new Uint8Array(1, 2, 3, 4)]
   *  accountReferences: ["ACCOUNT_1"]
   *  appReferences: [123n, 1234n]
   *  assetReferences: [12345n]
   *  boxReferences: ["box1", {appId: 1234n, name: "box2"}]
   *  accessReferences: [{ appId: 1234n }]
   *  lease: 'lease',
   *  note: 'note',
   *  // You wouldn't normally set this field
   *  firstValidRound: 1000n,
   *  validityWindow: 10,
   *  extraFee: (1000).microAlgo(),
   *  staticFee: (1000).microAlgo(),
   *  // Max fee doesn't make sense with extraFee AND staticFee
   *  //  already specified, but here for completeness
   *  maxFee: (3000).microAlgo(),
   *})
   * ```
   */
  addAppCall(params: AppCallParams): TransactionComposer {
    this.push({ data: params, type: 'appCall' })

    return this
  }

  /**
   * Add an ABI method create application call transaction to the transaction group.
   *
   * Note: we recommend using app clients to make it easier to make app calls.
   * @param params The ABI create method application call transaction parameters
   * @returns The composer so you can chain method calls
   * @example Basic example
   * ```typescript
   * const method = new ABIMethod({
   *   name: 'method',
   *   args: [{ name: 'arg1', type: 'string' }],
   *   returns: { type: 'string' },
   * })
   * composer.addAppCreateMethodCall({ sender: 'CREATORADDRESS', approvalProgram: 'TEALCODE', clearStateProgram: 'TEALCODE', method: method, args: ["arg1_value"] })
   * ```
   * @example Advanced example
   * ```typescript
   * const method = new ABIMethod({
   *   name: 'method',
   *   args: [{ name: 'arg1', type: 'string' }],
   *   returns: { type: 'string' },
   * })
   * composer.addAppCreateMethodCall({
   *  sender: 'CREATORADDRESS',
   *  method: method,
   *  args: ["arg1_value"],
   *  approvalProgram: "TEALCODE",
   *  clearStateProgram: "TEALCODE",
   *  schema: {
   *    globalInts: 1,
   *    globalByteSlices: 2,
   *    localInts: 3,
   *    localByteSlices: 4
   *  },
   *  extraProgramPages: 1,
   *  onComplete: OnApplicationComplete.OptIn,
   *  args: [new Uint8Array(1, 2, 3, 4)]
   *  accountReferences: ["ACCOUNT_1"]
   *  appReferences: [123n, 1234n]
   *  assetReferences: [12345n]
   *  boxReferences: ["box1", {appId: 1234n, name: "box2"}]
   *  accessReferences: [{ appId: 1234n }]
   *  lease: 'lease',
   *  note: 'note',
   *  // You wouldn't normally set this field
   *  firstValidRound: 1000n,
   *  validityWindow: 10,
   *  extraFee: (1000).microAlgo(),
   *  staticFee: (1000).microAlgo(),
   *  // Max fee doesn't make sense with extraFee AND staticFee
   *  //  already specified, but here for completeness
   *  maxFee: (3000).microAlgo(),
   *})
   * ```
   */
  addAppCreateMethodCall(params: AppCreateMethodCall) {
    const txnArgs = extractComposerTransactionsFromAppMethodCallParams(params)

    // Push all transaction arguments and the method call itself
    this.push(...txnArgs, {
      data: { ...params, args: processAppMethodCallArgs(params.args) },
      type: 'methodCall',
    })

    return this
  }

  /**
   * Add an ABI method update application call transaction to the transaction group.
   *
   * Note: we recommend using app clients to make it easier to make app calls.
   * @param params The ABI update method application call transaction parameters
   * @returns The composer so you can chain method calls
   * @example Basic example
   * ```typescript
   * const method = new ABIMethod({
   *   name: 'method',
   *   args: [{ name: 'arg1', type: 'string' }],
   *   returns: { type: 'string' },
   * })
   * composer.addAppUpdateMethodCall({ sender: 'CREATORADDRESS', approvalProgram: 'TEALCODE', clearStateProgram: 'TEALCODE', method: method, args: ["arg1_value"] })
   * ```
   * @example Advanced example
   * ```typescript
   * const method = new ABIMethod({
   *   name: 'method',
   *   args: [{ name: 'arg1', type: 'string' }],
   *   returns: { type: 'string' },
   * })
   * composer.addAppUpdateMethodCall({
   *  sender: 'CREATORADDRESS',
   *  method: method,
   *  args: ["arg1_value"],
   *  approvalProgram: "TEALCODE",
   *  clearStateProgram: "TEALCODE",
   *  onComplete: OnApplicationComplete.UpdateApplication,
   *  args: [new Uint8Array(1, 2, 3, 4)]
   *  accountReferences: ["ACCOUNT_1"]
   *  appReferences: [123n, 1234n]
   *  assetReferences: [12345n]
   *  boxReferences: ["box1", {appId: 1234n, name: "box2"}]
   *  accessReferences: [{ appId: 1234n }]
   *  lease: 'lease',
   *  note: 'note',
   *  // You wouldn't normally set this field
   *  firstValidRound: 1000n,
   *  validityWindow: 10,
   *  extraFee: (1000).microAlgo(),
   *  staticFee: (1000).microAlgo(),
   *  // Max fee doesn't make sense with extraFee AND staticFee
   *  //  already specified, but here for completeness
   *  maxFee: (3000).microAlgo(),
   *})
   * ```
   */
  addAppUpdateMethodCall(params: AppUpdateMethodCall) {
    const txnArgs = extractComposerTransactionsFromAppMethodCallParams(params)

    // Push all transaction arguments and the method call itself
    this.push(...txnArgs, {
      data: { ...params, args: processAppMethodCallArgs(params.args), onComplete: OnApplicationComplete.UpdateApplication },
      type: 'methodCall',
    })

    return this
  }

  /**
   * Add an ABI method delete application call transaction to the transaction group.
   *
   * Note: we recommend using app clients to make it easier to make app calls.
   * @param params The ABI delete method application call transaction parameters
   * @returns The composer so you can chain method calls
   * @example Basic example
   * ```typescript
   * const method = new ABIMethod({
   *   name: 'method',
   *   args: [{ name: 'arg1', type: 'string' }],
   *   returns: { type: 'string' },
   * })
   * composer.addAppDeleteMethodCall({ sender: 'CREATORADDRESS', method: method, args: ["arg1_value"] })
   * ```
   * @example Advanced example
   * ```typescript
   * const method = new ABIMethod({
   *   name: 'method',
   *   args: [{ name: 'arg1', type: 'string' }],
   *   returns: { type: 'string' },
   * })
   * composer.addAppDeleteMethodCall({
   *  sender: 'CREATORADDRESS',
   *  method: method,
   *  args: ["arg1_value"],
   *  onComplete: OnApplicationComplete.DeleteApplication,
   *  args: [new Uint8Array(1, 2, 3, 4)]
   *  accountReferences: ["ACCOUNT_1"]
   *  appReferences: [123n, 1234n]
   *  assetReferences: [12345n]
   *  boxReferences: ["box1", {appId: 1234n, name: "box2"}]
   *  accessReferences: [{ appId: 1234n }]
   *  lease: 'lease',
   *  note: 'note',
   *  // You wouldn't normally set this field
   *  firstValidRound: 1000n,
   *  validityWindow: 10,
   *  extraFee: (1000).microAlgo(),
   *  staticFee: (1000).microAlgo(),
   *  // Max fee doesn't make sense with extraFee AND staticFee
   *  //  already specified, but here for completeness
   *  maxFee: (3000).microAlgo(),
   *})
   * ```
   */
  addAppDeleteMethodCall(params: AppDeleteMethodCall) {
    const txnArgs = extractComposerTransactionsFromAppMethodCallParams(params)

    // Push all transaction arguments and the method call itself
    this.push(...txnArgs, {
      data: { ...params, args: processAppMethodCallArgs(params.args), onComplete: OnApplicationComplete.DeleteApplication },
      type: 'methodCall',
    })

    return this
  }

  /**
   * Add a non-create/non-update ABI method application call transaction to the transaction group.
   *
   * Note: we recommend using app clients to make it easier to make app calls.
   * @param params The ABI method application call transaction parameters
   * @returns The composer so you can chain method calls
   * @example Basic example
   * ```typescript
   * const method = new ABIMethod({
   *   name: 'method',
   *   args: [{ name: 'arg1', type: 'string' }],
   *   returns: { type: 'string' },
   * })
   * composer.addAppCallMethodCall({ sender: 'CREATORADDRESS', method: method, args: ["arg1_value"] })
   * ```
   * @example Advanced example
   * ```typescript
   * const method = new ABIMethod({
   *   name: 'method',
   *   args: [{ name: 'arg1', type: 'string' }],
   *   returns: { type: 'string' },
   * })
   * composer.addAppCallMethodCall({
   *  sender: 'CREATORADDRESS',
   *  method: method,
   *  args: ["arg1_value"],
   *  onComplete: OnApplicationComplete.OptIn,
   *  args: [new Uint8Array(1, 2, 3, 4)]
   *  accountReferences: ["ACCOUNT_1"]
   *  appReferences: [123n, 1234n]
   *  assetReferences: [12345n]
   *  boxReferences: ["box1", {appId: 1234n, name: "box2"}]
   *  accessReferences: [{ appId: 1234n }]
   *  lease: 'lease',
   *  note: 'note',
   *  // You wouldn't normally set this field
   *  firstValidRound: 1000n,
   *  validityWindow: 10,
   *  extraFee: (1000).microAlgo(),
   *  staticFee: (1000).microAlgo(),
   *  // Max fee doesn't make sense with extraFee AND staticFee
   *  //  already specified, but here for completeness
   *  maxFee: (3000).microAlgo(),
   *})
   * ```
   */
  addAppCallMethodCall(params: AppCallMethodCall) {
    const txnArgs = extractComposerTransactionsFromAppMethodCallParams(params)

    // Push all transaction arguments and the method call itself
    this.push(...txnArgs, {
      data: { ...params, args: processAppMethodCallArgs(params.args) },
      type: 'methodCall',
    })

    return this
  }

  /**
   * Add an online key registration transaction to the transaction group.
   * @param params The online key registration transaction parameters
   * @returns The composer so you can chain method calls
   * @example Basic example
   * ```typescript
   * composer.addOnlineKeyRegistration({
   *   sender: 'SENDERADDRESS',
   *   voteKey: Uint8Array.from(Buffer.from("voteKeyBase64", 'base64')),
   *   selectionKey: Uint8Array.from(Buffer.from("selectionKeyBase64", 'base64')),
   *   stateProofKey: Uint8Array.from(Buffer.from("stateProofKeyBase64", 'base64')),
   *   voteFirst: 1n,
   *   voteLast: 1000n,
   *   voteKeyDilution: 1n,
   * })
   * ```
   * @example Advanced example
   * ```typescript
   * composer.addOnlineKeyRegistration({
   *   sender: 'SENDERADDRESS',
   *   voteKey: Uint8Array.from(Buffer.from("voteKeyBase64", 'base64')),
   *   selectionKey: Uint8Array.from(Buffer.from("selectionKeyBase64", 'base64')),
   *   stateProofKey: Uint8Array.from(Buffer.from("stateProofKeyBase64", 'base64')),
   *   voteFirst: 1n,
   *   voteLast: 1000n,
   *   voteKeyDilution: 1n,
   *   lease: 'lease',
   *   note: 'note',
   *   // Use this with caution, it's generally better to use algorand.account.rekeyAccount
   *   rekeyTo: 'REKEYTOADDRESS',
   *   // You wouldn't normally set this field
   *   firstValidRound: 1000n,
   *   validityWindow: 10,
   *   extraFee: (1000).microAlgo(),
   *   staticFee: (1000).microAlgo(),
   *   // Max fee doesn't make sense with extraFee AND staticFee
   *   //  already specified, but here for completeness
   *   maxFee: (3000).microAlgo(),
   * })
   * ```
   */
  addOnlineKeyRegistration(params: OnlineKeyRegistrationParams): TransactionComposer {
    this.push({ data: params, type: 'keyReg' })

    return this
  }

  /**
   * Add an offline key registration transaction to the transaction group.
   * @param params The offline key registration transaction parameters
   * @returns The composer so you can chain method calls
   * @example Basic example
   * ```typescript
   * composer.addOfflineKeyRegistration({
   *   sender: 'SENDERADDRESS',
   * })
   * ```
   * @example Advanced example
   * ```typescript
   * composer.addOfflineKeyRegistration({
   *   sender: 'SENDERADDRESS',
   *   lease: 'lease',
   *   note: 'note',
   *   // Use this with caution, it's generally better to use algorand.account.rekeyAccount
   *   rekeyTo: 'REKEYTOADDRESS',
   *   // You wouldn't normally set this field
   *   firstValidRound: 1000n,
   *   validityWindow: 10,
   *   extraFee: (1000).microAlgo(),
   *   staticFee: (1000).microAlgo(),
   *   // Max fee doesn't make sense with extraFee AND staticFee
   *   //  already specified, but here for completeness
   *   maxFee: (3000).microAlgo(),
   * })
   * ```
   */
  addOfflineKeyRegistration(params: OfflineKeyRegistrationParams): TransactionComposer {
    this.push({ data: params, type: 'keyReg' })

    return this
  }

  /**
   * Get the number of transactions currently added to this composer.
   * @returns The number of transactions currently added to this composer
   */
  count() {
    return this.txns.length
  }

  /**
   * Build the transaction composer.
   *
   * This method performs resource population and inner transaction fee coverage if these options are set in the composer.
   *
   * Once this method is called, no further transactions will be able to be added.
   * You can safely call this method multiple times to get the same result.
   * @returns The built transaction composer, the transactions and any corresponding method calls
   * @example
   * ```typescript
   * const { transactions, methodCalls } = await composer.build()
   * ```
   */
  public async build() {
    if (!this.transactionsWithSigners) {
      const suggestedParams = await this.getSuggestedParams()
      const builtTransactions = await this._buildTransactions(suggestedParams)

      // Cache the raw transactions before resource population for error handling
      this.rawBuildTransactions = builtTransactions.transactions

      const groupAnalysis =
        (this.composerConfig.coverAppCallInnerTransactionFees || this.composerConfig.populateAppCallResources) &&
        builtTransactions.transactions.some((txn) => txn.type === TransactionType.AppCall)
          ? await this.analyzeGroupRequirements(builtTransactions.transactions, suggestedParams, this.composerConfig)
          : undefined

      this.populateTransactionAndGroupResources(builtTransactions.transactions, groupAnalysis)

      this.transactionsWithSigners = builtTransactions.transactions.map((txn, index) => {
        return {
          txn,
          signer: builtTransactions.signers.get(index) ?? this.getSigner(txn.sender),
        }
      })
    }

    const methodCalls = new Map<number, ABIMethod>()
    this.txns.forEach((txn, index) => {
      if (txn.type === 'methodCall') {
        methodCalls.set(index, txn.data.method)
      }
    })

    return {
      transactions: this.transactionsWithSigners,
      methodCalls,
    }
  }

  private async _buildTransactions(suggestedParams: SuggestedParams) {
    const defaultValidityWindow =
      !this.defaultValidityWindowIsExplicit && genesisIdIsLocalNet(suggestedParams.genesisId ?? 'unknown')
        ? 1000n
        : this.defaultValidityWindow
    const signers = new Map<number, algosdk.TransactionSigner>()
    const transactions = new Array<Transaction>()

    let transactionIndex = 0
    for (const ctxn of this.txns) {
      if (ctxn.type === 'txn') {
        transactions.push(ctxn.data.txn)
        if (ctxn.data.signer) {
          signers.set(transactionIndex, ctxn.data.signer)
        }
        transactionIndex++
      } else if (ctxn.type === 'asyncTxn') {
        transactions.push(await ctxn.data.txn)
        if (ctxn.data.signer) {
          signers.set(transactionIndex, ctxn.data.signer)
        }
        transactionIndex++
      } else {
        let transaction: Transaction

        switch (ctxn.type) {
          case 'pay':
            transaction = buildPayment(ctxn.data, suggestedParams, defaultValidityWindow)
            break
          case 'assetCreate':
            transaction = buildAssetCreate(ctxn.data, suggestedParams, defaultValidityWindow)
            break
          case 'assetConfig':
            transaction = buildAssetConfig(ctxn.data, suggestedParams, defaultValidityWindow)
            break
          case 'assetFreeze':
            transaction = buildAssetFreeze(ctxn.data, suggestedParams, defaultValidityWindow)
            break
          case 'assetDestroy':
            transaction = buildAssetDestroy(ctxn.data, suggestedParams, defaultValidityWindow)
            break
          case 'assetTransfer':
            transaction = buildAssetTransfer(ctxn.data, suggestedParams, defaultValidityWindow)
            break
          case 'assetOptIn':
            transaction = buildAssetOptIn(ctxn.data, suggestedParams, defaultValidityWindow)
            break
          case 'assetOptOut':
            transaction = buildAssetOptOut(ctxn.data, suggestedParams, defaultValidityWindow)
            break
          case 'appCall':
            if (!('appId' in ctxn.data)) {
              transaction = await buildAppCreate(ctxn.data, this.appManager, suggestedParams, defaultValidityWindow)
            } else if ('approvalProgram' in ctxn.data && 'clearStateProgram' in ctxn.data) {
              transaction = await buildAppUpdate(ctxn.data, this.appManager, suggestedParams, defaultValidityWindow)
            } else {
              transaction = buildAppCall(ctxn.data, suggestedParams, defaultValidityWindow)
            }
            break
          case 'keyReg':
            transaction = buildKeyReg(ctxn.data, suggestedParams, defaultValidityWindow)
            break
          case 'methodCall':
            if (!('appId' in ctxn.data)) {
              transaction = await buildAppCreateMethodCall(ctxn.data, this.appManager, suggestedParams, defaultValidityWindow)
            } else if ('approvalProgram' in ctxn.data && 'clearStateProgram' in ctxn.data) {
              transaction = await buildAppUpdateMethodCall(ctxn.data, this.appManager, suggestedParams, defaultValidityWindow)
            } else {
              transaction = await buildAppCallMethodCall(ctxn.data, suggestedParams, defaultValidityWindow)
            }
            break
          default:
            // eslint-disable-next-line @typescript-eslint/no-explicit-any
            throw new Error(`Unsupported transaction type: ${(ctxn as any).type}`)
        }

        if (transaction.fee === undefined) {
          transaction = assignFee(transaction, {
            feePerByte: suggestedParams.fee,
            minFee: suggestedParams.minFee,
            extraFee: ctxn.data.extraFee?.microAlgos,
            maxFee: ctxn.data.maxFee?.microAlgos,
          })
        }

        transactions.push(transaction)

        if (ctxn.data.signer) {
          const signer = 'signer' in ctxn.data.signer ? ctxn.data.signer.signer : ctxn.data.signer
          signers.set(transactionIndex, signer)
        }
        transactionIndex++
      }
    }

    // Validate that the total group size doesn't exceed the maximum
    if (transactions.length > MAX_TRANSACTION_GROUP_SIZE) {
      throw new Error(`Transaction group size ${transactions.length} exceeds the maximum limit of ${MAX_TRANSACTION_GROUP_SIZE}`)
    }

    const methodCalls = new Map<number, ABIMethod>()
    this.txns.forEach((txn, index) => {
      if (txn.type === 'methodCall') {
        methodCalls.set(index, txn.data.method)
      }
    })

    return { transactions, methodCalls, signers }
  }

  /**
   * Builds all transactions in the composer and returns them along with method calls and signers.
   *
   * Note: This method only builds the transactions as-is without resource population or automatic grouping.
   * Use this when you need the raw transactions.
   * @returns An object containing the array of built transactions, method calls, and signers
   * @example
   * ```typescript
   * const { transactions, methodCalls, signers } = await composer.buildTransactions()
   * ```
   */
  public async buildTransactions(): Promise<BuiltTransactions> {
    const suggestedParams = await this.getSuggestedParams()
    const buildResult = await this._buildTransactions(suggestedParams)
    return {
      ...buildResult,
      transactions: buildResult.transactions.map((t) => new TransactionWrapper(t)),
    }
  }

  private populateTransactionAndGroupResources(transactions: Transaction[], groupAnalysis?: GroupAnalysis): Transaction[] {
    if (groupAnalysis) {
      // Process fee adjustments
      let surplusGroupFees = 0n
      const transactionAnalysis: Array<{
        groupIndex: number
        requiredFeeDelta?: FeeDelta
        priority: FeePriority
        unnamedResourcesAccessed?: SimulateUnnamedResourcesAccessed
      }> = []

      // Process fee adjustments
      groupAnalysis.transactions.forEach((txnAnalysis, groupIndex) => {
        // Accumulate surplus fees
        if (txnAnalysis.requiredFeeDelta && FeeDelta.isSurplus(txnAnalysis.requiredFeeDelta)) {
          surplusGroupFees += FeeDelta.amount(txnAnalysis.requiredFeeDelta)
        }

        // Calculate priority and add to transaction info
        const ctxn = this.txns[groupIndex]
        const txn = transactions[groupIndex]
        const logicalMaxFee = getLogicalMaxFee(ctxn)
        const isImmutableFee = logicalMaxFee !== undefined && logicalMaxFee === (txn.fee || 0n)

        let priority = FeePriority.Covered
        if (txnAnalysis.requiredFeeDelta && FeeDelta.isDeficit(txnAnalysis.requiredFeeDelta)) {
          const deficitAmount = FeeDelta.amount(txnAnalysis.requiredFeeDelta)
          if (isImmutableFee || txn.type !== TransactionType.AppCall) {
            // High priority: transactions that can't be modified
            priority = FeePriority.ImmutableDeficit(deficitAmount)
          } else {
            // Normal priority: app call transactions that can be modified
            priority = FeePriority.ModifiableDeficit(deficitAmount)
          }
        }

        transactionAnalysis.push({
          groupIndex,
          requiredFeeDelta: txnAnalysis.requiredFeeDelta,
          priority,
          unnamedResourcesAccessed: txnAnalysis.unnamedResourcesAccessed,
        })
      })

      // Sort transactions by priority (highest first)
      transactionAnalysis.sort((a, b) => b.priority.compare(a.priority))

      const indexesWithAccessReferences: number[] = []

      for (const { groupIndex, requiredFeeDelta, unnamedResourcesAccessed } of transactionAnalysis) {
        // Cover any additional fees required for the transactions
        if (requiredFeeDelta && FeeDelta.isDeficit(requiredFeeDelta)) {
          const deficitAmount = FeeDelta.amount(requiredFeeDelta)
          let additionalFeeDelta: FeeDelta | undefined

          if (surplusGroupFees === 0n) {
            // No surplus group fees, the transaction must cover its own deficit
            additionalFeeDelta = requiredFeeDelta
          } else if (surplusGroupFees >= deficitAmount) {
            // Surplus fully covers the deficit
            surplusGroupFees -= deficitAmount
          } else {
            // Surplus partially covers the deficit
            additionalFeeDelta = FeeDelta.fromBigInt(deficitAmount - surplusGroupFees)
            surplusGroupFees = 0n
          }

          // If there is any additional fee deficit, the transaction must cover it by modifying the fee
          if (additionalFeeDelta && FeeDelta.isDeficit(additionalFeeDelta)) {
            const additionalDeficitAmount = FeeDelta.amount(additionalFeeDelta)

            if (transactions[groupIndex].type === TransactionType.AppCall) {
              const currentFee = transactions[groupIndex].fee || 0n
              const transactionFee = currentFee + additionalDeficitAmount

              const logicalMaxFee = getLogicalMaxFee(this.txns[groupIndex])
              if (!logicalMaxFee || transactionFee > logicalMaxFee) {
                throw new Error(
                  `Calculated transaction fee ${transactionFee} µALGO is greater than max of ${logicalMaxFee ?? 0n} for transaction ${groupIndex}`,
                )
              }

              transactions[groupIndex].fee = transactionFee
            } else {
              throw new Error(
                `An additional fee of ${additionalDeficitAmount} µALGO is required for non app call transaction ${groupIndex}`,
              )
            }
          }
        }

        // Apply transaction-level resource population
        if (unnamedResourcesAccessed && transactions[groupIndex].type === TransactionType.AppCall) {
          const hasAccessReferences =
            transactions[groupIndex].appCall?.accessReferences && transactions[groupIndex].appCall?.accessReferences?.length
          if (!hasAccessReferences) {
            populateTransactionResources(transactions[groupIndex], unnamedResourcesAccessed, groupIndex)
          } else {
            indexesWithAccessReferences.push(groupIndex)
          }
        }
      }

      if (indexesWithAccessReferences.length > 0) {
        Config.logger.warn(
          `Resource population will be skipped for transaction indexes ${indexesWithAccessReferences.join(', ')} as they use access references.`,
        )
      }

      // Apply group-level resource population
      if (groupAnalysis.unnamedResourcesAccessed) {
        populateGroupResources(transactions, groupAnalysis.unnamedResourcesAccessed)
      }
    }

    if (transactions.length > 1) {
      const groupedTransactions = groupTransactions(transactions)
      // Mutate the input transactions so that the group is updated for any transaction passed into the composer
      transactions.forEach((t) => (t.group = groupedTransactions[0].group))
      return transactions
    } else {
      return transactions
    }
  }

  private async analyzeGroupRequirements(
    transactions: Transaction[],
    suggestedParams: SuggestedParams,
    analysisParams: TransactionComposerConfig,
  ): Promise<GroupAnalysis> {
    const appCallIndexesWithoutMaxFees: number[] = []

    let transactionsToSimulate = transactions.map((txn, groupIndex) => {
      const ctxn = this.txns[groupIndex]
      const txnToSimulate = { ...txn }
      delete txnToSimulate.group
      if (analysisParams.coverAppCallInnerTransactionFees && txn.type === TransactionType.AppCall) {
        const logicalMaxFee = getLogicalMaxFee(ctxn)
        if (logicalMaxFee !== undefined) {
          txnToSimulate.fee = logicalMaxFee
        } else {
          appCallIndexesWithoutMaxFees.push(groupIndex)
        }
      }

      return txnToSimulate
    })

    // Regroup the transactions, as the transactions have likely been adjusted
    if (transactionsToSimulate.length > 1) {
      transactionsToSimulate = groupTransactions(transactionsToSimulate)
    }

    // Check for required max fees on app calls when fee coverage is enabled
    if (analysisParams.coverAppCallInnerTransactionFees && appCallIndexesWithoutMaxFees.length > 0) {
      throw new Error(
        `Please provide a maxFee for each app call transaction when coverAppCallInnerTransactionFees is enabled. Required for transaction ${appCallIndexesWithoutMaxFees.join(', ')}`,
      )
    }

    const signedTransactions = transactionsToSimulate.map(
      (txn) =>
        ({
          txn: txn,
          signature: EMPTY_SIGNATURE,
        }) satisfies SignedTransaction,
    )

    const simulateRequest: SimulateRequest = {
      txnGroups: [
        {
          txns: signedTransactions,
        },
      ],
      allowUnnamedResources: true,
      allowEmptySignatures: true,
      fixSigners: true,
      allowMoreLogging: true,
      execTraceConfig: {
        enable: true,
        scratchChange: true,
        stackChange: true,
        stateChange: true,
      },
    }

    const response = await this.algod.simulateTransactions(simulateRequest)
    const groupResponse = response.txnGroups[0]

    // Handle any simulation failures
    if (groupResponse.failureMessage) {
      if (analysisParams.coverAppCallInnerTransactionFees && groupResponse.failureMessage.includes('fee too small')) {
        throw new Error(
          'Fees were too small to resolve execution info via simulate. You may need to increase an app call transaction maxFee.',
        )
      }

      throw new Error(
        `Error resolving execution info via simulate in transaction ${groupResponse.failedAt?.join(', ')}: ${groupResponse.failureMessage}`,
      )
    }

    const txnAnalysisResults: TransactionAnalysis[] = groupResponse.txnResults.map((simulateTxnResult, groupIndex) => {
      const btxn = transactions[groupIndex]

      let requiredFeeDelta: FeeDelta | undefined

      if (analysisParams.coverAppCallInnerTransactionFees) {
        const minTxnFee = calculateFee(btxn, {
          feePerByte: suggestedParams.fee,
          minFee: suggestedParams.minFee,
        })
        const txnFee = btxn.fee ?? 0n
        const txnFeeDelta = FeeDelta.fromBigInt(minTxnFee - txnFee)

        if (btxn.type === TransactionType.AppCall) {
          // Calculate inner transaction fee delta
          const innerTxnsFeeDelta = calculateInnerFeeDelta(simulateTxnResult.txnResult.innerTxns, suggestedParams.minFee)
          requiredFeeDelta = FeeDelta.fromBigInt(
            (innerTxnsFeeDelta ? FeeDelta.toBigInt(innerTxnsFeeDelta) : 0n) + (txnFeeDelta ? FeeDelta.toBigInt(txnFeeDelta) : 0n),
          )
        } else {
          requiredFeeDelta = txnFeeDelta
        }
      }

      return {
        requiredFeeDelta,
        unnamedResourcesAccessed: analysisParams.populateAppCallResources ? simulateTxnResult.unnamedResourcesAccessed : undefined,
      }
    })

    const sortedResources = groupResponse.unnamedResourcesAccessed

    // NOTE: We explicitly want to avoid localeCompare as that can lead to different results in different environments
    const compare = (a: string | bigint, b: string | bigint) => (a < b ? -1 : a > b ? 1 : 0)

    if (sortedResources) {
      sortedResources.accounts?.sort((a, b) => compare(a.toString(), b.toString()))
      sortedResources.assets?.sort(compare)
      sortedResources.apps?.sort(compare)
      sortedResources.boxes?.sort((a, b) => {
        const aStr = `${a.app}-${a.name}`
        const bStr = `${b.app}-${b.name}`
        return compare(aStr, bStr)
      })
      sortedResources.appLocals?.sort((a, b) => {
        const aStr = `${a.app}-${a.account}`
        const bStr = `${b.app}-${b.account}`
        return compare(aStr, bStr)
      })
      sortedResources.assetHoldings?.sort((a, b) => {
        const aStr = `${a.asset}-${a.account}`
        const bStr = `${b.asset}-${b.account}`
        return compare(aStr, bStr)
      })
    }

    return {
      transactions: txnAnalysisResults,
      unnamedResourcesAccessed: analysisParams.populateAppCallResources ? sortedResources : undefined,
    }
  }

  /**
   * Rebuild the group, discarding any previously built transactions.
   * This will potentially cause new signers and suggested params to be used if the callbacks return a new value compared to the first build.
   * @returns The newly built transaction composer and the transactions
   * @example
   * ```typescript
   * const { atc, transactions, methodCalls } = await composer.rebuild()
   * ```
   */
  async rebuild() {
    this.reset()
    return await this.build()
  }

  private reset() {
    this.signedTransactions = undefined
    this.transactionsWithSigners = undefined
  }

  /**
   * Compose the transaction group and send it to the network.
   * @param params The parameters to control execution with
   * @returns The execution result
   * @example
   * ```typescript
   * const result = await composer.send()
   * ```
   */
  async send(params?: SendParams): Promise<SendTransactionComposerResults> {
    if (
      this.composerConfig.coverAppCallInnerTransactionFees !== (params?.coverAppCallInnerTransactionFees ?? false) ||
      this.composerConfig.populateAppCallResources !== (params?.populateAppCallResources ?? true)
    ) {
      // If the params are different to the composer config, reset the builtGroup
      // to ensure that the SendParams overwrites the composer config
      this.composerConfig = {
        coverAppCallInnerTransactionFees: params?.coverAppCallInnerTransactionFees ?? false,
        populateAppCallResources: params?.populateAppCallResources ?? true,
      }

      this.reset()
    }

    try {
      await this.gatherSignatures()

      if (
        !this.transactionsWithSigners ||
        this.transactionsWithSigners.length === 0 ||
        !this.signedTransactions ||
        this.signedTransactions.length === 0
      ) {
        throw new Error('No transactions available')
      }

      const transactionsToSend = this.transactionsWithSigners.map((stxn) => stxn.txn)
      const transactionIds = transactionsToSend.map((txn) => getTransactionId(txn))

      if (transactionsToSend.length > 1) {
        const groupId = transactionsToSend[0].group ? Buffer.from(transactionsToSend[0].group).toString('base64') : ''
        Config.getLogger(params?.suppressLog).verbose(`Sending group of ${transactionsToSend.length} transactions (${groupId})`, {
          transactionsToSend,
        })

        Config.getLogger(params?.suppressLog).debug(`Transaction IDs (${groupId})`, transactionIds)
      }

      if (Config.debug && Config.traceAll) {
        await this.simulate({
          allowEmptySignatures: true,
          fixSigners: true,
          allowMoreLogging: true,
          execTraceConfig: {
            enable: true,
            scratchChange: true,
            stackChange: true,
            stateChange: true,
          },
          resultOnFailure: true,
        })
      }

      const group = this.signedTransactions[0].txn.group

      let waitRounds = params?.maxRoundsToWaitForConfirmation

      if (waitRounds === undefined) {
        const suggestedParams = await this.getSuggestedParams()
        const firstRound = suggestedParams.firstValid
        const lastRound = this.signedTransactions.reduce((max, txn) => (txn.txn.lastValid > max ? txn.txn.lastValid : max), 0n)
        waitRounds = Number(lastRound - firstRound) + 1
      }

      const encodedTxns = encodeSignedTransactions(this.signedTransactions)
      await this.algod.sendRawTransaction(encodedTxns)

      if (transactionsToSend.length > 1 && group) {
        Config.getLogger(params?.suppressLog).verbose(
          `Group transaction (${Buffer.from(group).toString('base64')}) sent with ${transactionsToSend.length} transactions`,
        )
      } else {
        Config.getLogger(params?.suppressLog).verbose(
          `Sent transaction ID ${getTransactionId(transactionsToSend[0])} ${transactionsToSend[0].type} from ${transactionsToSend[0].sender}`,
        )
      }

      let confirmations = new Array<PendingTransactionResponse>()
      if (params?.maxRoundsToWaitForConfirmation !== 0) {
        confirmations = await Promise.all(transactionIds.map(async (id) => await waitForConfirmation(id, waitRounds, this.algod)))
      }

      const abiReturns = this.parseAbiReturnValues(confirmations)

      return {
        groupId: group ? Buffer.from(group).toString('base64') : undefined,
        transactions: transactionsToSend.map((t) => new TransactionWrapper(t)),
        txIds: transactionIds,
        returns: abiReturns,
        confirmations: confirmations.map((c) => wrapPendingTransactionResponse(c)),
      }
      // eslint-disable-next-line @typescript-eslint/no-explicit-any
    } catch (originalError: any) {
      const errorMessage = originalError.body?.message ?? originalError.message ?? 'Received error executing Transaction Composer'
      // eslint-disable-next-line @typescript-eslint/no-explicit-any
      const err = new Error(errorMessage) as any
      err.cause = originalError

      if (typeof originalError === 'object') {
        err.name = originalError.name
      }

      // Resolve transactions for error handling - use transactionsWithSigners if available,
      // otherwise fall back to rawBuildTransactions
      let sentTransactions: Transaction[] | undefined
      if (this.transactionsWithSigners) {
        sentTransactions = this.transactionsWithSigners.map((t) => t.txn)
      } else if (this.rawBuildTransactions) {
        sentTransactions = this.rawBuildTransactions.length > 1 ? groupTransactions(this.rawBuildTransactions) : this.rawBuildTransactions
      }

      if (Config.debug && typeof originalError === 'object' && sentTransactions) {
        err.traces = []
        Config.getLogger(params?.suppressLog).error(
          'Received error executing Transaction Composer and debug flag enabled; attempting simulation to get more information',
          err,
        )

        const transactionsWithEmptySigners: TransactionWithSigner[] = sentTransactions.map((txn) => ({
          txn,
          signer: algosdk.makeEmptyTransactionSigner(),
        }))
        const signedTransactions = await this.signTransactions(transactionsWithEmptySigners)
        const simulateResponse = await this.algod.simulateTransactions({
          txnGroups: [{ txns: signedTransactions }],
          allowEmptySignatures: true,
          fixSigners: true,
          allowMoreLogging: true,
          execTraceConfig: {
            enable: true,
            scratchChange: true,
            stackChange: true,
            stateChange: true,
          },
        })

        if (Config.debug && !Config.traceAll) {
          // Emit the event only if traceAll: false, as it should have already been emitted above
          await Config.events.emitAsync(EventType.TxnGroupSimulated, {
            simulateResponse,
          })
        }

        if (simulateResponse && simulateResponse.txnGroups[0].failedAt) {
          for (const txn of simulateResponse.txnGroups[0].txnResults) {
            err.traces.push({
              trace: txn.execTrace,
              appBudget: txn.appBudgetConsumed,
              logicSigBudget: txn.logicSigBudgetConsumed,
              logs: txn.txnResult.logs,
              message: simulateResponse.txnGroups[0].failureMessage,
            })
          }
        }
      } else {
        Config.getLogger(params?.suppressLog).error(
          'Received error executing Transaction Composer, for more information enable the debug flag',
          err,
        )
      }

      // Attach the sent transactions so we can use them in error transformers
      err.sentTransactions = (sentTransactions ?? []).map((txn) => new TransactionWrapper(txn))

      throw await this.transformError(err)
    }
  }

  /**
   * Compose the transaction group and simulate sending it to the network
   * @returns The simulation result
   * @example
   * ```typescript
   * const result = await composer.simulate()
   * ```
   */
  async simulate(): Promise<SendTransactionComposerResults & { simulateResponse: SimulateResponse }>
  /**
   * Compose the transaction group and simulate sending it to the network
   * @returns The simulation result
   * @example
   * ```typescript
   * const result = await composer.simulate({
   *   skipSignatures: true,
   * })
   * ```
   */
  async simulate(options: SkipSignaturesSimulateOptions): Promise<SendTransactionComposerResults & { simulateResponse: SimulateResponse }>
  /**
   * Compose the transaction group and simulate sending it to the network
   * @returns The simulation result
   * @example
   * ```typescript
   * const result = await composer.simulate({
   *   extraOpcodeBudget: 1000,
   * })
   * ```
   */
  async simulate(options: RawSimulateOptions): Promise<SendTransactionComposerResults & { simulateResponse: SimulateResponse }>
  async simulate(options?: SimulateOptions): Promise<SendTransactionComposerResults & { simulateResponse: SimulateResponse }> {
    const { skipSignatures = false, resultOnFailure = false, ...rawOptions } = options ?? {}

    if (skipSignatures) {
      rawOptions.allowEmptySignatures = true
      rawOptions.fixSigners = true
    }

    let transactionsWithSigner: TransactionWithSigner[]
    if (!this.transactionsWithSigners) {
      const builtTransactions = await this.buildTransactions()
      const transactions =
        builtTransactions.transactions.length > 0 ? groupTransactions(builtTransactions.transactions) : builtTransactions.transactions

      transactionsWithSigner = transactions.map((txn, index) => ({
        txn: txn,
        signer: skipSignatures
          ? algosdk.makeEmptyTransactionSigner()
          : (builtTransactions.signers.get(index) ?? algosdk.makeEmptyTransactionSigner()),
      }))
    } else {
      transactionsWithSigner = this.transactionsWithSigners.map((e) => ({
        txn: e.txn,
        signer: skipSignatures ? algosdk.makeEmptyTransactionSigner() : e.signer,
      }))
    }

    const transactions = transactionsWithSigner.map((e) => e.txn)
    const signedTransactions = await this.signTransactions(transactionsWithSigner)

    const simulateRequest = {
      txnGroups: [
        {
          txns: signedTransactions,
        },
      ],
      ...rawOptions,
      ...(Config.debug
        ? {
            allowEmptySignatures: true,
            fixSigners: true,
            allowMoreLogging: true,
            execTraceConfig: {
              enable: true,
              scratchChange: true,
              stackChange: true,
              stateChange: true,
            },
          }
        : undefined),
    } satisfies SimulateRequest

    const simulateResponse = await this.algod.simulateTransactions(simulateRequest)
    const simulateResult = simulateResponse.txnGroups[0]

    if (simulateResult?.failureMessage && !resultOnFailure) {
      const errorMessage = `Transaction failed at transaction(s) ${simulateResult.failedAt?.join(', ') || 'unknown'} in the group. ${simulateResult.failureMessage}`
      const error = new Error(errorMessage)

      if (Config.debug) {
        await Config.events.emitAsync(EventType.TxnGroupSimulated, { simulateTransaction: simulateResponse })
      }

      throw await this.transformError(error)
    }

    if (Config.debug && Config.traceAll) {
      await Config.events.emitAsync(EventType.TxnGroupSimulated, { simulateTransaction: simulateResponse })
    }

    const abiReturns = this.parseAbiReturnValues(simulateResult.txnResults.map((t) => t.txnResult))

    return {
      confirmations: simulateResult.txnResults.map((t) => wrapPendingTransactionResponse(t.txnResult)),
      transactions: transactions.map((t) => new TransactionWrapper(t)),
      txIds: transactions.map((t) => getTransactionId(t)),
      groupId: Buffer.from(transactions[0].group ?? new Uint8Array()).toString('base64'),
      simulateResponse,
      returns: abiReturns,
    }
  }

  /**
   * Create an encoded transaction note that follows the ARC-2 spec.
   *
   * https://github.com/algorandfoundation/ARCs/blob/main/ARCs/arc-0002.md
   * @param note The ARC-2 transaction note data
   * @returns The binary encoded transaction note
   */
  static arc2Note(note: Arc2TransactionNote): Uint8Array {
    const arc2Payload = `${note.dAppName}:${note.format}${typeof note.data === 'string' ? note.data : asJson(note.data)}`
    const encoder = new TextEncoder()
    return encoder.encode(arc2Payload)
  }

  public async gatherSignatures(): Promise<SignedTransaction[]> {
    if (this.signedTransactions) {
      return this.signedTransactions
    }

    await this.build()

    if (!this.transactionsWithSigners || this.transactionsWithSigners.length === 0) {
      throw new Error('No transactions available to sign')
    }

    this.signedTransactions = await this.signTransactions(this.transactionsWithSigners)
    return this.signedTransactions
  }

  private async signTransactions(transactionsWithSigners: TransactionWithSigner[]): Promise<SignedTransaction[]> {
    if (transactionsWithSigners.length === 0) {
      throw new Error('No transactions available to sign')
    }

    const transactions = transactionsWithSigners.map((txnWithSigner) => txnWithSigner.txn)

    // Group transactions by signer
    const signerGroups = new Map<TransactionSigner, number[]>()
    transactionsWithSigners.forEach(({ signer }, index) => {
      const indexes = signerGroups.get(signer) ?? []
      indexes.push(index)
      signerGroups.set(signer, indexes)
    })

    // Sign transactions in parallel for each signer
    const signerEntries = Array.from(signerGroups)
    const signedGroups = await Promise.all(signerEntries.map(([signer, indexes]) => signer(transactions, indexes)))

    // Reconstruct signed transactions in original order
    const signedTransactions = new Array<SignedTransaction>(transactionsWithSigners.length)
    signerEntries.forEach(([, indexes], signerIndex) => {
      const stxs = signedGroups[signerIndex]
      indexes.forEach((txIndex, stxIndex) => {
        signedTransactions[txIndex] = decodeSignedTransaction(stxs[stxIndex])
      })
    })

    // Verify all transactions were signed
    const unsignedIndexes = signedTransactions
      .map((stxn, index) => (stxn === undefined ? index : null))
      .filter((index): index is number => index !== null)

    if (unsignedIndexes.length > 0) {
      throw new Error(`Transactions at indexes [${unsignedIndexes.join(', ')}] were not signed`)
    }

    return signedTransactions
  }

  private parseAbiReturnValues(confirmations: PendingTransactionResponse[]): ABIReturn[] {
    const abiReturns = new Array<ABIReturn>()

    for (let i = 0; i < confirmations.length; i++) {
      const confirmation = confirmations[i]
      const txn = this.txns[i]
      if (txn?.type !== 'methodCall') continue

      const method = txn.data.method
      if (method.returns.type !== 'void') {
        const abiReturn = AppManager.getABIReturn(confirmation, method)
        if (abiReturn !== undefined) {
          abiReturns.push(abiReturn)
        }
      }
    }

    return abiReturns
  }

  public setMaxFees(maxFees: Map<number, AlgoAmount>) {
    maxFees.forEach((_, index) => {
      if (index > this.txns.length - 1) {
        throw new Error(`Index ${index} is out of range. The composer only contains ${this.txns.length} transactions`)
      }
    })

    maxFees.forEach((maxFee, index) => {
      this.txns[index].data.maxFee = new AlgoAmount({ microAlgos: maxFee.microAlgos })
    })
  }
}

/** Get the logical maximum fee based on staticFee and maxFee */
function getLogicalMaxFee(ctxn: Txn): bigint | undefined {
  if (ctxn.type === 'txn' || ctxn.type === 'asyncTxn') {
    return undefined
  }

  const maxFee = ctxn.data.maxFee
  const staticFee = ctxn.data.staticFee

  if (maxFee !== undefined && (staticFee === undefined || maxFee.microAlgos > staticFee.microAlgos)) {
    return maxFee.microAlgos
  }
  return staticFee?.microAlgos
}<|MERGE_RESOLUTION|>--- conflicted
+++ resolved
@@ -9,11 +9,6 @@
 } from '@algorandfoundation/algokit-algod-client'
 import { EMPTY_SIGNATURE } from '@algorandfoundation/algokit-common'
 import {
-<<<<<<< HEAD
-  AccessReference,
-  AddressWithTransactionSigner,
-=======
->>>>>>> 3b45d7bb
   OnApplicationComplete,
   SignedTransaction,
   Transaction,
@@ -67,6 +62,9 @@
 import { buildKeyReg, type OfflineKeyRegistrationParams, type OnlineKeyRegistrationParams } from '../transactions/key-registration'
 import {
   AsyncTransactionParams,
+  ProcessedAppCallMethodCall,
+  ProcessedAppCreateMethodCall,
+  ProcessedAppUpdateMethodCall,
   TransactionParams,
   buildAppCallMethodCall,
   buildAppCreateMethodCall,
@@ -77,9 +75,6 @@
   type AppCreateMethodCall,
   type AppDeleteMethodCall,
   type AppUpdateMethodCall,
-  type ProcessedAppCallMethodCall,
-  type ProcessedAppCreateMethodCall,
-  type ProcessedAppUpdateMethodCall,
 } from '../transactions/method-call'
 import { buildPayment, type PaymentParams } from '../transactions/payment'
 import { asJson } from '../util'
@@ -145,440 +140,6 @@
 /** All options to control a simulate request */
 export type SimulateOptions = Expand<Partial<SkipSignaturesSimulateOptions> & RawSimulateOptions>
 
-<<<<<<< HEAD
-/** Common parameters for defining a transaction. */
-export type CommonTransactionParams = {
-  /** The address of the account sending the transaction. */
-  sender: SendingAddress
-
-  /**
-   * @deprecated Use `AddressWithSigner` in the `sender` field instead
-   */
-  signer?: algosdk.TransactionSigner | AddressWithTransactionSigner
-  /** Change the signing key of the sender to the given address.
-   *
-   * **Warning:** Please be careful with this parameter and be sure to read the [official rekey guidance](https://dev.algorand.co/concepts/accounts/rekeying).
-   */
-  rekeyTo?: ReadableAddress
-  /** Note to attach to the transaction. Max of 1000 bytes. */
-  note?: Uint8Array | string
-  /** Prevent multiple transactions with the same lease being included within the validity window.
-   *
-   * A [lease](https://dev.algorand.co/concepts/transactions/leases)
-   *  enforces a mutually exclusive transaction (useful to prevent double-posting and other scenarios).
-   */
-  lease?: Uint8Array | string
-  /** The static transaction fee. In most cases you want to use `extraFee` unless setting the fee to 0 to be covered by another transaction. */
-  staticFee?: AlgoAmount
-  /** The fee to pay IN ADDITION to the suggested fee. Useful for manually covering inner transaction fees. */
-  extraFee?: AlgoAmount
-  /** Throw an error if the fee for the transaction is more than this amount; prevents overspending on fees during high congestion periods. */
-  maxFee?: AlgoAmount
-  /** How many rounds the transaction should be valid for, if not specified then the registered default validity window will be used. */
-  validityWindow?: number | bigint
-  /**
-   * Set the first round this transaction is valid.
-   * If left undefined, the value from algod will be used.
-   *
-   * We recommend you only set this when you intentionally want this to be some time in the future.
-   */
-  firstValidRound?: bigint
-  /** The last round this transaction is valid. It is recommended to use `validityWindow` instead. */
-  lastValidRound?: bigint
-}
-
-/** Parameters to define a payment transaction. */
-export type PaymentParams = CommonTransactionParams & {
-  /** The address of the account that will receive the Algo */
-  receiver: ReadableAddress
-  /** Amount to send */
-  amount: AlgoAmount
-  /** If given, close the sender account and send the remaining balance to this address
-   *
-   * *Warning:* Be careful with this parameter as it can lead to loss of funds if not used correctly.
-   */
-  closeRemainderTo?: ReadableAddress
-}
-
-/** Parameters to define an asset create transaction.
- *
- * The account that sends this transaction will automatically be opted in to the asset and will hold all units after creation.
- */
-export type AssetCreateParams = CommonTransactionParams & {
-  /** The total amount of the smallest divisible (decimal) unit to create.
-   *
-   * For example, if `decimals` is, say, 2, then for every 100 `total` there would be 1 whole unit.
-   *
-   * This field can only be specified upon asset creation.
-   */
-  total: bigint
-
-  /** The amount of decimal places the asset should have.
-   *
-   * If unspecified then the asset will be in whole units (i.e. `0`).
-   *
-   * * If 0, the asset is not divisible;
-   * * If 1, the base unit of the asset is in tenths;
-   * * If 2, the base unit of the asset is in hundredths;
-   * * If 3, the base unit of the asset is in thousandths;
-   * * and so on up to 19 decimal places.
-   *
-   * This field can only be specified upon asset creation.
-   */
-  decimals?: number
-
-  /** The optional name of the asset.
-   *
-   * Max size is 32 bytes.
-   *
-   * This field can only be specified upon asset creation.
-   */
-  assetName?: string
-
-  /** The optional name of the unit of this asset (e.g. ticker name).
-   *
-   * Max size is 8 bytes.
-   *
-   * This field can only be specified upon asset creation.
-   */
-  unitName?: string
-
-  /** Specifies an optional URL where more information about the asset can be retrieved (e.g. metadata).
-   *
-   * Max size is 96 bytes.
-   *
-   * This field can only be specified upon asset creation.
-   */
-  url?: string
-
-  /** 32-byte hash of some metadata that is relevant to your asset and/or asset holders.
-   *
-   * The format of this metadata is up to the application.
-   *
-   * This field can only be specified upon asset creation.
-   */
-  metadataHash?: string | Uint8Array
-
-  /** Whether the asset is frozen by default for all accounts.
-   * Defaults to `false`.
-   *
-   * If `true` then for anyone apart from the creator to hold the
-   * asset it needs to be unfrozen per account using an asset freeze
-   * transaction from the `freeze` account, which must be set on creation.
-   *
-   * This field can only be specified upon asset creation.
-   */
-  defaultFrozen?: boolean
-
-  /** The address of the optional account that can manage the configuration of the asset and destroy it.
-   *
-   * The configuration fields it can change are `manager`, `reserve`, `clawback`, and `freeze`.
-   *
-   * If not set (`undefined` or `""`) at asset creation or subsequently set to empty by the `manager` the asset becomes permanently immutable.
-   */
-  manager?: ReadableAddress
-
-  /**
-   * The address of the optional account that holds the reserve (uncirculated supply) units of the asset.
-   *
-   * This address has no specific authority in the protocol itself and is informational only.
-   *
-   * Some standards like [ARC-19](https://github.com/algorandfoundation/ARCs/blob/main/ARCs/arc-0019.md)
-   * rely on this field to hold meaningful data.
-   *
-   * It can be used in the case where you want to signal to holders of your asset that the uncirculated units
-   * of the asset reside in an account that is different from the default creator account.
-   *
-   * If not set (`undefined` or `""`) at asset creation or subsequently set to empty by the manager the field is permanently empty.
-   */
-  reserve?: ReadableAddress
-
-  /**
-   * The address of the optional account that can be used to freeze or unfreeze holdings of this asset for any account.
-   *
-   * If empty, freezing is not permitted.
-   *
-   * If not set (`undefined` or `""`) at asset creation or subsequently set to empty by the manager the field is permanently empty.
-   */
-  freeze?: ReadableAddress
-
-  /**
-   * The address of the optional account that can clawback holdings of this asset from any account.
-   *
-   * **This field should be used with caution** as the clawback account has the ability to **unconditionally take assets from any account**.
-   *
-   * If empty, clawback is not permitted.
-   *
-   * If not set (`undefined` or `""`) at asset creation or subsequently set to empty by the manager the field is permanently empty.
-   */
-  clawback?: ReadableAddress
-}
-
-/** Parameters to define an asset reconfiguration transaction.
- *
- * **Note:** The manager, reserve, freeze, and clawback addresses
- * are immutably empty if they are not set. If manager is not set then
- * all fields are immutable from that point forward.
- */
-export type AssetConfigParams = CommonTransactionParams & {
-  /** ID of the asset to reconfigure */
-  assetId: bigint
-  /** The address of the optional account that can manage the configuration of the asset and destroy it.
-   *
-   * The configuration fields it can change are `manager`, `reserve`, `clawback`, and `freeze`.
-   *
-   * If not set (`undefined` or `""`) the asset will become permanently immutable.
-   */
-  manager: ReadableAddress | undefined
-  /**
-   * The address of the optional account that holds the reserve (uncirculated supply) units of the asset.
-   *
-   * This address has no specific authority in the protocol itself and is informational only.
-   *
-   * Some standards like [ARC-19](https://github.com/algorandfoundation/ARCs/blob/main/ARCs/arc-0019.md)
-   * rely on this field to hold meaningful data.
-   *
-   * It can be used in the case where you want to signal to holders of your asset that the uncirculated units
-   * of the asset reside in an account that is different from the default creator account.
-   *
-   * If not set (`undefined` or `""`) the field will become permanently empty.
-   */
-  reserve?: ReadableAddress
-  /**
-   * The address of the optional account that can be used to freeze or unfreeze holdings of this asset for any account.
-   *
-   * If empty, freezing is not permitted.
-   *
-   * If not set (`undefined` or `""`) the field will become permanently empty.
-   */
-  freeze?: ReadableAddress
-  /**
-   * The address of the optional account that can clawback holdings of this asset from any account.
-   *
-   * **This field should be used with caution** as the clawback account has the ability to **unconditionally take assets from any account**.
-   *
-   * If empty, clawback is not permitted.
-   *
-   * If not set (`undefined` or `""`) the field will become permanently empty.
-   */
-  clawback?: ReadableAddress
-}
-
-/** Parameters to define an asset freeze transaction. */
-export type AssetFreezeParams = CommonTransactionParams & {
-  /** The ID of the asset to freeze/unfreeze */
-  assetId: bigint
-  /** The address of the account to freeze or unfreeze */
-  account: ReadableAddress
-  /** Whether the assets in the account should be frozen */
-  frozen: boolean
-}
-
-/** Parameters to define an asset destroy transaction.
- *
- * Created assets can be destroyed only by the asset manager account. All of the assets must be owned by the creator of the asset before the asset can be deleted.
- */
-export type AssetDestroyParams = CommonTransactionParams & {
-  /** ID of the asset to destroy */
-  assetId: bigint
-}
-
-/** Parameters to define an asset transfer transaction. */
-export type AssetTransferParams = CommonTransactionParams & {
-  /** ID of the asset to transfer. */
-  assetId: bigint
-  /** Amount of the asset to transfer (in smallest divisible (decimal) units). */
-  amount: bigint
-  /** The address of the account that will receive the asset unit(s). */
-  receiver: ReadableAddress
-  /** Optional address of an account to clawback the asset from.
-   *
-   * Requires the sender to be the clawback account.
-   *
-   * **Warning:** Be careful with this parameter as it can lead to unexpected loss of funds if not used correctly.
-   */
-  clawbackTarget?: ReadableAddress
-  /** Optional address of an account to close the asset position to.
-   *
-   * **Warning:** Be careful with this parameter as it can lead to loss of funds if not used correctly.
-   */
-  closeAssetTo?: ReadableAddress
-}
-
-/** Parameters to define an asset opt-in transaction. */
-export type AssetOptInParams = CommonTransactionParams & {
-  /** ID of the asset that will be opted-in to. */
-  assetId: bigint
-}
-
-/** Parameters to define an asset opt-out transaction. */
-export type AssetOptOutParams = CommonTransactionParams & {
-  /** ID of the asset that will be opted-out of. */
-  assetId: bigint
-  /**
-   * The address of the asset creator account to close the asset
-   *   position to (any remaining asset units will be sent to this account).
-   */
-  creator: ReadableAddress
-}
-
-/** Parameters to define an online key registration transaction. */
-export type OnlineKeyRegistrationParams = CommonTransactionParams & {
-  /** The root participation public key */
-  voteKey: Uint8Array
-  /** The VRF public key */
-  selectionKey: Uint8Array
-  /** The first round that the participation key is valid. Not to be confused with the `firstValid` round of the keyreg transaction */
-  voteFirst: bigint
-  /** The last round that the participation key is valid. Not to be confused with the `lastValid` round of the keyreg transaction */
-  voteLast: bigint
-  /** This is the dilution for the 2-level participation key. It determines the interval (number of rounds) for generating new ephemeral keys */
-  voteKeyDilution: bigint
-  /** The 64 byte state proof public key commitment */
-  stateProofKey?: Uint8Array
-}
-
-/** Parameters to define an offline key registration transaction. */
-export type OfflineKeyRegistrationParams = CommonTransactionParams & {
-  /** Prevent this account from ever participating again. The account will also no longer earn rewards */
-  preventAccountFromEverParticipatingAgain?: boolean
-}
-
-/** Common parameters for defining an application call transaction. */
-export type CommonAppCallParams = CommonTransactionParams & {
-  /** ID of the application; 0 if the application is being created. */
-  appId: bigint
-  /** The [on-complete](https://dev.algorand.co/concepts/smart-contracts/avm#oncomplete) action of the call; defaults to no-op. */
-  onComplete?: OnApplicationComplete
-  /** Any [arguments to pass to the smart contract call](/concepts/smart-contracts/languages/teal/#argument-passing). */
-  args?: Uint8Array[]
-  /** Any account addresses to add to the [accounts array](https://dev.algorand.co/concepts/smart-contracts/resource-usage#what-are-reference-arrays). */
-  accountReferences?: ReadableAddress[]
-  /** The ID of any apps to load to the [foreign apps array](https://dev.algorand.co/concepts/smart-contracts/resource-usage#what-are-reference-arrays). */
-  appReferences?: bigint[]
-  /** The ID of any assets to load to the [foreign assets array](https://dev.algorand.co/concepts/smart-contracts/resource-usage#what-are-reference-arrays). */
-  assetReferences?: bigint[]
-  /** Any boxes to load to the [boxes array](https://dev.algorand.co/concepts/smart-contracts/resource-usage#what-are-reference-arrays).
-   *
-   * Either the name identifier (which will be set against app ID of `0` i.e.
-   *  the current app), or a box identifier with the name identifier and app ID.
-   */
-  boxReferences?: (BoxReference | BoxIdentifier)[]
-  /** Access references unifies `accountReferences`, `appReferences`, `assetReferences`, and `boxReferences` under a single list. If non-empty, these other reference lists must be empty. If access is empty, those other reference lists may be non-empty. */
-  accessReferences?: AccessReference[]
-}
-
-/** Parameters to define an app create transaction */
-export type AppCreateParams = Expand<
-  Omit<CommonAppCallParams, 'appId'> & {
-    onComplete?: Exclude<OnApplicationComplete, OnApplicationComplete.ClearState>
-    /** The program to execute for all OnCompletes other than ClearState as raw teal that will be compiled (string) or compiled teal (encoded as a byte array (Uint8Array)). */
-    approvalProgram: string | Uint8Array
-    /** The program to execute for ClearState OnComplete as raw teal that will be compiled (string) or compiled teal (encoded as a byte array (Uint8Array)). */
-    clearStateProgram: string | Uint8Array
-    /** The state schema for the app. This is immutable once the app is created. */
-    schema?: {
-      /** The number of integers saved in global state. */
-      globalInts: number
-      /** The number of byte slices saved in global state. */
-      globalByteSlices: number
-      /** The number of integers saved in local state. */
-      localInts: number
-      /** The number of byte slices saved in local state. */
-      localByteSlices: number
-    }
-    /** Number of extra pages required for the programs.
-     * Defaults to the number needed for the programs in this call if not specified.
-     * This is immutable once the app is created. */
-    extraProgramPages?: number
-  }
->
-
-/** Parameters to define an app update transaction */
-export type AppUpdateParams = Expand<
-  CommonAppCallParams & {
-    onComplete?: OnApplicationComplete.UpdateApplication
-    /** The program to execute for all OnCompletes other than ClearState as raw teal (string) or compiled teal (base 64 encoded as a byte array (Uint8Array)) */
-    approvalProgram: string | Uint8Array
-    /** The program to execute for ClearState OnComplete as raw teal (string) or compiled teal (base 64 encoded as a byte array (Uint8Array)) */
-    clearStateProgram: string | Uint8Array
-  }
->
-
-/** Parameters to define an application call transaction. */
-export type AppCallParams = CommonAppCallParams & {
-  onComplete?: Exclude<OnApplicationComplete, OnApplicationComplete.UpdateApplication>
-}
-
-/** Common parameters to define an ABI method call transaction. */
-export type AppMethodCallParams = CommonAppCallParams & {
-  onComplete?: Exclude<OnApplicationComplete, OnApplicationComplete.UpdateApplication | OnApplicationComplete.ClearState>
-}
-
-/** Parameters to define an application delete call transaction. */
-export type AppDeleteParams = CommonAppCallParams & {
-  onComplete?: OnApplicationComplete.DeleteApplication
-}
-
-/** Parameters to define an ABI method call create transaction. */
-export type AppCreateMethodCall = AppMethodCall<AppCreateParams>
-/** Parameters to define an ABI method call update transaction. */
-export type AppUpdateMethodCall = AppMethodCall<AppUpdateParams>
-/** Parameters to define an ABI method call delete transaction. */
-export type AppDeleteMethodCall = AppMethodCall<AppDeleteParams>
-/** Parameters to define an ABI method call transaction. */
-export type AppCallMethodCall = AppMethodCall<AppMethodCallParams>
-
-/** Types that can be used to define a transaction argument for an ABI call transaction. */
-export type AppMethodCallTransactionArgument =
-  // The following should match the partial `args` types from `AppMethodCall<T>` below
-  | TransactionWithSigner
-  | Transaction
-  | Promise<Transaction>
-  | AppMethodCall<AppCreateParams>
-  | AppMethodCall<AppUpdateParams>
-  | AppMethodCall<AppMethodCallParams>
-
-/** Parameters to define an ABI method call. */
-export type AppMethodCall<T> = Expand<Omit<T, 'args'>> & {
-  /** The ABI method to call */
-  method: algosdk.ABIMethod
-  /** Arguments to the ABI method, either:
-   * * An ABI value
-   * * A transaction with explicit signer
-   * * A transaction (where the signer will be automatically assigned)
-   * * An unawaited transaction (e.g. from algorand.createTransaction.{transactionType}())
-   * * Another method call (via method call params object)
-   * * undefined (this represents a placeholder transaction argument that is fulfilled by another method call argument)
-   */
-  args?: (
-    | algosdk.ABIValue
-    // The following should match the above `AppMethodCallTransactionArgument` type above
-    | TransactionWithSigner
-    | Transaction
-    | Promise<Transaction>
-    | AppMethodCall<AppCreateParams>
-    | AppMethodCall<AppUpdateParams>
-    | AppMethodCall<AppMethodCallParams>
-    | undefined
-  )[]
-}
-
-export type Txn =
-  | (PaymentParams & { type: 'pay' })
-  | (AssetCreateParams & { type: 'assetCreate' })
-  | (AssetConfigParams & { type: 'assetConfig' })
-  | (AssetFreezeParams & { type: 'assetFreeze' })
-  | (AssetDestroyParams & { type: 'assetDestroy' })
-  | (AssetTransferParams & { type: 'assetTransfer' })
-  | (AssetOptInParams & { type: 'assetOptIn' })
-  | (AssetOptOutParams & { type: 'assetOptOut' })
-  | ((AppCallParams | AppCreateParams | AppUpdateParams) & { type: 'appCall' })
-  | ((OnlineKeyRegistrationParams | OfflineKeyRegistrationParams) & { type: 'keyReg' })
-  | (algosdk.TransactionWithSigner & { type: 'txnWithSigner' })
-  | { atc: algosdk.AtomicTransactionComposer; type: 'atc' }
-  | ((AppCallMethodCall | AppCreateMethodCall | AppUpdateMethodCall) & { type: 'methodCall' })
-=======
 type Txn =
   | { data: PaymentParams; type: 'pay' }
   | { data: AssetCreateParams; type: 'assetCreate' }
@@ -593,7 +154,6 @@
   | { data: TransactionParams; type: 'txn' }
   | { data: AsyncTransactionParams; type: 'asyncTxn' }
   | { data: ProcessedAppCallMethodCall | ProcessedAppCreateMethodCall | ProcessedAppUpdateMethodCall; type: 'methodCall' }
->>>>>>> 3b45d7bb
 
 /**
  * A function that transforms an error into a new error.
