--- conflicted
+++ resolved
@@ -24,11 +24,7 @@
   groupTransactions,
 } from '@algorandfoundation/algokit-transact'
 import * as algosdk from '@algorandfoundation/sdk'
-<<<<<<< HEAD
-import { TransactionSigner } from '@algorandfoundation/sdk'
 import { Buffer } from 'buffer'
-=======
->>>>>>> 49ba7de4
 import { Config } from '../config'
 import { TransactionWithSigner, waitForConfirmation } from '../transaction'
 import {
