<<<<<<< HEAD
import { AlgodClient, SimulateRequest, SimulateResponse, SuggestedParams } from '@algorandfoundation/algokit-algod-client'
import { AccessReference, OnApplicationComplete, Transaction, assignFee, getTransactionId } from '@algorandfoundation/algokit-transact'
import * as algosdk from '@algorandfoundation/sdk'
=======
>>>>>>> 3d899a4e
import {
  AlgodClient,
  AlgorandSerializer,
  PendingTransactionResponse,
  SimulateRequest,
  SimulateTransaction,
  SimulateUnnamedResourcesAccessed,
  SimulationTransactionExecTraceMeta,
  SuggestedParams,
  toBase64,
} from '@algorandfoundation/algokit-algod-client'
import { EMPTY_SIGNATURE } from '@algorandfoundation/algokit-common'
import {
  OnApplicationComplete,
  SignedTransaction,
  Transaction,
  TransactionType,
  assignFee,
  calculateFee,
  decodeSignedTransaction,
  decodeTransaction,
  encodeSignedTransactions,
  encodeTransactionRaw,
  getTransactionId,
  groupTransactions,
} from '@algorandfoundation/algokit-transact'
import * as algosdk from '@algorandfoundation/sdk'
import { TransactionSigner } from '@algorandfoundation/sdk'
import { Config } from '../config'
import { TransactionWithSigner, waitForConfirmation } from '../transaction'
import {
  buildAppCall,
  buildAppCreate,
  buildAppUpdate,
  populateGroupResources,
  populateTransactionResources,
  type AppCallParams,
  type AppCreateParams,
  type AppDeleteParams,
  type AppUpdateParams,
} from '../transactions/app-call'
import {
  buildAssetOptIn,
  buildAssetOptOut,
  buildAssetTransfer,
  type AssetOptInParams,
  type AssetOptOutParams,
  type AssetTransferParams,
} from '../transactions/asset-transfer'

import { ReadableAddress } from '@algorandfoundation/algokit-common'
import {
  buildAssetConfig,
  buildAssetCreate,
  buildAssetDestroy,
  buildAssetFreeze,
  type AssetConfigParams,
  type AssetCreateParams,
  type AssetDestroyParams,
  type AssetFreezeParams,
} from '../transactions/asset-config'
import { FeeDelta, FeePriority, calculateInnerFeeDelta } from '../transactions/fee-coverage'
import { buildKeyReg, type OfflineKeyRegistrationParams, type OnlineKeyRegistrationParams } from '../transactions/key-registration'
import {
  AsyncTransactionParams,
  TransactionParams,
  buildAppCallMethodCall,
  buildAppCreateMethodCall,
  buildAppUpdateMethodCall,
  extractComposerTransactionsFromAppMethodCallParams,
  processAppMethodCallArgs,
  type AppCallMethodCall,
  type AppCreateMethodCall,
  type AppDeleteMethodCall,
  type AppUpdateMethodCall,
  type ProcessedAppCallMethodCall,
  type ProcessedAppCreateMethodCall,
  type ProcessedAppUpdateMethodCall,
} from '../transactions/method-call'
import { buildPayment, type PaymentParams } from '../transactions/payment'
import { asJson } from '../util'
import { AlgoAmount } from './amount'
import { ABIReturn } from './app'
import { AppManager } from './app-manager'
import { Expand } from './expand'
import { EventType } from './lifecycle-events'
import { genesisIdIsLocalNet } from './network-client'
import {
  Arc2TransactionNote,
  SendParams,
  SendTransactionComposerResults,
  TransactionWrapper,
  wrapPendingTransactionResponse,
} from './transaction'

export const MAX_TRANSACTION_GROUP_SIZE = 16

// Re-export transaction parameter types
export type {
  AppCallParams,
  AppCreateParams,
  AppDeleteParams,
  AppMethodCallParams,
  AppUpdateParams,
  CommonAppCallParams,
} from '../transactions/app-call'
export type { AssetConfigParams, AssetCreateParams, AssetDestroyParams, AssetFreezeParams } from '../transactions/asset-config'
export type { AssetOptInParams, AssetOptOutParams, AssetTransferParams } from '../transactions/asset-transfer'
export type { CommonTransactionParams } from '../transactions/common'
export type { OfflineKeyRegistrationParams, OnlineKeyRegistrationParams } from '../transactions/key-registration'
export type {
  AppCallMethodCall,
  AppCreateMethodCall,
  AppDeleteMethodCall,
  AppMethodCall,
  AppMethodCallTransactionArgument,
  AppUpdateMethodCall,
  ProcessedAppCallMethodCall,
  ProcessedAppCreateMethodCall,
  ProcessedAppUpdateMethodCall,
} from '../transactions/method-call'
export type { PaymentParams } from '../transactions/payment'

/** Options to control a simulate request, that does not require transaction signing */
export type SkipSignaturesSimulateOptions = Expand<
  Omit<RawSimulateOptions, 'fixSigners' | 'allowEmptySignatures'> & {
    /** Whether or not to skip signatures for all built transactions and use an empty signer instead.
     * This will set `fixSigners` and `allowEmptySignatures` when sending the request to the algod API.
     */
    skipSignatures: boolean
  }
>

/** The raw API options to control a simulate request.
 * See algod API docs for more information: https://dev.algorand.co/reference/rest-apis/algod/#simulatetransaction
 */
export type RawSimulateOptions = Expand<Omit<SimulateRequest, 'txnGroups'>> & {
  /** Whether or not to return the result on simulation failure instead of throwing an error */
  resultOnFailure?: boolean
}

/** All options to control a simulate request */
export type SimulateOptions = Expand<Partial<SkipSignaturesSimulateOptions> & RawSimulateOptions>

type Txn =
  | { data: PaymentParams; type: 'pay' }
  | { data: AssetCreateParams; type: 'assetCreate' }
  | { data: AssetConfigParams; type: 'assetConfig' }
  | { data: AssetFreezeParams; type: 'assetFreeze' }
  | { data: AssetDestroyParams; type: 'assetDestroy' }
  | { data: AssetTransferParams; type: 'assetTransfer' }
  | { data: AssetOptInParams; type: 'assetOptIn' }
  | { data: AssetOptOutParams; type: 'assetOptOut' }
  | { data: AppCallParams | AppCreateParams | AppUpdateParams; type: 'appCall' }
  | { data: OnlineKeyRegistrationParams | OfflineKeyRegistrationParams; type: 'keyReg' }
  | { data: TransactionParams; type: 'txn' }
  | { data: AsyncTransactionParams; type: 'asyncTxn' }
  | { data: ProcessedAppCallMethodCall | ProcessedAppCreateMethodCall | ProcessedAppUpdateMethodCall; type: 'methodCall' }

/**
 * A function that transforms an error into a new error.
 *
 * In most cases, an ErrorTransformer should first check if it can or should transform the error
 * and return the input error if it cannot or should not transform it.
 */
export type ErrorTransformer = (error: Error) => Promise<Error>

class InvalidErrorTransformerValue extends Error {
  constructor(originalError: unknown, value: unknown) {
    super(`An error transformer returned a non-error value: ${value}. The original error before any transformation: ${originalError}`)
  }
}

class ErrorTransformerError extends Error {
  constructor(originalError: Error, cause: unknown) {
    super(`An error transformer threw an error: ${cause}. The original error before any transformation: ${originalError} `, { cause })
  }
}

export type TransactionComposerConfig = {
  coverAppCallInnerTransactionFees: boolean
  populateAppCallResources: boolean
}

type TransactionAnalysis = {
  /** The fee difference required for this transaction */
  requiredFeeDelta?: FeeDelta
  /** Resources accessed by this transaction but not declared */
  unnamedResourcesAccessed?: SimulateUnnamedResourcesAccessed
}

type GroupAnalysis = {
  /** Analysis of each transaction in the group */
  transactions: TransactionAnalysis[]
  /** Resources accessed by the group that qualify for group resource sharing */
  unnamedResourcesAccessed?: SimulateUnnamedResourcesAccessed
}

/** Parameters to create an `TransactionComposer`. */
export type TransactionComposerParams = {
  /** The algod client to use to get suggestedParams and send the transaction group */
  algod: AlgodClient
  /** The function used to get the TransactionSigner for a given address */
  getSigner: (address: ReadableAddress) => algosdk.TransactionSigner
  /** The method used to get SuggestedParams for transactions in the group */
  getSuggestedParams?: () => Promise<SuggestedParams>
  /** How many rounds a transaction should be valid for by default; if not specified
   * then will be 10 rounds (or 1000 rounds if issuing transactions to LocalNet).
   */
  defaultValidityWindow?: bigint
  /** An existing `AppManager` to use to manage app compilation and cache compilation results.
   *
   * If not specified then an ephemeral one will be created.
   */
  appManager?: AppManager
  /**
   * An array of error transformers to use when an error is caught in simulate or execute
   * callbacks can later be registered with `registerErrorTransformer`
   */
  errorTransformers?: ErrorTransformer[]
  composerConfig?: TransactionComposerConfig
}

/** Set of transactions built by `TransactionComposer`. */
export interface BuiltTransactions {
  /** The built transactions */
  transactions: TransactionWrapper[]
  /** Any `ABIMethod` objects associated with any of the transactions in a map keyed by transaction index. */
  methodCalls: Map<number, algosdk.ABIMethod>
  /** Any `TransactionSigner` objects associated with any of the transactions in a map keyed by transaction index. */
  signers: Map<number, algosdk.TransactionSigner>
}

/** TransactionComposer helps you compose and execute transactions as a transaction group. */
export class TransactionComposer {
  /** Transactions that have not yet been composed */
  private txns: Txn[] = []

  /** The algod client used by the composer. */
  private algod: AlgodClient

  /** An async function that will return suggested params for the transaction. */
  private getSuggestedParams: () => Promise<SuggestedParams>

  /** A function that takes in an address and return a signer function for that address. */
  private getSigner: (address: ReadableAddress) => algosdk.TransactionSigner

  /** The default transaction validity window */
  private defaultValidityWindow = 10n

  /** Whether the validity window was explicitly set on construction */
  private defaultValidityWindowIsExplicit = false

  private appManager: AppManager

  private errorTransformers: ErrorTransformer[]

  private composerConfig: TransactionComposerConfig

  private transactionsWithSigners?: TransactionWithSigner[]

  private signedTransactions?: SignedTransaction[]

  // Cache the raw transactions before resource population for error handling
  private rawBuildTransactions?: Transaction[]

  private async transformError(originalError: unknown): Promise<unknown> {
    // Transformers only work with Error instances, so immediately return anything else
    if (!(originalError instanceof Error)) {
      return originalError
    }

    let transformedError = originalError

    for (const transformer of this.errorTransformers) {
      try {
        transformedError = await transformer(transformedError)
        if (!(transformedError instanceof Error)) {
          return new InvalidErrorTransformerValue(originalError, transformedError)
        }
      } catch (errorFromTransformer) {
        return new ErrorTransformerError(originalError, errorFromTransformer)
      }
    }

    return transformedError
  }

  /**
   * Create a `TransactionComposer`.
   * @param params The configuration for this composer
   * @returns The `TransactionComposer` instance
   */
  constructor(params: TransactionComposerParams) {
    this.algod = params.algod
    const defaultGetSuggestedParams = () => params.algod.suggestedParams()
    this.getSuggestedParams = params.getSuggestedParams ?? defaultGetSuggestedParams
    this.getSigner = params.getSigner
    this.defaultValidityWindow = params.defaultValidityWindow ?? this.defaultValidityWindow
    this.defaultValidityWindowIsExplicit = params.defaultValidityWindow !== undefined
    this.appManager = params.appManager ?? new AppManager(params.algod)
    this.errorTransformers = params.errorTransformers ?? []
    this.composerConfig = params.composerConfig ?? {
      coverAppCallInnerTransactionFees: false,
      populateAppCallResources: true,
    }
  }

  private cloneTransaction(txn: Txn): Txn {
    // The transaction params aren't meant to be mutated therefore a shallow clone is ok here
    // Only exceptions are txn and asyncTxn where they are encoded, then decoded
    switch (txn.type) {
      case 'pay':
        return {
          type: 'pay',
          data: { ...txn.data },
        }
      case 'assetCreate':
        return {
          type: 'assetCreate',
          data: { ...txn.data },
        }
      case 'assetConfig':
        return {
          type: 'assetConfig',
          data: { ...txn.data },
        }
      case 'assetFreeze':
        return {
          type: 'assetFreeze',
          data: { ...txn.data },
        }
      case 'assetDestroy':
        return {
          type: 'assetDestroy',
          data: { ...txn.data },
        }
      case 'assetTransfer':
        return {
          type: 'assetTransfer',
          data: { ...txn.data },
        }
      case 'assetOptIn':
        return {
          type: 'assetOptIn',
          data: { ...txn.data },
        }
      case 'assetOptOut':
        return {
          type: 'assetOptOut',
          data: { ...txn.data },
        }
      case 'appCall':
        return {
          type: 'appCall',
          data: { ...txn.data },
        }
      case 'keyReg':
        return {
          type: 'keyReg',
          data: { ...txn.data },
        }
      case 'txn': {
        const { txn: transaction, signer, maxFee } = txn.data
        const encoded = encodeTransactionRaw(transaction)
        const clonedTxn = decodeTransaction(encoded)
        delete clonedTxn.group
        return {
          type: 'txn',
          data: {
            txn: clonedTxn,
            signer,
            maxFee,
          },
        }
      }
      case 'asyncTxn': {
        const { txn: txnPromise, signer, maxFee } = txn.data
        // Create a new promise that resolves to a deep cloned transaction without the group field
        const newTxnPromise = txnPromise.then((resolvedTxn) => {
          const encoded = encodeTransactionRaw(resolvedTxn)
          const clonedTxn = decodeTransaction(encoded)
          delete clonedTxn.group
          return clonedTxn
        })
        return {
          type: 'asyncTxn',
          data: {
            txn: newTxnPromise,
            signer,
            maxFee: maxFee,
          },
        }
      }
      case 'methodCall':
        return {
          type: 'methodCall',
          data: { ...txn.data },
        }
    }
  }

  private push(...txns: Txn[]): void {
    if (this.transactionsWithSigners) {
      throw new Error('Cannot add new transactions after building')
    }
    const newSize = this.txns.length + txns.length
    if (newSize > MAX_TRANSACTION_GROUP_SIZE) {
      throw new Error(
        `Adding ${txns.length} transaction(s) would exceed the maximum group size. Current: ${this.txns.length}, Maximum: ${MAX_TRANSACTION_GROUP_SIZE}`,
      )
    }
    this.txns.push(...txns)
  }

  public clone(composerConfig?: TransactionComposerConfig) {
    const newComposer = new TransactionComposer({
      algod: this.algod,
      getSuggestedParams: this.getSuggestedParams,
      getSigner: this.getSigner,
      defaultValidityWindow: this.defaultValidityWindow,
      appManager: this.appManager,
      errorTransformers: this.errorTransformers,
      composerConfig: {
        ...this.composerConfig,
        ...composerConfig,
      },
    })

    this.txns.forEach((txn) => {
      newComposer.txns.push(this.cloneTransaction(txn))
    })

    newComposer.defaultValidityWindowIsExplicit = this.defaultValidityWindowIsExplicit

    return newComposer
  }

  /**
   * Register a function that will be used to transform an error caught when simulating or executing
   *
   * @returns The composer so you can chain method calls
   */
  registerErrorTransformer(transformer: ErrorTransformer) {
    this.errorTransformers.push(transformer)
    return this
  }

  /**
   * Add a pre-built transaction to the transaction group.
   * @param transaction The pre-built transaction
   * @param signer Optional signer override for the transaction
   * @returns The composer so you can chain method calls
   * @example
   * ```typescript
   * composer.addTransaction(txn)
   * ```
   */
  addTransaction(transaction: Transaction, signer?: TransactionSigner): TransactionComposer {
    if (transaction.group) {
      throw new Error('Cannot add a transaction to the composer because it is already in a group')
    }
    this.push({
      data: {
        txn: transaction,
        signer: signer ?? this.getSigner(transaction.sender),
      },
      type: 'txn',
    })

    return this
  }

  /**
   * Add another transaction composer to the current transaction composer.
   * The transaction params of the input transaction composer will be added.
   * If the input transaction composer is updated, it won't affect the current transaction composer.
   * @param composer The transaction composer to add
   * @returns The composer so you can chain method calls
   * @example
   * ```typescript
   * const innerComposer = algorand.newGroup()
   *   .addPayment({ sender: 'SENDER', receiver: 'RECEIVER', amount: (1).algo() })
   *   .addPayment({ sender: 'SENDER', receiver: 'RECEIVER', amount: (2).algo() })
   *
   * composer.addTransactionComposer(innerComposer)
   * ```
   */
  public addTransactionComposer(composer: TransactionComposer): TransactionComposer {
    const clonedTxns = composer.txns.map((txn) => this.cloneTransaction(txn))
    this.push(...clonedTxns)

    return this
  }

  /**
   * Add a payment transaction to the transaction group.
   * @param params The payment transaction parameters
   * @returns The composer so you can chain method calls
   * @example Basic example
   * ```typescript
   * composer.addPayment({
   *   sender: 'SENDERADDRESS',
   *   receiver: 'RECEIVERADDRESS',
   *   amount: (4).algo(),
   * })
   * ```
   * @example Advanced example
   * ```typescript
   * composer.addPayment({
   *   amount: (4).algo(),
   *   receiver: 'RECEIVERADDRESS',
   *   sender: 'SENDERADDRESS',
   *   closeRemainderTo: 'CLOSEREMAINDERTOADDRESS',
   *   lease: 'lease',
   *   note: 'note',
   *   // Use this with caution, it's generally better to use algorand.account.rekeyAccount
   *   rekeyTo: 'REKEYTOADDRESS',
   *   // You wouldn't normally set this field
   *   firstValidRound: 1000n,
   *   validityWindow: 10,
   *   extraFee: (1000).microAlgo(),
   *   staticFee: (1000).microAlgo(),
   *   // Max fee doesn't make sense with extraFee AND staticFee
   *   //  already specified, but here for completeness
   *   maxFee: (3000).microAlgo(),
   * })
   */
  addPayment(params: PaymentParams): TransactionComposer {
    this.push({ data: params, type: 'pay' })

    return this
  }

  /**
   * Add an asset create transaction to the transaction group.
   * @param params The asset create transaction parameters
   * @returns The composer so you can chain method calls
   * @example Basic example
   * ```typescript
   * composer.addAssetCreate({ sender: "CREATORADDRESS", total: 100n})
   * ```
   * @example Advanced example
   * ```typescript
   * composer.addAssetCreate({
   *   sender: 'CREATORADDRESS',
   *   total: 100n,
   *   decimals: 2,
   *   assetName: 'asset',
   *   unitName: 'unit',
   *   url: 'url',
   *   metadataHash: 'metadataHash',
   *   defaultFrozen: false,
   *   manager: 'MANAGERADDRESS',
   *   reserve: 'RESERVEADDRESS',
   *   freeze: 'FREEZEADDRESS',
   *   clawback: 'CLAWBACKADDRESS',
   *   lease: 'lease',
   *   note: 'note',
   *   // You wouldn't normally set this field
   *   firstValidRound: 1000n,
   *   validityWindow: 10,
   *   extraFee: (1000).microAlgo(),
   *   staticFee: (1000).microAlgo(),
   *   // Max fee doesn't make sense with extraFee AND staticFee
   *   //  already specified, but here for completeness
   *   maxFee: (3000).microAlgo(),
   * })
   */
  addAssetCreate(params: AssetCreateParams): TransactionComposer {
    this.push({ data: params, type: 'assetCreate' })

    return this
  }

  /**
   * Add an asset config transaction to the transaction group.
   * @param params The asset config transaction parameters
   * @returns The composer so you can chain method calls
   * @example Basic example
   * ```typescript
   * composer.addAssetConfig({ sender: "MANAGERADDRESS", assetId: 123456n, manager: "MANAGERADDRESS" })
   * ```
   * @example Advanced example
   * ```typescript
   * composer.addAssetConfig({
   *   sender: 'MANAGERADDRESS',
   *   assetId: 123456n,
   *   manager: 'MANAGERADDRESS',
   *   reserve: 'RESERVEADDRESS',
   *   freeze: 'FREEZEADDRESS',
   *   clawback: 'CLAWBACKADDRESS',
   *   lease: 'lease',
   *   note: 'note',
   *   // You wouldn't normally set this field
   *   firstValidRound: 1000n,
   *   validityWindow: 10,
   *   extraFee: (1000).microAlgo(),
   *   staticFee: (1000).microAlgo(),
   *   // Max fee doesn't make sense with extraFee AND staticFee
   *   //  already specified, but here for completeness
   *   maxFee: (3000).microAlgo(),
   * })
   */
  addAssetConfig(params: AssetConfigParams): TransactionComposer {
    this.push({ data: params, type: 'assetConfig' })

    return this
  }

  /**
   * Add an asset freeze transaction to the transaction group.
   * @param params The asset freeze transaction parameters
   * @returns The composer so you can chain method calls
   * @example Basic example
   * ```typescript
   * composer.addAssetFreeze({ sender: "MANAGERADDRESS", assetId: 123456n, account: "ACCOUNTADDRESS", frozen: true })
   * ```
   * @example Advanced example
   * ```typescript
   * composer.addAssetFreeze({
   *   sender: 'MANAGERADDRESS',
   *   assetId: 123456n,
   *   account: 'ACCOUNTADDRESS',
   *   frozen: true,
   *   lease: 'lease',
   *   note: 'note',
   *   // You wouldn't normally set this field
   *   firstValidRound: 1000n,
   *   validityWindow: 10,
   *   extraFee: (1000).microAlgo(),
   *   staticFee: (1000).microAlgo(),
   *   // Max fee doesn't make sense with extraFee AND staticFee
   *   //  already specified, but here for completeness
   *   maxFee: (3000).microAlgo(),
   * })
   * ```
   */
  addAssetFreeze(params: AssetFreezeParams): TransactionComposer {
    this.push({ data: params, type: 'assetFreeze' })

    return this
  }

  /**
   * Add an asset destroy transaction to the transaction group.
   * @param params The asset destroy transaction parameters
   * @returns The composer so you can chain method calls
   * @example Basic example
   * ```typescript
   * composer.addAssetDestroy({ sender: "MANAGERADDRESS", assetId: 123456n })
   * ```
   * @example Advanced example
   * ```typescript
   * composer.addAssetDestroy({
   *   sender: 'MANAGERADDRESS',
   *   assetId: 123456n,
   *   lease: 'lease',
   *   note: 'note',
   *   // You wouldn't normally set this field
   *   firstValidRound: 1000n,
   *   validityWindow: 10,
   *   extraFee: (1000).microAlgo(),
   *   staticFee: (1000).microAlgo(),
   *   // Max fee doesn't make sense with extraFee AND staticFee
   *   //  already specified, but here for completeness
   *   maxFee: (3000).microAlgo(),
   * })
   * ```
   */
  addAssetDestroy(params: AssetDestroyParams): TransactionComposer {
    this.push({ data: params, type: 'assetDestroy' })

    return this
  }

  /**
   * Add an asset transfer transaction to the transaction group.
   * @param params The asset transfer transaction parameters
   * @returns The composer so you can chain method calls
   * @example Basic example
   * ```typescript
   * composer.addAssetTransfer({ sender: "HOLDERADDRESS", assetId: 123456n, amount: 1n, receiver: "RECEIVERADDRESS" })
   * ```
   * @example Advanced example (with clawback)
   * ```typescript
   * composer.addAssetTransfer({
   *   sender: 'CLAWBACKADDRESS',
   *   assetId: 123456n,
   *   amount: 1n,
   *   receiver: 'RECEIVERADDRESS',
   *   clawbackTarget: 'HOLDERADDRESS',
   *   // This field needs to be used with caution
   *   closeAssetTo: 'ADDRESSTOCLOSETO'
   *   lease: 'lease',
   *   note: 'note',
   *   // You wouldn't normally set this field
   *   firstValidRound: 1000n,
   *   validityWindow: 10,
   *   extraFee: (1000).microAlgo(),
   *   staticFee: (1000).microAlgo(),
   *   // Max fee doesn't make sense with extraFee AND staticFee
   *   //  already specified, but here for completeness
   *   maxFee: (3000).microAlgo(),
   * })
   * ```
   */
  addAssetTransfer(params: AssetTransferParams): TransactionComposer {
    this.push({ data: params, type: 'assetTransfer' })

    return this
  }

  /**
   * Add an asset opt-in transaction to the transaction group.
   * @param params The asset opt-in transaction parameters
   * @returns The composer so you can chain method calls
   * @example Basic example
   * ```typescript
   * composer.addAssetOptIn({ sender: "SENDERADDRESS", assetId: 123456n })
   * ```
   * @example Advanced example
   * ```typescript
   * composer.addAssetOptIn({
   *   sender: 'SENDERADDRESS',
   *   assetId: 123456n,
   *   lease: 'lease',
   *   note: 'note',
   *   // You wouldn't normally set this field
   *   firstValidRound: 1000n,
   *   validityWindow: 10,
   *   extraFee: (1000).microAlgo(),
   *   staticFee: (1000).microAlgo(),
   *   // Max fee doesn't make sense with extraFee AND staticFee
   *   //  already specified, but here for completeness
   *   maxFee: (3000).microAlgo(),
   * })
   * ```
   */
  addAssetOptIn(params: AssetOptInParams): TransactionComposer {
    this.push({ data: params, type: 'assetOptIn' })

    return this
  }

  /**
   * Add an asset opt-out transaction to the transaction group.
   * @param params The asset opt-out transaction parameters
   * @returns The composer so you can chain method calls
   * @example Basic example (without creator, will be retrieved from algod)
   * ```typescript
   * composer.addAssetOptOut({ sender: "SENDERADDRESS", assetId: 123456n, ensureZeroBalance: true })
   * ```
   * @example Basic example (with creator)
   * ```typescript
   * composer.addAssetOptOut({ sender: "SENDERADDRESS", creator: "CREATORADDRESS", assetId: 123456n, ensureZeroBalance: true })
   * ```
   * @example Advanced example
   * ```typescript
   * composer.addAssetOptOut({
   *   sender: 'SENDERADDRESS',
   *   assetId: 123456n,
   *   creator: 'CREATORADDRESS',
   *   ensureZeroBalance: true,
   *   lease: 'lease',
   *   note: 'note',
   *   // You wouldn't normally set this field
   *   firstValidRound: 1000n,
   *   validityWindow: 10,
   *   extraFee: (1000).microAlgo(),
   *   staticFee: (1000).microAlgo(),
   *   // Max fee doesn't make sense with extraFee AND staticFee
   *   //  already specified, but here for completeness
   *   maxFee: (3000).microAlgo(),
   * })
   * ```
   */
  addAssetOptOut(params: AssetOptOutParams): TransactionComposer {
    this.push({ data: params, type: 'assetOptOut' })

    return this
  }

  /**
   * Add an application create transaction to the transaction group.
   *
   * Note: we recommend using app clients to make it easier to make app calls.
   * @param params The application create transaction parameters
   * @returns The composer so you can chain method calls
   * @example Basic example
   * ```typescript
   * composer.addAppCreate({ sender: 'CREATORADDRESS', approvalProgram: 'TEALCODE', clearStateProgram: 'TEALCODE' })
   * ```
   * @example Advanced example
   * ```typescript
   * composer.addAppCreate({
   *  sender: 'CREATORADDRESS',
   *  approvalProgram: "TEALCODE",
   *  clearStateProgram: "TEALCODE",
   *  schema: {
   *    globalInts: 1,
   *    globalByteSlices: 2,
   *    localInts: 3,
   *    localByteSlices: 4
   *  },
   *  extraProgramPages: 1,
   *  onComplete: OnApplicationComplete.OptIn,
   *  args: [new Uint8Array(1, 2, 3, 4)]
   *  accountReferences: ["ACCOUNT_1"]
   *  appReferences: [123n, 1234n]
   *  assetReferences: [12345n]
   *  boxReferences: ["box1", {appId: 1234n, name: "box2"}]
   *  accessReferences: [{ appId: 1234n }]
   *  lease: 'lease',
   *  note: 'note',
   *  // You wouldn't normally set this field
   *  firstValidRound: 1000n,
   *  validityWindow: 10,
   *  extraFee: (1000).microAlgo(),
   *  staticFee: (1000).microAlgo(),
   *  // Max fee doesn't make sense with extraFee AND staticFee
   *  //  already specified, but here for completeness
   *  maxFee: (3000).microAlgo(),
   *  // Signer only needed if you want to provide one,
   *  //  generally you'd register it with AlgorandClient
   *  //  against the sender and not need to pass it in
   *  signer: transactionSigner,
   *  maxRoundsToWaitForConfirmation: 5,
   *  suppressLog: true,
   *})
   * ```
   */
  addAppCreate(params: AppCreateParams): TransactionComposer {
    this.push({ data: params, type: 'appCall' })

    return this
  }

  /**
   * Add an application update transaction to the transaction group.
   *
   * Note: we recommend using app clients to make it easier to make app calls.
   * @param params The application update transaction parameters
   * @returns The composer so you can chain method calls
   * @example Basic example
   * ```typescript
   * composer.addAppUpdate({ sender: 'CREATORADDRESS', approvalProgram: 'TEALCODE', clearStateProgram: 'TEALCODE' })
   * ```
   * @example Advanced example
   * ```typescript
   * composer.addAppUpdate({
   *  sender: 'CREATORADDRESS',
   *  approvalProgram: "TEALCODE",
   *  clearStateProgram: "TEALCODE",
   *  onComplete: OnApplicationComplete.UpdateApplication,
   *  args: [new Uint8Array(1, 2, 3, 4)]
   *  accountReferences: ["ACCOUNT_1"]
   *  appReferences: [123n, 1234n]
   *  assetReferences: [12345n]
   *  boxReferences: ["box1", {appId: 1234n, name: "box2"}]
   *  accessReferences: [{ appId: 1234n }]
   *  lease: 'lease',
   *  note: 'note',
   *  // You wouldn't normally set this field
   *  firstValidRound: 1000n,
   *  validityWindow: 10,
   *  extraFee: (1000).microAlgo(),
   *  staticFee: (1000).microAlgo(),
   *  // Max fee doesn't make sense with extraFee AND staticFee
   *  //  already specified, but here for completeness
   *  maxFee: (3000).microAlgo(),
   *})
   * ```
   */
  addAppUpdate(params: AppUpdateParams): TransactionComposer {
    this.push({ data: { ...params, onComplete: OnApplicationComplete.UpdateApplication }, type: 'appCall' })

    return this
  }

  /**
   * Add an application delete transaction to the transaction group.
   *
   * Note: we recommend using app clients to make it easier to make app calls.
   * @param params The application delete transaction parameters
   * @returns The composer so you can chain method calls
   * @example Basic example
   * ```typescript
   * composer.addAppDelete({ sender: 'CREATORADDRESS' })
   * ```
   * @example Advanced example
   * ```typescript
   * composer.addAppDelete({
   *  sender: 'CREATORADDRESS',
   *  onComplete: OnApplicationComplete.DeleteApplication,
   *  args: [new Uint8Array(1, 2, 3, 4)]
   *  accountReferences: ["ACCOUNT_1"]
   *  appReferences: [123n, 1234n]
   *  assetReferences: [12345n]
   *  boxReferences: ["box1", {appId: 1234n, name: "box2"}]
   *  accessReferences: [{ appId: 1234n }]
   *  lease: 'lease',
   *  note: 'note',
   *  // You wouldn't normally set this field
   *  firstValidRound: 1000n,
   *  validityWindow: 10,
   *  extraFee: (1000).microAlgo(),
   *  staticFee: (1000).microAlgo(),
   *  // Max fee doesn't make sense with extraFee AND staticFee
   *  //  already specified, but here for completeness
   *  maxFee: (3000).microAlgo(),
   *})
   * ```
   */
  addAppDelete(params: AppDeleteParams): TransactionComposer {
    this.push({ data: { ...params, onComplete: OnApplicationComplete.DeleteApplication }, type: 'appCall' })

    return this
  }

  /**
   * Add an application call transaction to the transaction group.
   *
   * If you want to create or update an app use `addAppCreate` or `addAppUpdate`.
   *
   * Note: we recommend using app clients to make it easier to make app calls.
   * @param params The application call transaction parameters
   * @returns The composer so you can chain method calls
   * @example Basic example
   * ```typescript
   * composer.addAppCall({ sender: 'CREATORADDRESS' })
   * ```
   * @example Advanced example
   * ```typescript
   * composer.addAppCall({
   *  sender: 'CREATORADDRESS',
   *  onComplete: OnApplicationComplete.OptIn,
   *  args: [new Uint8Array(1, 2, 3, 4)]
   *  accountReferences: ["ACCOUNT_1"]
   *  appReferences: [123n, 1234n]
   *  assetReferences: [12345n]
   *  boxReferences: ["box1", {appId: 1234n, name: "box2"}]
   *  accessReferences: [{ appId: 1234n }]
   *  lease: 'lease',
   *  note: 'note',
   *  // You wouldn't normally set this field
   *  firstValidRound: 1000n,
   *  validityWindow: 10,
   *  extraFee: (1000).microAlgo(),
   *  staticFee: (1000).microAlgo(),
   *  // Max fee doesn't make sense with extraFee AND staticFee
   *  //  already specified, but here for completeness
   *  maxFee: (3000).microAlgo(),
   *})
   * ```
   */
  addAppCall(params: AppCallParams): TransactionComposer {
    this.push({ data: params, type: 'appCall' })

    return this
  }

  /**
   * Add an ABI method create application call transaction to the transaction group.
   *
   * Note: we recommend using app clients to make it easier to make app calls.
   * @param params The ABI create method application call transaction parameters
   * @returns The composer so you can chain method calls
   * @example Basic example
   * ```typescript
   * const method = new ABIMethod({
   *   name: 'method',
   *   args: [{ name: 'arg1', type: 'string' }],
   *   returns: { type: 'string' },
   * })
   * composer.addAppCreateMethodCall({ sender: 'CREATORADDRESS', approvalProgram: 'TEALCODE', clearStateProgram: 'TEALCODE', method: method, args: ["arg1_value"] })
   * ```
   * @example Advanced example
   * ```typescript
   * const method = new ABIMethod({
   *   name: 'method',
   *   args: [{ name: 'arg1', type: 'string' }],
   *   returns: { type: 'string' },
   * })
   * composer.addAppCreateMethodCall({
   *  sender: 'CREATORADDRESS',
   *  method: method,
   *  args: ["arg1_value"],
   *  approvalProgram: "TEALCODE",
   *  clearStateProgram: "TEALCODE",
   *  schema: {
   *    globalInts: 1,
   *    globalByteSlices: 2,
   *    localInts: 3,
   *    localByteSlices: 4
   *  },
   *  extraProgramPages: 1,
   *  onComplete: OnApplicationComplete.OptIn,
   *  args: [new Uint8Array(1, 2, 3, 4)]
   *  accountReferences: ["ACCOUNT_1"]
   *  appReferences: [123n, 1234n]
   *  assetReferences: [12345n]
   *  boxReferences: ["box1", {appId: 1234n, name: "box2"}]
   *  accessReferences: [{ appId: 1234n }]
   *  lease: 'lease',
   *  note: 'note',
   *  // You wouldn't normally set this field
   *  firstValidRound: 1000n,
   *  validityWindow: 10,
   *  extraFee: (1000).microAlgo(),
   *  staticFee: (1000).microAlgo(),
   *  // Max fee doesn't make sense with extraFee AND staticFee
   *  //  already specified, but here for completeness
   *  maxFee: (3000).microAlgo(),
   *})
   * ```
   */
  addAppCreateMethodCall(params: AppCreateMethodCall) {
    const txnArgs = extractComposerTransactionsFromAppMethodCallParams(params)

    // Push all transaction arguments and the method call itself
    this.push(...txnArgs, {
      data: { ...params, args: processAppMethodCallArgs(params.args) },
      type: 'methodCall',
    })

    return this
  }

  /**
   * Add an ABI method update application call transaction to the transaction group.
   *
   * Note: we recommend using app clients to make it easier to make app calls.
   * @param params The ABI update method application call transaction parameters
   * @returns The composer so you can chain method calls
   * @example Basic example
   * ```typescript
   * const method = new ABIMethod({
   *   name: 'method',
   *   args: [{ name: 'arg1', type: 'string' }],
   *   returns: { type: 'string' },
   * })
   * composer.addAppUpdateMethodCall({ sender: 'CREATORADDRESS', approvalProgram: 'TEALCODE', clearStateProgram: 'TEALCODE', method: method, args: ["arg1_value"] })
   * ```
   * @example Advanced example
   * ```typescript
   * const method = new ABIMethod({
   *   name: 'method',
   *   args: [{ name: 'arg1', type: 'string' }],
   *   returns: { type: 'string' },
   * })
   * composer.addAppUpdateMethodCall({
   *  sender: 'CREATORADDRESS',
   *  method: method,
   *  args: ["arg1_value"],
   *  approvalProgram: "TEALCODE",
   *  clearStateProgram: "TEALCODE",
   *  onComplete: OnApplicationComplete.UpdateApplication,
   *  args: [new Uint8Array(1, 2, 3, 4)]
   *  accountReferences: ["ACCOUNT_1"]
   *  appReferences: [123n, 1234n]
   *  assetReferences: [12345n]
   *  boxReferences: ["box1", {appId: 1234n, name: "box2"}]
   *  accessReferences: [{ appId: 1234n }]
   *  lease: 'lease',
   *  note: 'note',
   *  // You wouldn't normally set this field
   *  firstValidRound: 1000n,
   *  validityWindow: 10,
   *  extraFee: (1000).microAlgo(),
   *  staticFee: (1000).microAlgo(),
   *  // Max fee doesn't make sense with extraFee AND staticFee
   *  //  already specified, but here for completeness
   *  maxFee: (3000).microAlgo(),
   *})
   * ```
   */
  addAppUpdateMethodCall(params: AppUpdateMethodCall) {
    const txnArgs = extractComposerTransactionsFromAppMethodCallParams(params)

    // Push all transaction arguments and the method call itself
    this.push(...txnArgs, {
      data: { ...params, args: processAppMethodCallArgs(params.args), onComplete: OnApplicationComplete.UpdateApplication },
      type: 'methodCall',
    })

    return this
  }

  /**
   * Add an ABI method delete application call transaction to the transaction group.
   *
   * Note: we recommend using app clients to make it easier to make app calls.
   * @param params The ABI delete method application call transaction parameters
   * @returns The composer so you can chain method calls
   * @example Basic example
   * ```typescript
   * const method = new ABIMethod({
   *   name: 'method',
   *   args: [{ name: 'arg1', type: 'string' }],
   *   returns: { type: 'string' },
   * })
   * composer.addAppDeleteMethodCall({ sender: 'CREATORADDRESS', method: method, args: ["arg1_value"] })
   * ```
   * @example Advanced example
   * ```typescript
   * const method = new ABIMethod({
   *   name: 'method',
   *   args: [{ name: 'arg1', type: 'string' }],
   *   returns: { type: 'string' },
   * })
   * composer.addAppDeleteMethodCall({
   *  sender: 'CREATORADDRESS',
   *  method: method,
   *  args: ["arg1_value"],
   *  onComplete: OnApplicationComplete.DeleteApplication,
   *  args: [new Uint8Array(1, 2, 3, 4)]
   *  accountReferences: ["ACCOUNT_1"]
   *  appReferences: [123n, 1234n]
   *  assetReferences: [12345n]
   *  boxReferences: ["box1", {appId: 1234n, name: "box2"}]
   *  accessReferences: [{ appId: 1234n }]
   *  lease: 'lease',
   *  note: 'note',
   *  // You wouldn't normally set this field
   *  firstValidRound: 1000n,
   *  validityWindow: 10,
   *  extraFee: (1000).microAlgo(),
   *  staticFee: (1000).microAlgo(),
   *  // Max fee doesn't make sense with extraFee AND staticFee
   *  //  already specified, but here for completeness
   *  maxFee: (3000).microAlgo(),
   *})
   * ```
   */
  addAppDeleteMethodCall(params: AppDeleteMethodCall) {
    const txnArgs = extractComposerTransactionsFromAppMethodCallParams(params)

    // Push all transaction arguments and the method call itself
    this.push(...txnArgs, {
      data: { ...params, args: processAppMethodCallArgs(params.args), onComplete: OnApplicationComplete.DeleteApplication },
      type: 'methodCall',
    })

    return this
  }

  /**
   * Add a non-create/non-update ABI method application call transaction to the transaction group.
   *
   * Note: we recommend using app clients to make it easier to make app calls.
   * @param params The ABI method application call transaction parameters
   * @returns The composer so you can chain method calls
   * @example Basic example
   * ```typescript
   * const method = new ABIMethod({
   *   name: 'method',
   *   args: [{ name: 'arg1', type: 'string' }],
   *   returns: { type: 'string' },
   * })
   * composer.addAppCallMethodCall({ sender: 'CREATORADDRESS', method: method, args: ["arg1_value"] })
   * ```
   * @example Advanced example
   * ```typescript
   * const method = new ABIMethod({
   *   name: 'method',
   *   args: [{ name: 'arg1', type: 'string' }],
   *   returns: { type: 'string' },
   * })
   * composer.addAppCallMethodCall({
   *  sender: 'CREATORADDRESS',
   *  method: method,
   *  args: ["arg1_value"],
   *  onComplete: OnApplicationComplete.OptIn,
   *  args: [new Uint8Array(1, 2, 3, 4)]
   *  accountReferences: ["ACCOUNT_1"]
   *  appReferences: [123n, 1234n]
   *  assetReferences: [12345n]
   *  boxReferences: ["box1", {appId: 1234n, name: "box2"}]
   *  accessReferences: [{ appId: 1234n }]
   *  lease: 'lease',
   *  note: 'note',
   *  // You wouldn't normally set this field
   *  firstValidRound: 1000n,
   *  validityWindow: 10,
   *  extraFee: (1000).microAlgo(),
   *  staticFee: (1000).microAlgo(),
   *  // Max fee doesn't make sense with extraFee AND staticFee
   *  //  already specified, but here for completeness
   *  maxFee: (3000).microAlgo(),
   *})
   * ```
   */
  addAppCallMethodCall(params: AppCallMethodCall) {
    const txnArgs = extractComposerTransactionsFromAppMethodCallParams(params)

    // Push all transaction arguments and the method call itself
    this.push(...txnArgs, {
      data: { ...params, args: processAppMethodCallArgs(params.args) },
      type: 'methodCall',
    })

    return this
  }

  /**
   * Add an online key registration transaction to the transaction group.
   * @param params The online key registration transaction parameters
   * @returns The composer so you can chain method calls
   * @example Basic example
   * ```typescript
   * composer.addOnlineKeyRegistration({
   *   sender: 'SENDERADDRESS',
   *   voteKey: Uint8Array.from(Buffer.from("voteKeyBase64", 'base64')),
   *   selectionKey: Uint8Array.from(Buffer.from("selectionKeyBase64", 'base64')),
   *   stateProofKey: Uint8Array.from(Buffer.from("stateProofKeyBase64", 'base64')),
   *   voteFirst: 1n,
   *   voteLast: 1000n,
   *   voteKeyDilution: 1n,
   * })
   * ```
   * @example Advanced example
   * ```typescript
   * composer.addOnlineKeyRegistration({
   *   sender: 'SENDERADDRESS',
   *   voteKey: Uint8Array.from(Buffer.from("voteKeyBase64", 'base64')),
   *   selectionKey: Uint8Array.from(Buffer.from("selectionKeyBase64", 'base64')),
   *   stateProofKey: Uint8Array.from(Buffer.from("stateProofKeyBase64", 'base64')),
   *   voteFirst: 1n,
   *   voteLast: 1000n,
   *   voteKeyDilution: 1n,
   *   lease: 'lease',
   *   note: 'note',
   *   // Use this with caution, it's generally better to use algorand.account.rekeyAccount
   *   rekeyTo: 'REKEYTOADDRESS',
   *   // You wouldn't normally set this field
   *   firstValidRound: 1000n,
   *   validityWindow: 10,
   *   extraFee: (1000).microAlgo(),
   *   staticFee: (1000).microAlgo(),
   *   // Max fee doesn't make sense with extraFee AND staticFee
   *   //  already specified, but here for completeness
   *   maxFee: (3000).microAlgo(),
   * })
   * ```
   */
  addOnlineKeyRegistration(params: OnlineKeyRegistrationParams): TransactionComposer {
    this.push({ data: params, type: 'keyReg' })

    return this
  }

  /**
   * Add an offline key registration transaction to the transaction group.
   * @param params The offline key registration transaction parameters
   * @returns The composer so you can chain method calls
   * @example Basic example
   * ```typescript
   * composer.addOfflineKeyRegistration({
   *   sender: 'SENDERADDRESS',
   * })
   * ```
   * @example Advanced example
   * ```typescript
   * composer.addOfflineKeyRegistration({
   *   sender: 'SENDERADDRESS',
   *   lease: 'lease',
   *   note: 'note',
   *   // Use this with caution, it's generally better to use algorand.account.rekeyAccount
   *   rekeyTo: 'REKEYTOADDRESS',
   *   // You wouldn't normally set this field
   *   firstValidRound: 1000n,
   *   validityWindow: 10,
   *   extraFee: (1000).microAlgo(),
   *   staticFee: (1000).microAlgo(),
   *   // Max fee doesn't make sense with extraFee AND staticFee
   *   //  already specified, but here for completeness
   *   maxFee: (3000).microAlgo(),
   * })
   * ```
   */
  addOfflineKeyRegistration(params: OfflineKeyRegistrationParams): TransactionComposer {
    this.push({ data: params, type: 'keyReg' })

    return this
  }

  /**
   * Get the number of transactions currently added to this composer.
   * @returns The number of transactions currently added to this composer
   */
  count() {
    return this.txns.length
  }

  /**
   * Build the transaction composer.
   *
   * This method performs resource population and inner transaction fee coverage if these options are set in the composer.
   *
   * Once this method is called, no further transactions will be able to be added.
   * You can safely call this method multiple times to get the same result.
   * @returns The built transaction composer, the transactions and any corresponding method calls
   * @example
   * ```typescript
   * const { transactions, methodCalls } = await composer.build()
   * ```
   */
  public async build() {
    if (!this.transactionsWithSigners) {
      const suggestedParams = await this.getSuggestedParams()
      const builtTransactions = await this._buildTransactions(suggestedParams)

      // Cache the raw transactions before resource population for error handling
      this.rawBuildTransactions = builtTransactions.transactions

      const groupAnalysis =
        (this.composerConfig.coverAppCallInnerTransactionFees || this.composerConfig.populateAppCallResources) &&
        builtTransactions.transactions.some((txn) => txn.type === TransactionType.AppCall)
          ? await this.analyzeGroupRequirements(builtTransactions.transactions, suggestedParams, this.composerConfig)
          : undefined

      this.populateTransactionAndGroupResources(builtTransactions.transactions, groupAnalysis)

      this.transactionsWithSigners = builtTransactions.transactions.map((txn, index) => {
        return {
          txn,
          signer: builtTransactions.signers.get(index) ?? this.getSigner(txn.sender),
        }
      })
    }

    const methodCalls = new Map<number, algosdk.ABIMethod>()
    this.txns.forEach((txn, index) => {
      if (txn.type === 'methodCall') {
        methodCalls.set(index, txn.data.method)
      }
    })

    return {
      transactions: this.transactionsWithSigners,
      methodCalls,
    }
  }

  private async _buildTransactions(suggestedParams: SuggestedParams) {
    const defaultValidityWindow =
      !this.defaultValidityWindowIsExplicit && genesisIdIsLocalNet(suggestedParams.genesisId ?? 'unknown')
        ? 1000n
        : this.defaultValidityWindow
    const signers = new Map<number, algosdk.TransactionSigner>()
    const transactions = new Array<Transaction>()

    let transactionIndex = 0
    for (const ctxn of this.txns) {
      if (ctxn.type === 'txn') {
        transactions.push(ctxn.data.txn)
        if (ctxn.data.signer) {
          signers.set(transactionIndex, ctxn.data.signer)
        }
        transactionIndex++
      } else if (ctxn.type === 'asyncTxn') {
        transactions.push(await ctxn.data.txn)
        if (ctxn.data.signer) {
          signers.set(transactionIndex, ctxn.data.signer)
        }
        transactionIndex++
      } else {
        let transaction: Transaction

        switch (ctxn.type) {
          case 'pay':
            transaction = buildPayment(ctxn.data, suggestedParams, defaultValidityWindow)
            break
          case 'assetCreate':
            transaction = buildAssetCreate(ctxn.data, suggestedParams, defaultValidityWindow)
            break
          case 'assetConfig':
            transaction = buildAssetConfig(ctxn.data, suggestedParams, defaultValidityWindow)
            break
          case 'assetFreeze':
            transaction = buildAssetFreeze(ctxn.data, suggestedParams, defaultValidityWindow)
            break
          case 'assetDestroy':
            transaction = buildAssetDestroy(ctxn.data, suggestedParams, defaultValidityWindow)
            break
          case 'assetTransfer':
            transaction = buildAssetTransfer(ctxn.data, suggestedParams, defaultValidityWindow)
            break
          case 'assetOptIn':
            transaction = buildAssetOptIn(ctxn.data, suggestedParams, defaultValidityWindow)
            break
          case 'assetOptOut':
            transaction = buildAssetOptOut(ctxn.data, suggestedParams, defaultValidityWindow)
            break
          case 'appCall':
            if (!('appId' in ctxn.data)) {
              transaction = await buildAppCreate(ctxn.data, this.appManager, suggestedParams, defaultValidityWindow)
            } else if ('approvalProgram' in ctxn.data && 'clearStateProgram' in ctxn.data) {
              transaction = await buildAppUpdate(ctxn.data, this.appManager, suggestedParams, defaultValidityWindow)
            } else {
              transaction = buildAppCall(ctxn.data, suggestedParams, defaultValidityWindow)
            }
            break
          case 'keyReg':
            transaction = buildKeyReg(ctxn.data, suggestedParams, defaultValidityWindow)
            break
          case 'methodCall':
            if (!('appId' in ctxn.data)) {
              transaction = await buildAppCreateMethodCall(ctxn.data, this.appManager, suggestedParams, defaultValidityWindow)
            } else if ('approvalProgram' in ctxn.data && 'clearStateProgram' in ctxn.data) {
              transaction = await buildAppUpdateMethodCall(ctxn.data, this.appManager, suggestedParams, defaultValidityWindow)
            } else {
              transaction = await buildAppCallMethodCall(ctxn.data, suggestedParams, defaultValidityWindow)
            }
            break
          default:
            // eslint-disable-next-line @typescript-eslint/no-explicit-any
            throw new Error(`Unsupported transaction type: ${(ctxn as any).type}`)
        }

        if (transaction.fee === undefined) {
          transaction = assignFee(transaction, {
            feePerByte: suggestedParams.fee,
            minFee: suggestedParams.minFee,
            extraFee: ctxn.data.extraFee?.microAlgos,
            maxFee: ctxn.data.maxFee?.microAlgos,
          })
        }

        transactions.push(transaction)

        if (ctxn.data.signer) {
          const signer = 'signer' in ctxn.data.signer ? ctxn.data.signer.signer : ctxn.data.signer
          signers.set(transactionIndex, signer)
        }
        transactionIndex++
      }
    }

    // Validate that the total group size doesn't exceed the maximum
    if (transactions.length > MAX_TRANSACTION_GROUP_SIZE) {
      throw new Error(`Transaction group size ${transactions.length} exceeds the maximum limit of ${MAX_TRANSACTION_GROUP_SIZE}`)
    }

    const methodCalls = new Map<number, algosdk.ABIMethod>()
    this.txns.forEach((txn, index) => {
      if (txn.type === 'methodCall') {
        methodCalls.set(index, txn.data.method)
      }
    })

    return { transactions, methodCalls, signers }
  }

  /**
   * Builds all transactions in the composer and returns them along with method calls and signers.
   *
   * Note: This method only builds the transactions as-is without resource population or automatic grouping.
   * Use this when you need the raw transactions.
   * @returns An object containing the array of built transactions, method calls, and signers
   * @example
   * ```typescript
   * const { transactions, methodCalls, signers } = await composer.buildTransactions()
   * ```
   */
  public async buildTransactions(): Promise<BuiltTransactions> {
    const suggestedParams = await this.getSuggestedParams()
    const buildResult = await this._buildTransactions(suggestedParams)
    return {
      ...buildResult,
      transactions: buildResult.transactions.map((t) => new TransactionWrapper(t)),
    }
  }

  private populateTransactionAndGroupResources(transactions: Transaction[], groupAnalysis?: GroupAnalysis): Transaction[] {
    if (groupAnalysis) {
      // Process fee adjustments
      let surplusGroupFees = 0n
      const transactionAnalysis: Array<{
        groupIndex: number
        requiredFeeDelta?: FeeDelta
        priority: FeePriority
        unnamedResourcesAccessed?: SimulateUnnamedResourcesAccessed
      }> = []

      // Process fee adjustments
      groupAnalysis.transactions.forEach((txnAnalysis, groupIndex) => {
        // Accumulate surplus fees
        if (txnAnalysis.requiredFeeDelta && FeeDelta.isSurplus(txnAnalysis.requiredFeeDelta)) {
          surplusGroupFees += FeeDelta.amount(txnAnalysis.requiredFeeDelta)
        }

        // Calculate priority and add to transaction info
        const ctxn = this.txns[groupIndex]
        const txn = transactions[groupIndex]
        const logicalMaxFee = getLogicalMaxFee(ctxn)
        const isImmutableFee = logicalMaxFee !== undefined && logicalMaxFee === (txn.fee || 0n)

        let priority = FeePriority.Covered
        if (txnAnalysis.requiredFeeDelta && FeeDelta.isDeficit(txnAnalysis.requiredFeeDelta)) {
          const deficitAmount = FeeDelta.amount(txnAnalysis.requiredFeeDelta)
          if (isImmutableFee || txn.type !== TransactionType.AppCall) {
            // High priority: transactions that can't be modified
            priority = FeePriority.ImmutableDeficit(deficitAmount)
          } else {
            // Normal priority: app call transactions that can be modified
            priority = FeePriority.ModifiableDeficit(deficitAmount)
          }
        }

        transactionAnalysis.push({
          groupIndex,
          requiredFeeDelta: txnAnalysis.requiredFeeDelta,
          priority,
          unnamedResourcesAccessed: txnAnalysis.unnamedResourcesAccessed,
        })
      })

      // Sort transactions by priority (highest first)
      transactionAnalysis.sort((a, b) => b.priority.compare(a.priority))

      const indexesWithAccessReferences: number[] = []

      for (const { groupIndex, requiredFeeDelta, unnamedResourcesAccessed } of transactionAnalysis) {
        // Cover any additional fees required for the transactions
        if (requiredFeeDelta && FeeDelta.isDeficit(requiredFeeDelta)) {
          const deficitAmount = FeeDelta.amount(requiredFeeDelta)
          let additionalFeeDelta: FeeDelta | undefined

          if (surplusGroupFees === 0n) {
            // No surplus group fees, the transaction must cover its own deficit
            additionalFeeDelta = requiredFeeDelta
          } else if (surplusGroupFees >= deficitAmount) {
            // Surplus fully covers the deficit
            surplusGroupFees -= deficitAmount
          } else {
            // Surplus partially covers the deficit
            additionalFeeDelta = FeeDelta.fromBigInt(deficitAmount - surplusGroupFees)
            surplusGroupFees = 0n
          }

          // If there is any additional fee deficit, the transaction must cover it by modifying the fee
          if (additionalFeeDelta && FeeDelta.isDeficit(additionalFeeDelta)) {
            const additionalDeficitAmount = FeeDelta.amount(additionalFeeDelta)

            if (transactions[groupIndex].type === TransactionType.AppCall) {
              const currentFee = transactions[groupIndex].fee || 0n
              const transactionFee = currentFee + additionalDeficitAmount

              const logicalMaxFee = getLogicalMaxFee(this.txns[groupIndex])
              if (!logicalMaxFee || transactionFee > logicalMaxFee) {
                throw new Error(
                  `Calculated transaction fee ${transactionFee} µALGO is greater than max of ${logicalMaxFee ?? 0n} for transaction ${groupIndex}`,
                )
              }

              transactions[groupIndex].fee = transactionFee
            } else {
              throw new Error(
                `An additional fee of ${additionalDeficitAmount} µALGO is required for non app call transaction ${groupIndex}`,
              )
            }
          }
        }

        // Apply transaction-level resource population
        if (unnamedResourcesAccessed && transactions[groupIndex].type === TransactionType.AppCall) {
          const hasAccessReferences =
            transactions[groupIndex].appCall?.accessReferences && transactions[groupIndex].appCall?.accessReferences?.length
          if (!hasAccessReferences) {
            populateTransactionResources(transactions[groupIndex], unnamedResourcesAccessed, groupIndex)
          } else {
            indexesWithAccessReferences.push(groupIndex)
          }
        }
      }

      if (indexesWithAccessReferences.length > 0) {
        Config.logger.warn(
          `Resource population will be skipped for transaction indexes ${indexesWithAccessReferences.join(', ')} as they use access references.`,
        )
      }

      // Apply group-level resource population
      if (groupAnalysis.unnamedResourcesAccessed) {
        populateGroupResources(transactions, groupAnalysis.unnamedResourcesAccessed)
      }
    }

    if (transactions.length > 1) {
      const groupedTransactions = groupTransactions(transactions)
      // Mutate the input transactions so that the group is updated for any transaction passed into the composer
      transactions.forEach((t) => (t.group = groupedTransactions[0].group))
      return transactions
    } else {
      return transactions
    }
  }

  private async analyzeGroupRequirements(
    transactions: Transaction[],
    suggestedParams: SuggestedParams,
    analysisParams: TransactionComposerConfig,
  ): Promise<GroupAnalysis> {
    const appCallIndexesWithoutMaxFees: number[] = []

    let transactionsToSimulate = transactions.map((txn, groupIndex) => {
      const ctxn = this.txns[groupIndex]
      const txnToSimulate = { ...txn }
      delete txnToSimulate.group
      if (analysisParams.coverAppCallInnerTransactionFees && txn.type === TransactionType.AppCall) {
        const logicalMaxFee = getLogicalMaxFee(ctxn)
        if (logicalMaxFee !== undefined) {
          txnToSimulate.fee = logicalMaxFee
        } else {
          appCallIndexesWithoutMaxFees.push(groupIndex)
        }
      }

      return txnToSimulate
    })

    // Regroup the transactions, as the transactions have likely been adjusted
    if (transactionsToSimulate.length > 1) {
      transactionsToSimulate = groupTransactions(transactionsToSimulate)
    }

    // Check for required max fees on app calls when fee coverage is enabled
    if (analysisParams.coverAppCallInnerTransactionFees && appCallIndexesWithoutMaxFees.length > 0) {
      throw new Error(
        `Please provide a maxFee for each app call transaction when coverAppCallInnerTransactionFees is enabled. Required for transaction ${appCallIndexesWithoutMaxFees.join(', ')}`,
      )
    }

    const signedTransactions = transactionsToSimulate.map(
      (txn) =>
        ({
          txn: txn,
          signature: EMPTY_SIGNATURE,
        }) satisfies SignedTransaction,
    )

    const simulateRequest: SimulateRequest = {
      txnGroups: [
        {
          txns: signedTransactions,
        },
      ],
      allowUnnamedResources: true,
      allowEmptySignatures: true,
      fixSigners: true,
      allowMoreLogging: true,
      execTraceConfig: {
        enable: true,
        scratchChange: true,
        stackChange: true,
        stateChange: true,
      },
    }

    const response = await this.algod.simulateTransaction(simulateRequest)
    const groupResponse = response.txnGroups[0]

    // Handle any simulation failures
    if (groupResponse.failureMessage) {
      if (analysisParams.coverAppCallInnerTransactionFees && groupResponse.failureMessage.includes('fee too small')) {
        throw new Error(
          'Fees were too small to resolve execution info via simulate. You may need to increase an app call transaction maxFee.',
        )
      }

      throw new Error(
        `Error resolving execution info via simulate in transaction ${groupResponse.failedAt?.join(', ')}: ${groupResponse.failureMessage}`,
      )
    }

    const txnAnalysisResults: TransactionAnalysis[] = groupResponse.txnResults.map((simulateTxnResult, groupIndex) => {
      const btxn = transactions[groupIndex]

      let requiredFeeDelta: FeeDelta | undefined

      if (analysisParams.coverAppCallInnerTransactionFees) {
        const minTxnFee = calculateFee(btxn, {
          feePerByte: suggestedParams.fee,
          minFee: suggestedParams.minFee,
        })
        const txnFee = btxn.fee ?? 0n
        const txnFeeDelta = FeeDelta.fromBigInt(minTxnFee - txnFee)

        if (btxn.type === TransactionType.AppCall) {
          // Calculate inner transaction fee delta
          const innerTxnsFeeDelta = calculateInnerFeeDelta(simulateTxnResult.txnResult.innerTxns, suggestedParams.minFee)
          requiredFeeDelta = FeeDelta.fromBigInt(
            (innerTxnsFeeDelta ? FeeDelta.toBigInt(innerTxnsFeeDelta) : 0n) + (txnFeeDelta ? FeeDelta.toBigInt(txnFeeDelta) : 0n),
          )
        } else {
          requiredFeeDelta = txnFeeDelta
        }
      }

      return {
        requiredFeeDelta,
        unnamedResourcesAccessed: analysisParams.populateAppCallResources ? simulateTxnResult.unnamedResourcesAccessed : undefined,
      }
    })

    const sortedResources = groupResponse.unnamedResourcesAccessed

    // NOTE: We explicitly want to avoid localeCompare as that can lead to different results in different environments
    const compare = (a: string | bigint, b: string | bigint) => (a < b ? -1 : a > b ? 1 : 0)

    if (sortedResources) {
      sortedResources.accounts?.sort((a, b) => compare(a.toString(), b.toString()))
      sortedResources.assets?.sort(compare)
      sortedResources.apps?.sort(compare)
      sortedResources.boxes?.sort((a, b) => {
        const aStr = `${a.app}-${a.name}`
        const bStr = `${b.app}-${b.name}`
        return compare(aStr, bStr)
      })
      sortedResources.appLocals?.sort((a, b) => {
        const aStr = `${a.app}-${a.account}`
        const bStr = `${b.app}-${b.account}`
        return compare(aStr, bStr)
      })
      sortedResources.assetHoldings?.sort((a, b) => {
        const aStr = `${a.asset}-${a.account}`
        const bStr = `${b.asset}-${b.account}`
        return compare(aStr, bStr)
      })
    }

    return {
      transactions: txnAnalysisResults,
      unnamedResourcesAccessed: analysisParams.populateAppCallResources ? sortedResources : undefined,
    }
  }

  /**
   * Rebuild the group, discarding any previously built transactions.
   * This will potentially cause new signers and suggested params to be used if the callbacks return a new value compared to the first build.
   * @returns The newly built transaction composer and the transactions
   * @example
   * ```typescript
   * const { atc, transactions, methodCalls } = await composer.rebuild()
   * ```
   */
  async rebuild() {
    this.reset()
    return await this.build()
  }

  private reset() {
    this.signedTransactions = undefined
    this.transactionsWithSigners = undefined
  }

  /**
   * Compose the transaction group and send it to the network.
   * @param params The parameters to control execution with
   * @returns The execution result
   * @example
   * ```typescript
   * const result = await composer.send()
   * ```
   */
  async send(params?: SendParams): Promise<SendTransactionComposerResults> {
    if (
      this.composerConfig.coverAppCallInnerTransactionFees !== (params?.coverAppCallInnerTransactionFees ?? false) ||
      this.composerConfig.populateAppCallResources !== (params?.populateAppCallResources ?? true)
    ) {
      // If the params are different to the composer config, reset the builtGroup
      // to ensure that the SendParams overwrites the composer config
      this.composerConfig = {
        coverAppCallInnerTransactionFees: params?.coverAppCallInnerTransactionFees ?? false,
        populateAppCallResources: params?.populateAppCallResources ?? true,
      }

      this.reset()
    }

    try {
      await this.gatherSignatures()

      if (
        !this.transactionsWithSigners ||
        this.transactionsWithSigners.length === 0 ||
        !this.signedTransactions ||
        this.signedTransactions.length === 0
      ) {
        throw new Error('No transactions available')
      }

      const transactionsToSend = this.transactionsWithSigners.map((stxn) => stxn.txn)
      const transactionIds = transactionsToSend.map((txn) => getTransactionId(txn))

      if (transactionsToSend.length > 1) {
        const groupId = transactionsToSend[0].group ? Buffer.from(transactionsToSend[0].group).toString('base64') : ''
        Config.getLogger(params?.suppressLog).verbose(`Sending group of ${transactionsToSend.length} transactions (${groupId})`, {
          transactionsToSend,
        })

        Config.getLogger(params?.suppressLog).debug(`Transaction IDs (${groupId})`, transactionIds)
      }

      if (Config.debug && Config.traceAll) {
        await this.simulate({
          allowEmptySignatures: true,
          fixSigners: true,
          allowMoreLogging: true,
          execTraceConfig: {
            enable: true,
            scratchChange: true,
            stackChange: true,
            stateChange: true,
          },
          resultOnFailure: true,
        })
      }

      const group = this.signedTransactions[0].txn.group

      let waitRounds = params?.maxRoundsToWaitForConfirmation

      if (waitRounds === undefined) {
        const suggestedParams = await this.getSuggestedParams()
        const firstRound = suggestedParams.firstValid
        const lastRound = this.signedTransactions.reduce((max, txn) => (txn.txn.lastValid > max ? txn.txn.lastValid : max), 0n)
        waitRounds = Number(lastRound - firstRound) + 1
      }

      const encodedTxns = encodeSignedTransactions(this.signedTransactions)
      await this.algod.sendRawTransaction(encodedTxns)

      if (transactionsToSend.length > 1 && group) {
        Config.getLogger(params?.suppressLog).verbose(
          `Group transaction (${toBase64(group)}) sent with ${transactionsToSend.length} transactions`,
        )
      } else {
        Config.getLogger(params?.suppressLog).verbose(
          `Sent transaction ID ${getTransactionId(transactionsToSend[0])} ${transactionsToSend[0].type} from ${transactionsToSend[0].sender}`,
        )
      }

      let confirmations = new Array<PendingTransactionResponse>()
      if (params?.maxRoundsToWaitForConfirmation !== 0) {
        confirmations = await Promise.all(transactionIds.map(async (id) => await waitForConfirmation(id, waitRounds, this.algod)))
      }

      const abiReturns = this.parseAbiReturnValues(confirmations)

      return {
        groupId: group ? Buffer.from(group).toString('base64') : undefined,
        transactions: transactionsToSend.map((t) => new TransactionWrapper(t)),
        txIds: transactionIds,
        returns: abiReturns,
        confirmations: confirmations.map((c) => wrapPendingTransactionResponse(c)),
      }
      // eslint-disable-next-line @typescript-eslint/no-explicit-any
    } catch (originalError: any) {
      const errorMessage = originalError.body?.message ?? originalError.message ?? 'Received error executing Transaction Composer'
      // eslint-disable-next-line @typescript-eslint/no-explicit-any
      const err = new Error(errorMessage) as any
      err.cause = originalError

      if (typeof originalError === 'object') {
        err.name = originalError.name
      }

      // Resolve transactions for error handling - use transactionsWithSigners if available,
      // otherwise fall back to rawBuildTransactions
      let sentTransactions: Transaction[] | undefined
      if (this.transactionsWithSigners) {
        sentTransactions = this.transactionsWithSigners.map((t) => t.txn)
      } else if (this.rawBuildTransactions) {
        sentTransactions = this.rawBuildTransactions.length > 1 ? groupTransactions(this.rawBuildTransactions) : this.rawBuildTransactions
      }

      if (Config.debug && typeof originalError === 'object' && sentTransactions) {
        err.traces = []
        Config.getLogger(params?.suppressLog).error(
          'Received error executing Transaction Composer and debug flag enabled; attempting simulation to get more information',
          err,
        )

        const transactionsWithEmptySigners: TransactionWithSigner[] = sentTransactions.map((txn) => ({
          txn,
          signer: algosdk.makeEmptyTransactionSigner(),
        }))
        const signedTransactions = await this.signTransactions(transactionsWithEmptySigners)
        const simulateResponse = await this.algod.simulateTransaction({
          txnGroups: [{ txns: signedTransactions }],
          allowEmptySignatures: true,
          fixSigners: true,
          allowMoreLogging: true,
          execTraceConfig: {
            enable: true,
            scratchChange: true,
            stackChange: true,
            stateChange: true,
          },
        })

        if (Config.debug && !Config.traceAll) {
          // Emit the event only if traceAll: false, as it should have already been emitted above
          await Config.events.emitAsync(EventType.TxnGroupSimulated, {
            simulateResponse,
          })
        }

        if (simulateResponse && simulateResponse.txnGroups[0].failedAt) {
          for (const txn of simulateResponse.txnGroups[0].txnResults) {
            err.traces.push({
              trace: AlgorandSerializer.encode(txn.execTrace, SimulationTransactionExecTraceMeta, 'map'),
              appBudget: txn.appBudgetConsumed,
              logicSigBudget: txn.logicSigBudgetConsumed,
              logs: txn.txnResult.logs,
              message: simulateResponse.txnGroups[0].failureMessage,
            })
          }
        }
      } else {
        Config.getLogger(params?.suppressLog).error(
          'Received error executing Transaction Composer, for more information enable the debug flag',
          err,
        )
      }

      // Attach the sent transactions so we can use them in error transformers
      err.sentTransactions = (sentTransactions ?? []).map((txn) => new TransactionWrapper(txn))

      throw await this.transformError(err)
    }
  }

  /**
   * Compose the transaction group and simulate sending it to the network
   * @returns The simulation result
   * @example
   * ```typescript
   * const result = await composer.simulate()
   * ```
   */
<<<<<<< HEAD
  async simulate(): Promise<SendAtomicTransactionComposerResults & { simulateResponse: SimulateResponse }>
=======
  async simulate(): Promise<SendTransactionComposerResults & { simulateResponse: SimulateTransaction }>
>>>>>>> 3d899a4e
  /**
   * Compose the transaction group and simulate sending it to the network
   * @returns The simulation result
   * @example
   * ```typescript
   * const result = await composer.simulate({
   *   skipSignatures: true,
   * })
   * ```
   */
  async simulate(
    options: SkipSignaturesSimulateOptions,
<<<<<<< HEAD
  ): Promise<SendAtomicTransactionComposerResults & { simulateResponse: SimulateResponse }>
=======
  ): Promise<SendTransactionComposerResults & { simulateResponse: SimulateTransaction }>
>>>>>>> 3d899a4e
  /**
   * Compose the transaction group and simulate sending it to the network
   * @returns The simulation result
   * @example
   * ```typescript
   * const result = await composer.simulate({
   *   extraOpcodeBudget: 1000,
   * })
   * ```
   */
<<<<<<< HEAD
  async simulate(options: RawSimulateOptions): Promise<SendAtomicTransactionComposerResults & { simulateResponse: SimulateResponse }>
  async simulate(options?: SimulateOptions): Promise<SendAtomicTransactionComposerResults & { simulateResponse: SimulateResponse }> {
    const { skipSignatures = false, ...rawOptions } = options ?? {}
    const atc = skipSignatures ? new AtomicTransactionComposer() : this.atc
=======
  async simulate(options: RawSimulateOptions): Promise<SendTransactionComposerResults & { simulateResponse: SimulateTransaction }>
  async simulate(options?: SimulateOptions): Promise<SendTransactionComposerResults & { simulateResponse: SimulateTransaction }> {
    const { skipSignatures = false, resultOnFailure = false, ...rawOptions } = options ?? {}
>>>>>>> 3d899a4e

    if (skipSignatures) {
      rawOptions.allowEmptySignatures = true
      rawOptions.fixSigners = true
    }

    let transactionsWithSigner: TransactionWithSigner[]
    if (!this.transactionsWithSigners) {
      const builtTransactions = await this.buildTransactions()
      const transactions =
        builtTransactions.transactions.length > 0 ? groupTransactions(builtTransactions.transactions) : builtTransactions.transactions

      transactionsWithSigner = transactions.map((txn, index) => ({
        txn: txn,
        signer: skipSignatures
          ? algosdk.makeEmptyTransactionSigner()
          : (builtTransactions.signers.get(index) ?? algosdk.makeEmptyTransactionSigner()),
      }))
    } else {
      transactionsWithSigner = this.transactionsWithSigners.map((e) => ({
        txn: e.txn,
        signer: skipSignatures ? algosdk.makeEmptyTransactionSigner() : e.signer,
      }))
    }

    const transactions = transactionsWithSigner.map((e) => e.txn)
    const signedTransactions = await this.signTransactions(transactionsWithSigner)

    const simulateRequest = {
      txnGroups: [
        {
          txns: signedTransactions,
        },
      ],
      ...rawOptions,
      ...(Config.debug
        ? {
            allowEmptySignatures: true,
            fixSigners: true,
            allowMoreLogging: true,
            execTraceConfig: {
              enable: true,
              scratchChange: true,
              stackChange: true,
              stateChange: true,
            },
          }
        : undefined),
    } satisfies SimulateRequest

    const simulateResponse = await this.algod.simulateTransaction(simulateRequest)
    const simulateResult = simulateResponse.txnGroups[0]

    if (simulateResult?.failureMessage && !resultOnFailure) {
      const errorMessage = `Transaction failed at transaction(s) ${simulateResult.failedAt?.join(', ') || 'unknown'} in the group. ${simulateResult.failureMessage}`
      const error = new Error(errorMessage)

      if (Config.debug) {
        await Config.events.emitAsync(EventType.TxnGroupSimulated, { simulateTransaction: simulateResponse })
      }

      throw await this.transformError(error)
    }

    if (Config.debug && Config.traceAll) {
      await Config.events.emitAsync(EventType.TxnGroupSimulated, { simulateTransaction: simulateResponse })
    }

    const abiReturns = this.parseAbiReturnValues(simulateResult.txnResults.map((t) => t.txnResult))

    return {
      confirmations: simulateResult.txnResults.map((t) => wrapPendingTransactionResponse(t.txnResult)),
      transactions: transactions.map((t) => new TransactionWrapper(t)),
      txIds: transactions.map((t) => getTransactionId(t)),
      groupId: Buffer.from(transactions[0].group ?? new Uint8Array()).toString('base64'),
      simulateResponse,
      returns: abiReturns,
    }
  }

  /**
   * Create an encoded transaction note that follows the ARC-2 spec.
   *
   * https://github.com/algorandfoundation/ARCs/blob/main/ARCs/arc-0002.md
   * @param note The ARC-2 transaction note data
   * @returns The binary encoded transaction note
   */
  static arc2Note(note: Arc2TransactionNote): Uint8Array {
    const arc2Payload = `${note.dAppName}:${note.format}${typeof note.data === 'string' ? note.data : asJson(note.data)}`
    const encoder = new TextEncoder()
    return encoder.encode(arc2Payload)
  }

  public async gatherSignatures(): Promise<SignedTransaction[]> {
    if (this.signedTransactions) {
      return this.signedTransactions
    }

    await this.build()

    if (!this.transactionsWithSigners || this.transactionsWithSigners.length === 0) {
      throw new Error('No transactions available to sign')
    }

    this.signedTransactions = await this.signTransactions(this.transactionsWithSigners)
    return this.signedTransactions
  }

  private async signTransactions(transactionsWithSigners: TransactionWithSigner[]): Promise<SignedTransaction[]> {
    if (transactionsWithSigners.length === 0) {
      throw new Error('No transactions available to sign')
    }

    const transactions = transactionsWithSigners.map((txnWithSigner) => txnWithSigner.txn)

    // Group transactions by signer
    const signerGroups = new Map<TransactionSigner, number[]>()
    transactionsWithSigners.forEach(({ signer }, index) => {
      const indexes = signerGroups.get(signer) ?? []
      indexes.push(index)
      signerGroups.set(signer, indexes)
    })

    // Sign transactions in parallel for each signer
    const signerEntries = Array.from(signerGroups)
    const signedGroups = await Promise.all(signerEntries.map(([signer, indexes]) => signer(transactions, indexes)))

    // Reconstruct signed transactions in original order
    const signedTransactions = new Array<SignedTransaction>(transactionsWithSigners.length)
    signerEntries.forEach(([, indexes], signerIndex) => {
      const stxs = signedGroups[signerIndex]
      indexes.forEach((txIndex, stxIndex) => {
        signedTransactions[txIndex] = decodeSignedTransaction(stxs[stxIndex])
      })
    })

    // Verify all transactions were signed
    const unsignedIndexes = signedTransactions
      .map((stxn, index) => (stxn === undefined ? index : null))
      .filter((index): index is number => index !== null)

    if (unsignedIndexes.length > 0) {
      throw new Error(`Transactions at indexes [${unsignedIndexes.join(', ')}] were not signed`)
    }

    return signedTransactions
  }

  private parseAbiReturnValues(confirmations: PendingTransactionResponse[]): ABIReturn[] {
    const abiReturns = new Array<ABIReturn>()

    for (let i = 0; i < confirmations.length; i++) {
      const confirmation = confirmations[i]
      const txn = this.txns[i]
      if (txn?.type !== 'methodCall') continue

      const method = txn.data.method
      if (method.returns.type !== 'void') {
        const abiReturn = AppManager.getABIReturn(confirmation, method)
        if (abiReturn !== undefined) {
          abiReturns.push(abiReturn)
        }
      }
    }

    return abiReturns
  }

  public setMaxFees(maxFees: Map<number, AlgoAmount>) {
    maxFees.forEach((_, index) => {
      if (index > this.txns.length - 1) {
        throw new Error(`Index ${index} is out of range. The composer only contains ${this.txns.length} transactions`)
      }
    })

    maxFees.forEach((maxFee, index) => {
      this.txns[index].data.maxFee = new AlgoAmount({ microAlgos: maxFee.microAlgos })
    })
  }
}

/** Get the logical maximum fee based on staticFee and maxFee */
function getLogicalMaxFee(ctxn: Txn): bigint | undefined {
  if (ctxn.type === 'txn' || ctxn.type === 'asyncTxn') {
    return undefined
  }

  const maxFee = ctxn.data.maxFee
  const staticFee = ctxn.data.staticFee

  if (maxFee !== undefined && (staticFee === undefined || maxFee.microAlgos > staticFee.microAlgos)) {
    return maxFee.microAlgos
  }
  return staticFee?.microAlgos
}<|MERGE_RESOLUTION|>--- conflicted
+++ resolved
@@ -1,19 +1,10 @@
-<<<<<<< HEAD
-import { AlgodClient, SimulateRequest, SimulateResponse, SuggestedParams } from '@algorandfoundation/algokit-algod-client'
-import { AccessReference, OnApplicationComplete, Transaction, assignFee, getTransactionId } from '@algorandfoundation/algokit-transact'
-import * as algosdk from '@algorandfoundation/sdk'
-=======
->>>>>>> 3d899a4e
 import {
   AlgodClient,
-  AlgorandSerializer,
   PendingTransactionResponse,
   SimulateRequest,
-  SimulateTransaction,
+  SimulateResponse,
   SimulateUnnamedResourcesAccessed,
-  SimulationTransactionExecTraceMeta,
   SuggestedParams,
-  toBase64,
 } from '@algorandfoundation/algokit-algod-client'
 import { EMPTY_SIGNATURE } from '@algorandfoundation/algokit-common'
 import {
@@ -32,6 +23,7 @@
 } from '@algorandfoundation/algokit-transact'
 import * as algosdk from '@algorandfoundation/sdk'
 import { TransactionSigner } from '@algorandfoundation/sdk'
+import { Buffer } from 'buffer'
 import { Config } from '../config'
 import { TransactionWithSigner, waitForConfirmation } from '../transaction'
 import {
@@ -1665,7 +1657,7 @@
       },
     }
 
-    const response = await this.algod.simulateTransaction(simulateRequest)
+    const response = await this.algod.simulateTransactions(simulateRequest)
     const groupResponse = response.txnGroups[0]
 
     // Handle any simulation failures
@@ -1841,7 +1833,7 @@
 
       if (transactionsToSend.length > 1 && group) {
         Config.getLogger(params?.suppressLog).verbose(
-          `Group transaction (${toBase64(group)}) sent with ${transactionsToSend.length} transactions`,
+          `Group transaction (${Buffer.from(group).toString('base64')}) sent with ${transactionsToSend.length} transactions`,
         )
       } else {
         Config.getLogger(params?.suppressLog).verbose(
@@ -1895,7 +1887,7 @@
           signer: algosdk.makeEmptyTransactionSigner(),
         }))
         const signedTransactions = await this.signTransactions(transactionsWithEmptySigners)
-        const simulateResponse = await this.algod.simulateTransaction({
+        const simulateResponse = await this.algod.simulateTransactions({
           txnGroups: [{ txns: signedTransactions }],
           allowEmptySignatures: true,
           fixSigners: true,
@@ -1918,7 +1910,7 @@
         if (simulateResponse && simulateResponse.txnGroups[0].failedAt) {
           for (const txn of simulateResponse.txnGroups[0].txnResults) {
             err.traces.push({
-              trace: AlgorandSerializer.encode(txn.execTrace, SimulationTransactionExecTraceMeta, 'map'),
+              trace: txn.execTrace,
               appBudget: txn.appBudgetConsumed,
               logicSigBudget: txn.logicSigBudgetConsumed,
               logs: txn.txnResult.logs,
@@ -1948,11 +1940,7 @@
    * const result = await composer.simulate()
    * ```
    */
-<<<<<<< HEAD
-  async simulate(): Promise<SendAtomicTransactionComposerResults & { simulateResponse: SimulateResponse }>
-=======
-  async simulate(): Promise<SendTransactionComposerResults & { simulateResponse: SimulateTransaction }>
->>>>>>> 3d899a4e
+  async simulate(): Promise<SendTransactionComposerResults & { simulateResponse: SimulateResponse }>
   /**
    * Compose the transaction group and simulate sending it to the network
    * @returns The simulation result
@@ -1963,13 +1951,7 @@
    * })
    * ```
    */
-  async simulate(
-    options: SkipSignaturesSimulateOptions,
-<<<<<<< HEAD
-  ): Promise<SendAtomicTransactionComposerResults & { simulateResponse: SimulateResponse }>
-=======
-  ): Promise<SendTransactionComposerResults & { simulateResponse: SimulateTransaction }>
->>>>>>> 3d899a4e
+  async simulate(options: SkipSignaturesSimulateOptions): Promise<SendTransactionComposerResults & { simulateResponse: SimulateResponse }>
   /**
    * Compose the transaction group and simulate sending it to the network
    * @returns The simulation result
@@ -1980,16 +1962,9 @@
    * })
    * ```
    */
-<<<<<<< HEAD
-  async simulate(options: RawSimulateOptions): Promise<SendAtomicTransactionComposerResults & { simulateResponse: SimulateResponse }>
-  async simulate(options?: SimulateOptions): Promise<SendAtomicTransactionComposerResults & { simulateResponse: SimulateResponse }> {
-    const { skipSignatures = false, ...rawOptions } = options ?? {}
-    const atc = skipSignatures ? new AtomicTransactionComposer() : this.atc
-=======
-  async simulate(options: RawSimulateOptions): Promise<SendTransactionComposerResults & { simulateResponse: SimulateTransaction }>
-  async simulate(options?: SimulateOptions): Promise<SendTransactionComposerResults & { simulateResponse: SimulateTransaction }> {
+  async simulate(options: RawSimulateOptions): Promise<SendTransactionComposerResults & { simulateResponse: SimulateResponse }>
+  async simulate(options?: SimulateOptions): Promise<SendTransactionComposerResults & { simulateResponse: SimulateResponse }> {
     const { skipSignatures = false, resultOnFailure = false, ...rawOptions } = options ?? {}
->>>>>>> 3d899a4e
 
     if (skipSignatures) {
       rawOptions.allowEmptySignatures = true
@@ -2040,7 +2015,7 @@
         : undefined),
     } satisfies SimulateRequest
 
-    const simulateResponse = await this.algod.simulateTransaction(simulateRequest)
+    const simulateResponse = await this.algod.simulateTransactions(simulateRequest)
     const simulateResult = simulateResponse.txnGroups[0]
 
     if (simulateResult?.failureMessage && !resultOnFailure) {
