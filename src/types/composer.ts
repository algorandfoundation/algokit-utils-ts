--- conflicted
+++ resolved
@@ -1,4 +1,3 @@
-<<<<<<< HEAD
 import {
   AlgodClient,
   AlgorandSerializer,
@@ -26,7 +25,7 @@
   groupTransactions,
 } from '@algorandfoundation/algokit-transact'
 import * as algosdk from '@algorandfoundation/sdk'
-import { Address, TransactionSigner } from '@algorandfoundation/sdk'
+import { TransactionSigner } from '@algorandfoundation/sdk'
 import { Config } from '../config'
 import { TransactionWithSigner, waitForConfirmation } from '../transaction'
 import {
@@ -49,6 +48,7 @@
   type AssetTransferParams,
 } from '../transactions/asset-transfer'
 
+import { ReadableAddress } from '@algorandfoundation/algokit-common'
 import {
   buildAssetConfig,
   buildAssetCreate,
@@ -79,29 +79,6 @@
 } from '../transactions/method-call'
 import { buildPayment, type PaymentParams } from '../transactions/payment'
 import { asJson } from '../util'
-=======
-import { AlgodClient, SimulateRequest, SimulateTransaction, SuggestedParams } from '@algorandfoundation/algokit-algod-client'
-import {
-  AccessReference,
-  AddressWithSigner,
-  OnApplicationComplete,
-  SendingAddress,
-  Transaction,
-  assignFee,
-  getTransactionId,
-} from '@algorandfoundation/algokit-transact'
-import * as algosdk from '@algorandfoundation/sdk'
-import {
-  ABIMethod,
-  AtomicTransactionComposer,
-  TransactionSigner,
-  TransactionWithSigner,
-  isTransactionWithSigner,
-} from '@algorandfoundation/sdk'
-import { Config } from '../config'
-import { encodeLease, getABIReturnValue, sendAtomicTransactionComposer } from '../transaction/transaction'
-import { asJson, calculateExtraProgramPages } from '../util'
->>>>>>> f1b58832
 import { AlgoAmount } from './amount'
 import { ABIReturn } from './app'
 import { AppManager } from './app-manager'
@@ -115,7 +92,6 @@
   TransactionWrapper,
   wrapPendingTransactionResponse,
 } from './transaction'
-import { getAddress, getOptionalAddress, ReadableAddress } from '@algorandfoundation/algokit-common'
 
 export const MAX_TRANSACTION_GROUP_SIZE = 16
 
@@ -166,7 +142,6 @@
 /** All options to control a simulate request */
 export type SimulateOptions = Expand<Partial<SkipSignaturesSimulateOptions> & RawSimulateOptions>
 
-<<<<<<< HEAD
 type Txn =
   | { data: PaymentParams; type: 'pay' }
   | { data: AssetCreateParams; type: 'assetCreate' }
@@ -181,440 +156,6 @@
   | { data: TransactionParams; type: 'txn' }
   | { data: AsyncTransactionParams; type: 'asyncTxn' }
   | { data: ProcessedAppCallMethodCall | ProcessedAppCreateMethodCall | ProcessedAppUpdateMethodCall; type: 'methodCall' }
-=======
-/** Common parameters for defining a transaction. */
-export type CommonTransactionParams = {
-  /** The address of the account sending the transaction. */
-  sender: SendingAddress
-
-  /**
-   * @deprecated Use `AddressWithSigner` in the `sender` field instead
-   */
-  signer?: algosdk.TransactionSigner | AddressWithSigner
-  /** Change the signing key of the sender to the given address.
-   *
-   * **Warning:** Please be careful with this parameter and be sure to read the [official rekey guidance](https://dev.algorand.co/concepts/accounts/rekeying).
-   */
-  rekeyTo?: ReadableAddress
-  /** Note to attach to the transaction. Max of 1000 bytes. */
-  note?: Uint8Array | string
-  /** Prevent multiple transactions with the same lease being included within the validity window.
-   *
-   * A [lease](https://dev.algorand.co/concepts/transactions/leases)
-   *  enforces a mutually exclusive transaction (useful to prevent double-posting and other scenarios).
-   */
-  lease?: Uint8Array | string
-  /** The static transaction fee. In most cases you want to use `extraFee` unless setting the fee to 0 to be covered by another transaction. */
-  staticFee?: AlgoAmount
-  /** The fee to pay IN ADDITION to the suggested fee. Useful for manually covering inner transaction fees. */
-  extraFee?: AlgoAmount
-  /** Throw an error if the fee for the transaction is more than this amount; prevents overspending on fees during high congestion periods. */
-  maxFee?: AlgoAmount
-  /** How many rounds the transaction should be valid for, if not specified then the registered default validity window will be used. */
-  validityWindow?: number | bigint
-  /**
-   * Set the first round this transaction is valid.
-   * If left undefined, the value from algod will be used.
-   *
-   * We recommend you only set this when you intentionally want this to be some time in the future.
-   */
-  firstValidRound?: bigint
-  /** The last round this transaction is valid. It is recommended to use `validityWindow` instead. */
-  lastValidRound?: bigint
-}
-
-/** Parameters to define a payment transaction. */
-export type PaymentParams = CommonTransactionParams & {
-  /** The address of the account that will receive the Algo */
-  receiver: ReadableAddress
-  /** Amount to send */
-  amount: AlgoAmount
-  /** If given, close the sender account and send the remaining balance to this address
-   *
-   * *Warning:* Be careful with this parameter as it can lead to loss of funds if not used correctly.
-   */
-  closeRemainderTo?: ReadableAddress
-}
-
-/** Parameters to define an asset create transaction.
- *
- * The account that sends this transaction will automatically be opted in to the asset and will hold all units after creation.
- */
-export type AssetCreateParams = CommonTransactionParams & {
-  /** The total amount of the smallest divisible (decimal) unit to create.
-   *
-   * For example, if `decimals` is, say, 2, then for every 100 `total` there would be 1 whole unit.
-   *
-   * This field can only be specified upon asset creation.
-   */
-  total: bigint
-
-  /** The amount of decimal places the asset should have.
-   *
-   * If unspecified then the asset will be in whole units (i.e. `0`).
-   *
-   * * If 0, the asset is not divisible;
-   * * If 1, the base unit of the asset is in tenths;
-   * * If 2, the base unit of the asset is in hundredths;
-   * * If 3, the base unit of the asset is in thousandths;
-   * * and so on up to 19 decimal places.
-   *
-   * This field can only be specified upon asset creation.
-   */
-  decimals?: number
-
-  /** The optional name of the asset.
-   *
-   * Max size is 32 bytes.
-   *
-   * This field can only be specified upon asset creation.
-   */
-  assetName?: string
-
-  /** The optional name of the unit of this asset (e.g. ticker name).
-   *
-   * Max size is 8 bytes.
-   *
-   * This field can only be specified upon asset creation.
-   */
-  unitName?: string
-
-  /** Specifies an optional URL where more information about the asset can be retrieved (e.g. metadata).
-   *
-   * Max size is 96 bytes.
-   *
-   * This field can only be specified upon asset creation.
-   */
-  url?: string
-
-  /** 32-byte hash of some metadata that is relevant to your asset and/or asset holders.
-   *
-   * The format of this metadata is up to the application.
-   *
-   * This field can only be specified upon asset creation.
-   */
-  metadataHash?: string | Uint8Array
-
-  /** Whether the asset is frozen by default for all accounts.
-   * Defaults to `false`.
-   *
-   * If `true` then for anyone apart from the creator to hold the
-   * asset it needs to be unfrozen per account using an asset freeze
-   * transaction from the `freeze` account, which must be set on creation.
-   *
-   * This field can only be specified upon asset creation.
-   */
-  defaultFrozen?: boolean
-
-  /** The address of the optional account that can manage the configuration of the asset and destroy it.
-   *
-   * The configuration fields it can change are `manager`, `reserve`, `clawback`, and `freeze`.
-   *
-   * If not set (`undefined` or `""`) at asset creation or subsequently set to empty by the `manager` the asset becomes permanently immutable.
-   */
-  manager?: ReadableAddress
-
-  /**
-   * The address of the optional account that holds the reserve (uncirculated supply) units of the asset.
-   *
-   * This address has no specific authority in the protocol itself and is informational only.
-   *
-   * Some standards like [ARC-19](https://github.com/algorandfoundation/ARCs/blob/main/ARCs/arc-0019.md)
-   * rely on this field to hold meaningful data.
-   *
-   * It can be used in the case where you want to signal to holders of your asset that the uncirculated units
-   * of the asset reside in an account that is different from the default creator account.
-   *
-   * If not set (`undefined` or `""`) at asset creation or subsequently set to empty by the manager the field is permanently empty.
-   */
-  reserve?: ReadableAddress
-
-  /**
-   * The address of the optional account that can be used to freeze or unfreeze holdings of this asset for any account.
-   *
-   * If empty, freezing is not permitted.
-   *
-   * If not set (`undefined` or `""`) at asset creation or subsequently set to empty by the manager the field is permanently empty.
-   */
-  freeze?: ReadableAddress
-
-  /**
-   * The address of the optional account that can clawback holdings of this asset from any account.
-   *
-   * **This field should be used with caution** as the clawback account has the ability to **unconditionally take assets from any account**.
-   *
-   * If empty, clawback is not permitted.
-   *
-   * If not set (`undefined` or `""`) at asset creation or subsequently set to empty by the manager the field is permanently empty.
-   */
-  clawback?: ReadableAddress
-}
-
-/** Parameters to define an asset reconfiguration transaction.
- *
- * **Note:** The manager, reserve, freeze, and clawback addresses
- * are immutably empty if they are not set. If manager is not set then
- * all fields are immutable from that point forward.
- */
-export type AssetConfigParams = CommonTransactionParams & {
-  /** ID of the asset to reconfigure */
-  assetId: bigint
-  /** The address of the optional account that can manage the configuration of the asset and destroy it.
-   *
-   * The configuration fields it can change are `manager`, `reserve`, `clawback`, and `freeze`.
-   *
-   * If not set (`undefined` or `""`) the asset will become permanently immutable.
-   */
-  manager: ReadableAddress | undefined
-  /**
-   * The address of the optional account that holds the reserve (uncirculated supply) units of the asset.
-   *
-   * This address has no specific authority in the protocol itself and is informational only.
-   *
-   * Some standards like [ARC-19](https://github.com/algorandfoundation/ARCs/blob/main/ARCs/arc-0019.md)
-   * rely on this field to hold meaningful data.
-   *
-   * It can be used in the case where you want to signal to holders of your asset that the uncirculated units
-   * of the asset reside in an account that is different from the default creator account.
-   *
-   * If not set (`undefined` or `""`) the field will become permanently empty.
-   */
-  reserve?: ReadableAddress
-  /**
-   * The address of the optional account that can be used to freeze or unfreeze holdings of this asset for any account.
-   *
-   * If empty, freezing is not permitted.
-   *
-   * If not set (`undefined` or `""`) the field will become permanently empty.
-   */
-  freeze?: ReadableAddress
-  /**
-   * The address of the optional account that can clawback holdings of this asset from any account.
-   *
-   * **This field should be used with caution** as the clawback account has the ability to **unconditionally take assets from any account**.
-   *
-   * If empty, clawback is not permitted.
-   *
-   * If not set (`undefined` or `""`) the field will become permanently empty.
-   */
-  clawback?: ReadableAddress
-}
-
-/** Parameters to define an asset freeze transaction. */
-export type AssetFreezeParams = CommonTransactionParams & {
-  /** The ID of the asset to freeze/unfreeze */
-  assetId: bigint
-  /** The address of the account to freeze or unfreeze */
-  account: ReadableAddress
-  /** Whether the assets in the account should be frozen */
-  frozen: boolean
-}
-
-/** Parameters to define an asset destroy transaction.
- *
- * Created assets can be destroyed only by the asset manager account. All of the assets must be owned by the creator of the asset before the asset can be deleted.
- */
-export type AssetDestroyParams = CommonTransactionParams & {
-  /** ID of the asset to destroy */
-  assetId: bigint
-}
-
-/** Parameters to define an asset transfer transaction. */
-export type AssetTransferParams = CommonTransactionParams & {
-  /** ID of the asset to transfer. */
-  assetId: bigint
-  /** Amount of the asset to transfer (in smallest divisible (decimal) units). */
-  amount: bigint
-  /** The address of the account that will receive the asset unit(s). */
-  receiver: ReadableAddress
-  /** Optional address of an account to clawback the asset from.
-   *
-   * Requires the sender to be the clawback account.
-   *
-   * **Warning:** Be careful with this parameter as it can lead to unexpected loss of funds if not used correctly.
-   */
-  clawbackTarget?: ReadableAddress
-  /** Optional address of an account to close the asset position to.
-   *
-   * **Warning:** Be careful with this parameter as it can lead to loss of funds if not used correctly.
-   */
-  closeAssetTo?: ReadableAddress
-}
-
-/** Parameters to define an asset opt-in transaction. */
-export type AssetOptInParams = CommonTransactionParams & {
-  /** ID of the asset that will be opted-in to. */
-  assetId: bigint
-}
-
-/** Parameters to define an asset opt-out transaction. */
-export type AssetOptOutParams = CommonTransactionParams & {
-  /** ID of the asset that will be opted-out of. */
-  assetId: bigint
-  /**
-   * The address of the asset creator account to close the asset
-   *   position to (any remaining asset units will be sent to this account).
-   */
-  creator: ReadableAddress
-}
-
-/** Parameters to define an online key registration transaction. */
-export type OnlineKeyRegistrationParams = CommonTransactionParams & {
-  /** The root participation public key */
-  voteKey: Uint8Array
-  /** The VRF public key */
-  selectionKey: Uint8Array
-  /** The first round that the participation key is valid. Not to be confused with the `firstValid` round of the keyreg transaction */
-  voteFirst: bigint
-  /** The last round that the participation key is valid. Not to be confused with the `lastValid` round of the keyreg transaction */
-  voteLast: bigint
-  /** This is the dilution for the 2-level participation key. It determines the interval (number of rounds) for generating new ephemeral keys */
-  voteKeyDilution: bigint
-  /** The 64 byte state proof public key commitment */
-  stateProofKey?: Uint8Array
-}
-
-/** Parameters to define an offline key registration transaction. */
-export type OfflineKeyRegistrationParams = CommonTransactionParams & {
-  /** Prevent this account from ever participating again. The account will also no longer earn rewards */
-  preventAccountFromEverParticipatingAgain?: boolean
-}
-
-/** Common parameters for defining an application call transaction. */
-export type CommonAppCallParams = CommonTransactionParams & {
-  /** ID of the application; 0 if the application is being created. */
-  appId: bigint
-  /** The [on-complete](https://dev.algorand.co/concepts/smart-contracts/avm#oncomplete) action of the call; defaults to no-op. */
-  onComplete?: OnApplicationComplete
-  /** Any [arguments to pass to the smart contract call](/concepts/smart-contracts/languages/teal/#argument-passing). */
-  args?: Uint8Array[]
-  /** Any account addresses to add to the [accounts array](https://dev.algorand.co/concepts/smart-contracts/resource-usage#what-are-reference-arrays). */
-  accountReferences?: ReadableAddress[]
-  /** The ID of any apps to load to the [foreign apps array](https://dev.algorand.co/concepts/smart-contracts/resource-usage#what-are-reference-arrays). */
-  appReferences?: bigint[]
-  /** The ID of any assets to load to the [foreign assets array](https://dev.algorand.co/concepts/smart-contracts/resource-usage#what-are-reference-arrays). */
-  assetReferences?: bigint[]
-  /** Any boxes to load to the [boxes array](https://dev.algorand.co/concepts/smart-contracts/resource-usage#what-are-reference-arrays).
-   *
-   * Either the name identifier (which will be set against app ID of `0` i.e.
-   *  the current app), or a box identifier with the name identifier and app ID.
-   */
-  boxReferences?: (BoxReference | BoxIdentifier)[]
-  /** Access references unifies `accountReferences`, `appReferences`, `assetReferences`, and `boxReferences` under a single list. If non-empty, these other reference lists must be empty. If access is empty, those other reference lists may be non-empty. */
-  accessReferences?: AccessReference[]
-}
-
-/** Parameters to define an app create transaction */
-export type AppCreateParams = Expand<
-  Omit<CommonAppCallParams, 'appId'> & {
-    onComplete?: Exclude<OnApplicationComplete, OnApplicationComplete.ClearState>
-    /** The program to execute for all OnCompletes other than ClearState as raw teal that will be compiled (string) or compiled teal (encoded as a byte array (Uint8Array)). */
-    approvalProgram: string | Uint8Array
-    /** The program to execute for ClearState OnComplete as raw teal that will be compiled (string) or compiled teal (encoded as a byte array (Uint8Array)). */
-    clearStateProgram: string | Uint8Array
-    /** The state schema for the app. This is immutable once the app is created. */
-    schema?: {
-      /** The number of integers saved in global state. */
-      globalInts: number
-      /** The number of byte slices saved in global state. */
-      globalByteSlices: number
-      /** The number of integers saved in local state. */
-      localInts: number
-      /** The number of byte slices saved in local state. */
-      localByteSlices: number
-    }
-    /** Number of extra pages required for the programs.
-     * Defaults to the number needed for the programs in this call if not specified.
-     * This is immutable once the app is created. */
-    extraProgramPages?: number
-  }
->
-
-/** Parameters to define an app update transaction */
-export type AppUpdateParams = Expand<
-  CommonAppCallParams & {
-    onComplete?: OnApplicationComplete.UpdateApplication
-    /** The program to execute for all OnCompletes other than ClearState as raw teal (string) or compiled teal (base 64 encoded as a byte array (Uint8Array)) */
-    approvalProgram: string | Uint8Array
-    /** The program to execute for ClearState OnComplete as raw teal (string) or compiled teal (base 64 encoded as a byte array (Uint8Array)) */
-    clearStateProgram: string | Uint8Array
-  }
->
-
-/** Parameters to define an application call transaction. */
-export type AppCallParams = CommonAppCallParams & {
-  onComplete?: Exclude<OnApplicationComplete, OnApplicationComplete.UpdateApplication>
-}
-
-/** Common parameters to define an ABI method call transaction. */
-export type AppMethodCallParams = CommonAppCallParams & {
-  onComplete?: Exclude<OnApplicationComplete, OnApplicationComplete.UpdateApplication | OnApplicationComplete.ClearState>
-}
-
-/** Parameters to define an application delete call transaction. */
-export type AppDeleteParams = CommonAppCallParams & {
-  onComplete?: OnApplicationComplete.DeleteApplication
-}
-
-/** Parameters to define an ABI method call create transaction. */
-export type AppCreateMethodCall = AppMethodCall<AppCreateParams>
-/** Parameters to define an ABI method call update transaction. */
-export type AppUpdateMethodCall = AppMethodCall<AppUpdateParams>
-/** Parameters to define an ABI method call delete transaction. */
-export type AppDeleteMethodCall = AppMethodCall<AppDeleteParams>
-/** Parameters to define an ABI method call transaction. */
-export type AppCallMethodCall = AppMethodCall<AppMethodCallParams>
-
-/** Types that can be used to define a transaction argument for an ABI call transaction. */
-export type AppMethodCallTransactionArgument =
-  // The following should match the partial `args` types from `AppMethodCall<T>` below
-  | TransactionWithSigner
-  | Transaction
-  | Promise<Transaction>
-  | AppMethodCall<AppCreateParams>
-  | AppMethodCall<AppUpdateParams>
-  | AppMethodCall<AppMethodCallParams>
-
-/** Parameters to define an ABI method call. */
-export type AppMethodCall<T> = Expand<Omit<T, 'args'>> & {
-  /** The ABI method to call */
-  method: algosdk.ABIMethod
-  /** Arguments to the ABI method, either:
-   * * An ABI value
-   * * A transaction with explicit signer
-   * * A transaction (where the signer will be automatically assigned)
-   * * An unawaited transaction (e.g. from algorand.createTransaction.{transactionType}())
-   * * Another method call (via method call params object)
-   * * undefined (this represents a placeholder transaction argument that is fulfilled by another method call argument)
-   */
-  args?: (
-    | algosdk.ABIValue
-    // The following should match the above `AppMethodCallTransactionArgument` type above
-    | TransactionWithSigner
-    | Transaction
-    | Promise<Transaction>
-    | AppMethodCall<AppCreateParams>
-    | AppMethodCall<AppUpdateParams>
-    | AppMethodCall<AppMethodCallParams>
-    | undefined
-  )[]
-}
-
-export type Txn =
-  | (PaymentParams & { type: 'pay' })
-  | (AssetCreateParams & { type: 'assetCreate' })
-  | (AssetConfigParams & { type: 'assetConfig' })
-  | (AssetFreezeParams & { type: 'assetFreeze' })
-  | (AssetDestroyParams & { type: 'assetDestroy' })
-  | (AssetTransferParams & { type: 'assetTransfer' })
-  | (AssetOptInParams & { type: 'assetOptIn' })
-  | (AssetOptOutParams & { type: 'assetOptOut' })
-  | ((AppCallParams | AppCreateParams | AppUpdateParams) & { type: 'appCall' })
-  | ((OnlineKeyRegistrationParams | OfflineKeyRegistrationParams) & { type: 'keyReg' })
-  | (algosdk.TransactionWithSigner & { type: 'txnWithSigner' })
-  | { atc: algosdk.AtomicTransactionComposer; type: 'atc' }
-  | ((AppCallMethodCall | AppCreateMethodCall | AppUpdateMethodCall) & { type: 'methodCall' })
->>>>>>> f1b58832
 
 /**
  * A function that transforms an error into a new error.
@@ -1802,7 +1343,6 @@
     }
   }
 
-<<<<<<< HEAD
   private async _buildTransactions(suggestedParams: SuggestedParams) {
     const defaultValidityWindow =
       !this.defaultValidityWindowIsExplicit && genesisIdIsLocalNet(suggestedParams.genesisId ?? 'unknown')
@@ -1878,21 +1418,6 @@
             // eslint-disable-next-line @typescript-eslint/no-explicit-any
             throw new Error(`Unsupported transaction type: ${(ctxn as any).type}`)
         }
-=======
-  private commonTxnBuildStep<TParams extends algosdk.CommonTransactionParams>(
-    buildTxn: (params: TParams) => Transaction,
-    params: CommonTransactionParams,
-    txnParams: TParams,
-  ): TransactionWithContext {
-    // We are going to mutate suggested params, let's create a clone first
-    txnParams.suggestedParams = { ...txnParams.suggestedParams }
-
-    if (params.lease) txnParams.lease = encodeLease(params.lease)! satisfies Transaction['lease']
-    if (params.rekeyTo) txnParams.rekeyTo = getAddress(params.rekeyTo)
-    const encoder = new TextEncoder()
-    if (params.note)
-      txnParams.note = (typeof params.note === 'string' ? encoder.encode(params.note) : params.note) satisfies Transaction['note']
->>>>>>> f1b58832
 
         if (transaction.fee === undefined) {
           transaction = assignFee(transaction, {
@@ -2039,7 +1564,6 @@
           }
         }
 
-<<<<<<< HEAD
         // Apply transaction-level resource population
         if (unnamedResourcesAccessed && transactions[groupIndex].type === TransactionType.AppCall) {
           const hasAccessReferences =
@@ -2048,65 +1572,6 @@
             populateTransactionResources(transactions[groupIndex], unnamedResourcesAccessed, groupIndex)
           } else {
             indexesWithAccessReferences.push(groupIndex)
-=======
-    const appId = Number('appId' in params ? params.appId : 0n)
-    const approvalProgram =
-      'approvalProgram' in params
-        ? typeof params.approvalProgram === 'string'
-          ? (await this.appManager.compileTeal(params.approvalProgram)).compiledBase64ToBytes
-          : params.approvalProgram
-        : undefined
-    const clearStateProgram =
-      'clearStateProgram' in params
-        ? typeof params.clearStateProgram === 'string'
-          ? (await this.appManager.compileTeal(params.clearStateProgram)).compiledBase64ToBytes
-          : params.clearStateProgram
-        : undefined
-
-    // If accessReferences is provided, we should not pass legacy foreign arrays
-    const hasAccessReferences = params.accessReferences && params.accessReferences.length > 0
-
-    const txnParams = {
-      appID: appId,
-      sender: getAddress(params.sender),
-      suggestedParams,
-      onComplete: params.onComplete ?? OnApplicationComplete.NoOp,
-      ...(hasAccessReferences
-        ? { access: params.accessReferences }
-        : {
-            appAccounts: params.accountReferences?.map((x) => getAddress(x)),
-            appForeignApps: params.appReferences?.map((x) => Number(x)),
-            appForeignAssets: params.assetReferences?.map((x) => Number(x)),
-            boxes: params.boxReferences?.map(AppManager.getBoxReference),
-          }),
-      approvalProgram,
-      clearProgram: clearStateProgram,
-      extraPages:
-        appId === 0
-          ? 'extraProgramPages' in params && params.extraProgramPages !== undefined
-            ? params.extraProgramPages
-            : approvalProgram
-              ? calculateExtraProgramPages(approvalProgram, clearStateProgram)
-              : 0
-          : undefined,
-      numLocalInts: appId === 0 ? ('schema' in params ? (params.schema?.localInts ?? 0) : 0) : undefined,
-      numLocalByteSlices: appId === 0 ? ('schema' in params ? (params.schema?.localByteSlices ?? 0) : 0) : undefined,
-      numGlobalInts: appId === 0 ? ('schema' in params ? (params.schema?.globalInts ?? 0) : 0) : undefined,
-      numGlobalByteSlices: appId === 0 ? ('schema' in params ? (params.schema?.globalByteSlices ?? 0) : 0) : undefined,
-      method: params.method,
-      signer: includeSigner
-        ? params.signer
-          ? 'signer' in params.signer
-            ? params.signer.signer
-            : params.signer
-          : this.getSigner(params.sender)
-        : TransactionComposer.NULL_SIGNER,
-      methodArgs: methodArgs
-        .map((arg) => {
-          if (typeof arg === 'object' && 'context' in arg) {
-            const { context, ...txnWithSigner } = arg
-            return txnWithSigner
->>>>>>> f1b58832
           }
         }
       }
@@ -2116,125 +1581,10 @@
           `Resource population will be skipped for transaction indexes ${indexesWithAccessReferences.join(', ')} as they use access references.`,
         )
       }
-<<<<<<< HEAD
 
       // Apply group-level resource population
       if (groupAnalysis.unnamedResourcesAccessed) {
         populateGroupResources(transactions, groupAnalysis.unnamedResourcesAccessed)
-=======
-    })
-  }
-
-  private buildPayment(params: PaymentParams, suggestedParams: SuggestedParams) {
-    return this.commonTxnBuildStep(algosdk.makePaymentTxnWithSuggestedParamsFromObject, params, {
-      sender: getAddress(params.sender),
-      receiver: getAddress(params.receiver),
-      amount: params.amount.microAlgo,
-      closeRemainderTo: getOptionalAddress(params.closeRemainderTo),
-      suggestedParams,
-    })
-  }
-
-  private buildAssetCreate(params: AssetCreateParams, suggestedParams: SuggestedParams) {
-    return this.commonTxnBuildStep(algosdk.makeAssetCreateTxnWithSuggestedParamsFromObject, params, {
-      sender: getAddress(params.sender),
-      total: params.total,
-      decimals: params.decimals ?? 0,
-      assetName: params.assetName,
-      unitName: params.unitName,
-      assetURL: params.url,
-      defaultFrozen: params.defaultFrozen ?? false,
-      assetMetadataHash: typeof params.metadataHash === 'string' ? Buffer.from(params.metadataHash, 'utf-8') : params.metadataHash,
-      manager: getOptionalAddress(params.manager),
-      reserve: getOptionalAddress(params.reserve),
-      freeze: getOptionalAddress(params.freeze),
-      clawback: getOptionalAddress(params.clawback),
-      suggestedParams,
-    })
-  }
-
-  private buildAssetConfig(params: AssetConfigParams, suggestedParams: SuggestedParams) {
-    return this.commonTxnBuildStep(algosdk.makeAssetConfigTxnWithSuggestedParamsFromObject, params, {
-      sender: getAddress(params.sender),
-      assetIndex: params.assetId,
-      suggestedParams,
-      manager: getOptionalAddress(params.manager),
-      reserve: getOptionalAddress(params.reserve),
-      freeze: getOptionalAddress(params.freeze),
-      clawback: getOptionalAddress(params.clawback),
-      strictEmptyAddressChecking: false,
-    })
-  }
-
-  private buildAssetDestroy(params: AssetDestroyParams, suggestedParams: SuggestedParams) {
-    return this.commonTxnBuildStep(algosdk.makeAssetDestroyTxnWithSuggestedParamsFromObject, params, {
-      sender: getAddress(params.sender),
-      assetIndex: params.assetId,
-      suggestedParams,
-    })
-  }
-
-  private buildAssetFreeze(params: AssetFreezeParams, suggestedParams: SuggestedParams) {
-    return this.commonTxnBuildStep(algosdk.makeAssetFreezeTxnWithSuggestedParamsFromObject, params, {
-      sender: getAddress(params.sender),
-      assetIndex: params.assetId,
-      freezeTarget: getAddress(params.account),
-      frozen: params.frozen,
-      suggestedParams,
-    })
-  }
-
-  private buildAssetTransfer(params: AssetTransferParams, suggestedParams: SuggestedParams) {
-    return this.commonTxnBuildStep(algosdk.makeAssetTransferTxnWithSuggestedParamsFromObject, params, {
-      sender: getAddress(params.sender),
-      receiver: getAddress(params.receiver),
-      assetIndex: params.assetId,
-      amount: params.amount,
-      suggestedParams,
-      closeRemainderTo: getOptionalAddress(params.closeAssetTo),
-      assetSender: getOptionalAddress(params.clawbackTarget),
-    })
-  }
-
-  private async buildAppCall(params: AppCallParams | AppUpdateParams | AppCreateParams, suggestedParams: SuggestedParams) {
-    const appId = 'appId' in params ? params.appId : 0n
-    const approvalProgram =
-      'approvalProgram' in params
-        ? typeof params.approvalProgram === 'string'
-          ? (await this.appManager.compileTeal(params.approvalProgram)).compiledBase64ToBytes
-          : params.approvalProgram
-        : undefined
-    const clearStateProgram =
-      'clearStateProgram' in params
-        ? typeof params.clearStateProgram === 'string'
-          ? (await this.appManager.compileTeal(params.clearStateProgram)).compiledBase64ToBytes
-          : params.clearStateProgram
-        : undefined
-
-    // If accessReferences is provided, we should not pass legacy foreign arrays
-    const hasAccessReferences = params.accessReferences && params.accessReferences.length > 0
-
-    const sdkParams = {
-      sender: getAddress(params.sender),
-      suggestedParams,
-      appArgs: params.args,
-      onComplete: params.onComplete ?? OnApplicationComplete.NoOp,
-      ...(hasAccessReferences
-        ? { access: params.accessReferences }
-        : {
-            accounts: params.accountReferences?.map((x) => getAddress(x)),
-            foreignApps: params.appReferences?.map((x) => Number(x)),
-            foreignAssets: params.assetReferences?.map((x) => Number(x)),
-            boxes: params.boxReferences?.map(AppManager.getBoxReference),
-          }),
-      approvalProgram,
-      clearProgram: clearStateProgram,
-    }
-
-    if (appId === 0n) {
-      if (sdkParams.approvalProgram === undefined || sdkParams.clearProgram === undefined) {
-        throw new Error('approvalProgram and clearStateProgram are required for application creation')
->>>>>>> f1b58832
       }
     }
 
@@ -2248,7 +1598,6 @@
     }
   }
 
-<<<<<<< HEAD
   private async analyzeGroupRequirements(
     transactions: Transaction[],
     suggestedParams: SuggestedParams,
@@ -2270,27 +1619,6 @@
       }
 
       return txnToSimulate
-=======
-  private buildKeyReg(params: OnlineKeyRegistrationParams | OfflineKeyRegistrationParams, suggestedParams: SuggestedParams) {
-    if ('voteKey' in params) {
-      return this.commonTxnBuildStep(algosdk.makeKeyRegistrationTxnWithSuggestedParamsFromObject, params, {
-        sender: getAddress(params.sender),
-        voteKey: params.voteKey,
-        selectionKey: params.selectionKey,
-        voteFirst: params.voteFirst,
-        voteLast: params.voteLast,
-        voteKeyDilution: params.voteKeyDilution,
-        suggestedParams,
-        nonParticipation: false,
-        stateProofKey: params.stateProofKey,
-      })
-    }
-
-    return this.commonTxnBuildStep(algosdk.makeKeyRegistrationTxnWithSuggestedParamsFromObject, params, {
-      sender: getAddress(params.sender),
-      suggestedParams,
-      nonParticipation: params.preventAccountFromEverParticipatingAgain,
->>>>>>> f1b58832
     })
 
     // Regroup the transactions, as the transactions have likely been adjusted
