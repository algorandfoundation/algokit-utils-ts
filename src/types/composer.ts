import algosdk, { Address } from 'algosdk'
import { Config } from '../config'
import { encodeLease, getABIReturnValue, sendAtomicTransactionComposer } from '../transaction/transaction'
import { TransactionSignerAccount } from './account'
import { AlgoAmount } from './amount'
import { APP_PAGE_MAX_SIZE } from './app'
import { AppManager, BoxIdentifier, BoxReference } from './app-manager'
import { Expand } from './expand'
import { EventType } from './lifecycle-events'
import { genesisIdIsLocalNet } from './network-client'
import { Arc2TransactionNote, SendAtomicTransactionComposerResults, SendParams } from './transaction'
import AtomicTransactionComposer = algosdk.AtomicTransactionComposer
import Transaction = algosdk.Transaction
import TransactionSigner = algosdk.TransactionSigner
import TransactionWithSigner = algosdk.TransactionWithSigner
import isTransactionWithSigner = algosdk.isTransactionWithSigner
import SimulateResponse = algosdk.modelsv2.SimulateResponse
import modelsv2 = algosdk.modelsv2

const address = (address: string | Address): Address => {
  return typeof address === 'string' ? Address.fromString(address) : address
}

export const MAX_TRANSACTION_GROUP_SIZE = 16

/** Options to control a simulate request */
export type SimulateOptions = Expand<Omit<ConstructorParameters<typeof modelsv2.SimulateRequest>[0], 'txnGroups'>> & {
  /** Whether or not to skip signatures for all built transactions and use an empty signer instead. */
  skipSignatures?: boolean
}

/** Common parameters for defining a transaction. */
export type CommonTransactionParams = {
  /** The address of the account sending the transaction. */
  sender: string | Address
  /** The function used to sign transaction(s); if not specified then
   *  an attempt will be made to find a registered signer for the
   *  given `sender` or use a default signer (if configured).
   */
  signer?: algosdk.TransactionSigner | TransactionSignerAccount
  /** Change the signing key of the sender to the given address.
   *
   * **Warning:** Please be careful with this parameter and be sure to read the [official rekey guidance](https://developer.algorand.org/docs/get-details/accounts/rekey/).
   */
  rekeyTo?: string | Address
  /** Note to attach to the transaction. Max of 1000 bytes. */
  note?: Uint8Array | string
  /** Prevent multiple transactions with the same lease being included within the validity window.
   *
   * A [lease](https://developer.algorand.org/articles/leased-transactions-securing-advanced-smart-contract-design/)
   *  enforces a mutually exclusive transaction (useful to prevent double-posting and other scenarios).
   */
  lease?: Uint8Array | string
  /** The static transaction fee. In most cases you want to use `extraFee` unless setting the fee to 0 to be covered by another transaction. */
  staticFee?: AlgoAmount
  /** The fee to pay IN ADDITION to the suggested fee. Useful for covering inner transaction fees. */
  extraFee?: AlgoAmount
  /** Throw an error if the fee for the transaction is more than this amount; prevents overspending on fees during high congestion periods. */
  maxFee?: AlgoAmount
  /** How many rounds the transaction should be valid for, if not specified then the registered default validity window will be used. */
  validityWindow?: number | bigint
  /**
   * Set the first round this transaction is valid.
   * If left undefined, the value from algod will be used.
   *
   * We recommend you only set this when you intentionally want this to be some time in the future.
   */
  firstValidRound?: bigint
  /** The last round this transaction is valid. It is recommended to use `validityWindow` instead. */
  lastValidRound?: bigint
}

/** Parameters to define a payment transaction. */
export type PaymentParams = CommonTransactionParams & {
  /** The address of the account that will receive the Algo */
  receiver: string | Address
  /** Amount to send */
  amount: AlgoAmount
  /** If given, close the sender account and send the remaining balance to this address
   *
   * *Warning:* Be careful with this parameter as it can lead to loss of funds if not used correctly.
   */
  closeRemainderTo?: string | Address
}

/** Parameters to define an asset create transaction.
 *
 * The account that sends this transaction will automatically be opted in to the asset and will hold all units after creation.
 */
export type AssetCreateParams = CommonTransactionParams & {
  /** The total amount of the smallest divisible (decimal) unit to create.
   *
   * For example, if `decimals` is, say, 2, then for every 100 `total` there would be 1 whole unit.
   *
   * This field can only be specified upon asset creation.
   */
  total: bigint

  /** The amount of decimal places the asset should have.
   *
   * If unspecified then the asset will be in whole units (i.e. `0`).
   *
   * * If 0, the asset is not divisible;
   * * If 1, the base unit of the asset is in tenths;
   * * If 2, the base unit of the asset is in hundredths;
   * * If 3, the base unit of the asset is in thousandths;
   * * and so on up to 19 decimal places.
   *
   * This field can only be specified upon asset creation.
   */
  decimals?: number

  /** The optional name of the asset.
   *
   * Max size is 32 bytes.
   *
   * This field can only be specified upon asset creation.
   */
  assetName?: string

  /** The optional name of the unit of this asset (e.g. ticker name).
   *
   * Max size is 8 bytes.
   *
   * This field can only be specified upon asset creation.
   */
  unitName?: string

  /** Specifies an optional URL where more information about the asset can be retrieved (e.g. metadata).
   *
   * Max size is 96 bytes.
   *
   * This field can only be specified upon asset creation.
   */
  url?: string

  /** 32-byte hash of some metadata that is relevant to your asset and/or asset holders.
   *
   * The format of this metadata is up to the application.
   *
   * This field can only be specified upon asset creation.
   */
  metadataHash?: string | Uint8Array

  /** Whether the asset is frozen by default for all accounts.
   * Defaults to `false`.
   *
   * If `true` then for anyone apart from the creator to hold the
   * asset it needs to be unfrozen per account using an asset freeze
   * transaction from the `freeze` account, which must be set on creation.
   *
   * This field can only be specified upon asset creation.
   */
  defaultFrozen?: boolean

  /** The address of the optional account that can manage the configuration of the asset and destroy it.
   *
   * The configuration fields it can change are `manager`, `reserve`, `clawback`, and `freeze`.
   *
   * If not set (`undefined` or `""`) at asset creation or subsequently set to empty by the `manager` the asset becomes permanently immutable.
   */
  manager?: string | Address

  /**
   * The address of the optional account that holds the reserve (uncirculated supply) units of the asset.
   *
   * This address has no specific authority in the protocol itself and is informational only.
   *
   * Some standards like [ARC-19](https://github.com/algorandfoundation/ARCs/blob/main/ARCs/arc-0019.md)
   * rely on this field to hold meaningful data.
   *
   * It can be used in the case where you want to signal to holders of your asset that the uncirculated units
   * of the asset reside in an account that is different from the default creator account.
   *
   * If not set (`undefined` or `""`) at asset creation or subsequently set to empty by the manager the field is permanently empty.
   */
  reserve?: string | Address

  /**
   * The address of the optional account that can be used to freeze or unfreeze holdings of this asset for any account.
   *
   * If empty, freezing is not permitted.
   *
   * If not set (`undefined` or `""`) at asset creation or subsequently set to empty by the manager the field is permanently empty.
   */
  freeze?: string | Address

  /**
   * The address of the optional account that can clawback holdings of this asset from any account.
   *
   * **This field should be used with caution** as the clawback account has the ability to **unconditionally take assets from any account**.
   *
   * If empty, clawback is not permitted.
   *
   * If not set (`undefined` or `""`) at asset creation or subsequently set to empty by the manager the field is permanently empty.
   */
  clawback?: string | Address
}

/** Parameters to define an asset reconfiguration transaction.
 *
 * **Note:** The manager, reserve, freeze, and clawback addresses
 * are immutably empty if they are not set. If manager is not set then
 * all fields are immutable from that point forward.
 */
export type AssetConfigParams = CommonTransactionParams & {
  /** ID of the asset to reconfigure */
  assetId: bigint
  /** The address of the optional account that can manage the configuration of the asset and destroy it.
   *
   * The configuration fields it can change are `manager`, `reserve`, `clawback`, and `freeze`.
   *
   * If not set (`undefined` or `""`) the asset will become permanently immutable.
   */
  manager: string | Address | undefined
  /**
   * The address of the optional account that holds the reserve (uncirculated supply) units of the asset.
   *
   * This address has no specific authority in the protocol itself and is informational only.
   *
   * Some standards like [ARC-19](https://github.com/algorandfoundation/ARCs/blob/main/ARCs/arc-0019.md)
   * rely on this field to hold meaningful data.
   *
   * It can be used in the case where you want to signal to holders of your asset that the uncirculated units
   * of the asset reside in an account that is different from the default creator account.
   *
   * If not set (`undefined` or `""`) the field will become permanently empty.
   */
  reserve?: string | Address
  /**
   * The address of the optional account that can be used to freeze or unfreeze holdings of this asset for any account.
   *
   * If empty, freezing is not permitted.
   *
   * If not set (`undefined` or `""`) the field will become permanently empty.
   */
  freeze?: string | Address
  /**
   * The address of the optional account that can clawback holdings of this asset from any account.
   *
   * **This field should be used with caution** as the clawback account has the ability to **unconditionally take assets from any account**.
   *
   * If empty, clawback is not permitted.
   *
   * If not set (`undefined` or `""`) the field will become permanently empty.
   */
  clawback?: string | Address
}

/** Parameters to define an asset freeze transaction. */
export type AssetFreezeParams = CommonTransactionParams & {
  /** The ID of the asset to freeze/unfreeze */
  assetId: bigint
  /** The address of the account to freeze or unfreeze */
  account: string | Address
  /** Whether the assets in the account should be frozen */
  frozen: boolean
}

/** Parameters to define an asset destroy transaction.
 *
 * Created assets can be destroyed only by the asset manager account. All of the assets must be owned by the creator of the asset before the asset can be deleted.
 */
export type AssetDestroyParams = CommonTransactionParams & {
  /** ID of the asset to destroy */
  assetId: bigint
}

/** Parameters to define an asset transfer transaction. */
export type AssetTransferParams = CommonTransactionParams & {
  /** ID of the asset to transfer. */
  assetId: bigint
  /** Amount of the asset to transfer (in smallest divisible (decimal) units). */
  amount: bigint
  /** The address of the account that will receive the asset unit(s). */
  receiver: string | Address
  /** Optional address of an account to clawback the asset from.
   *
   * Requires the sender to be the clawback account.
   *
   * **Warning:** Be careful with this parameter as it can lead to unexpected loss of funds if not used correctly.
   */
  clawbackTarget?: string | Address
  /** Optional address of an account to close the asset position to.
   *
   * **Warning:** Be careful with this parameter as it can lead to loss of funds if not used correctly.
   */
  closeAssetTo?: string | Address
}

/** Parameters to define an asset opt-in transaction. */
export type AssetOptInParams = CommonTransactionParams & {
  /** ID of the asset that will be opted-in to. */
  assetId: bigint
}

/** Parameters to define an asset opt-out transaction. */
export type AssetOptOutParams = CommonTransactionParams & {
  /** ID of the asset that will be opted-out of. */
  assetId: bigint
  /**
   * The address of the asset creator account to close the asset
   *   position to (any remaining asset units will be sent to this account).
   */
  creator: string | Address
}

/** Parameters to define an online key registration transaction. */
export type OnlineKeyRegistrationParams = CommonTransactionParams & {
  /** The root participation public key */
  voteKey: Uint8Array
  /** The VRF public key */
  selectionKey: Uint8Array
  /** The first round that the participation key is valid. Not to be confused with the `firstValid` round of the keyreg transaction */
  voteFirst: bigint
  /** The last round that the participation key is valid. Not to be confused with the `lastValid` round of the keyreg transaction */
  voteLast: bigint
  /** This is the dilution for the 2-level participation key. It determines the interval (number of rounds) for generating new ephemeral keys */
  voteKeyDilution: bigint
  /** The 64 byte state proof public key commitment */
  stateProofKey?: Uint8Array
}

// Not yet exposed because of bug in algosdk
// export type OfflineKeyRegistrationParams = CommonTransactionParams & {
//   /** Prevent this account from ever participating again. On network with rewards enabled, also disable rewards for this account */
//   preventAddressFromEverParticipatingAgain?: boolean
// }

/** Common parameters for defining an application call transaction. */
export type CommonAppCallParams = CommonTransactionParams & {
  /** ID of the application; 0 if the application is being created. */
  appId: bigint
  /** The [on-complete](https://developer.algorand.org/docs/get-details/dapps/avm/teal/specification/#oncomplete) action of the call; defaults to no-op. */
  onComplete?: algosdk.OnApplicationComplete
  /** Any [arguments to pass to the smart contract call](https://developer.algorand.org/docs/get-details/dapps/avm/teal/#argument-passing). */
  args?: Uint8Array[]
  /** Any account addresses to add to the [accounts array](https://developer.algorand.org/docs/get-details/dapps/smart-contracts/apps/#reference-arrays). */
  accountReferences?: (string | Address)[]
  /** The ID of any apps to load to the [foreign apps array](https://developer.algorand.org/docs/get-details/dapps/smart-contracts/apps/#reference-arrays). */
  appReferences?: bigint[]
  /** The ID of any assets to load to the [foreign assets array](https://developer.algorand.org/docs/get-details/dapps/smart-contracts/apps/#reference-arrays). */
  assetReferences?: bigint[]
  /** Any boxes to load to the [boxes array](https://developer.algorand.org/docs/get-details/dapps/smart-contracts/apps/#reference-arrays).
   *
   * Either the name identifier (which will be set against app ID of `0` i.e.
   *  the current app), or a box identifier with the name identifier and app ID.
   */
  boxReferences?: (BoxReference | BoxIdentifier)[]
}

/** Parameters to define an app create transaction */
export type AppCreateParams = Expand<
  Omit<CommonAppCallParams, 'appId'> & {
    onComplete?: Exclude<algosdk.OnApplicationComplete, algosdk.OnApplicationComplete.ClearStateOC>
    /** The program to execute for all OnCompletes other than ClearState as raw teal that will be compiled (string) or compiled teal (encoded as a byte array (Uint8Array)). */
    approvalProgram: string | Uint8Array
    /** The program to execute for ClearState OnComplete as raw teal that will be compiled (string) or compiled teal (encoded as a byte array (Uint8Array)). */
    clearStateProgram: string | Uint8Array
    /** The state schema for the app. This is immutable once the app is created. */
    schema?: {
      /** The number of integers saved in global state. */
      globalInts: number
      /** The number of byte slices saved in global state. */
      globalByteSlices: number
      /** The number of integers saved in local state. */
      localInts: number
      /** The number of byte slices saved in local state. */
      localByteSlices: number
    }
    /** Number of extra pages required for the programs.
     * Defaults to the number needed for the programs in this call if not specified.
     * This is immutable once the app is created. */
    extraProgramPages?: number
  }
>

/** Parameters to define an app update transaction */
export type AppUpdateParams = Expand<
  CommonAppCallParams & {
    onComplete?: algosdk.OnApplicationComplete.UpdateApplicationOC
    /** The program to execute for all OnCompletes other than ClearState as raw teal (string) or compiled teal (base 64 encoded as a byte array (Uint8Array)) */
    approvalProgram: string | Uint8Array
    /** The program to execute for ClearState OnComplete as raw teal (string) or compiled teal (base 64 encoded as a byte array (Uint8Array)) */
    clearStateProgram: string | Uint8Array
  }
>

/** Parameters to define an application call transaction. */
export type AppCallParams = CommonAppCallParams & {
  onComplete?: Exclude<algosdk.OnApplicationComplete, algosdk.OnApplicationComplete.UpdateApplicationOC>
}

/** Common parameters to define an ABI method call transaction. */
export type AppMethodCallParams = CommonAppCallParams & {
  onComplete?: Exclude<
    algosdk.OnApplicationComplete,
    algosdk.OnApplicationComplete.UpdateApplicationOC | algosdk.OnApplicationComplete.ClearStateOC
  >
}

/** Parameters to define an application delete call transaction. */
export type AppDeleteParams = CommonAppCallParams & {
  onComplete?: algosdk.OnApplicationComplete.DeleteApplicationOC
}

/** Parameters to define an ABI method call create transaction. */
export type AppCreateMethodCall = AppMethodCall<AppCreateParams>
/** Parameters to define an ABI method call update transaction. */
export type AppUpdateMethodCall = AppMethodCall<AppUpdateParams>
/** Parameters to define an ABI method call delete transaction. */
export type AppDeleteMethodCall = AppMethodCall<AppDeleteParams>
/** Parameters to define an ABI method call transaction. */
export type AppCallMethodCall = AppMethodCall<AppMethodCallParams>

/** Types that can be used to define a transaction argument for an ABI call transaction. */
export type AppMethodCallTransactionArgument =
  // The following should match the partial `args` types from `AppMethodCall<T>` below
  | TransactionWithSigner
  | Transaction
  | Promise<Transaction>
  | AppMethodCall<AppCreateParams>
  | AppMethodCall<AppUpdateParams>
  | AppMethodCall<AppMethodCallParams>

/** Parameters to define an ABI method call. */
export type AppMethodCall<T> = Expand<Omit<T, 'args'>> & {
  /** The ABI method to call */
  method: algosdk.ABIMethod
  /** Arguments to the ABI method, either:
   * * An ABI value
   * * A transaction with explicit signer
   * * A transaction (where the signer will be automatically assigned)
   * * An unawaited transaction (e.g. from algorand.createTransaction.{transactionType}())
   * * Another method call (via method call params object)
   * * undefined (this represents a placeholder transaction argument that is fulfilled by another method call argument)
   */
  args?: (
    | algosdk.ABIValue
    | Address
    // The following should match the above `AppMethodCallTransactionArgument` type above
    | TransactionWithSigner
    | Transaction
    | Promise<Transaction>
    | AppMethodCall<AppCreateParams>
    | AppMethodCall<AppUpdateParams>
    | AppMethodCall<AppMethodCallParams>
    | undefined
  )[]
}

export type Txn =
  | (PaymentParams & { type: 'pay' })
  | (AssetCreateParams & { type: 'assetCreate' })
  | (AssetConfigParams & { type: 'assetConfig' })
  | (AssetFreezeParams & { type: 'assetFreeze' })
  | (AssetDestroyParams & { type: 'assetDestroy' })
  | (AssetTransferParams & { type: 'assetTransfer' })
  | (AssetOptInParams & { type: 'assetOptIn' })
  | (AssetOptOutParams & { type: 'assetOptOut' })
  | ((AppCallParams | AppCreateParams | AppUpdateParams) & { type: 'appCall' })
  | (OnlineKeyRegistrationParams & { type: 'keyReg' })
  | (algosdk.TransactionWithSigner & { type: 'txnWithSigner' })
  | { atc: algosdk.AtomicTransactionComposer; type: 'atc' }
  | ((AppCallMethodCall | AppCreateMethodCall | AppUpdateMethodCall) & { type: 'methodCall' })

/** Parameters to create an `TransactionComposer`. */
export type TransactionComposerParams = {
  /** The algod client to use to get suggestedParams and send the transaction group */
  algod: algosdk.Algodv2
  /** The function used to get the TransactionSigner for a given address */
  getSigner: (address: string | Address) => algosdk.TransactionSigner
  /** The method used to get SuggestedParams for transactions in the group */
  getSuggestedParams?: () => Promise<algosdk.SuggestedParams>
  /** How many rounds a transaction should be valid for by default; if not specified
   * then will be 10 rounds (or 1000 rounds if issuing transactions to LocalNet).
   */
  defaultValidityWindow?: bigint
  /** An existing `AppManager` to use to manage app compilation and cache compilation results.
   *
   * If not specified than an ephemeral one will be created.
   */
  appManager?: AppManager
}

/** Set of transactions built by `TransactionComposer`. */
export interface BuiltTransactions {
  /** The built transactions */
  transactions: algosdk.Transaction[]
  /** Any `ABIMethod` objects associated with any of the transactions in a map keyed by transaction index. */
  methodCalls: Map<number, algosdk.ABIMethod>
  /** Any `TransactionSigner` objects associated with any of the transactions in a map keyed by transaction index. */
  signers: Map<number, algosdk.TransactionSigner>
}

/** AlgoKit Composer helps you compose and execute transactions as a transaction group. */
<<<<<<< HEAD
export class AlgoKitComposer {
=======
export default class TransactionComposer {
>>>>>>> 864daaeb
  /** Signer used to represent a lack of signer */
  private static NULL_SIGNER: algosdk.TransactionSigner = algosdk.makeEmptyTransactionSigner()

  /** The ATC used to compose the group */
  private atc = new algosdk.AtomicTransactionComposer()

  /** Map of txid to ABI method */
  private txnMethodMap: Map<string, algosdk.ABIMethod> = new Map()

  /** Transactions that have not yet been composed */
  private txns: Txn[] = []

  /** The algod client used by the composer. */
  private algod: algosdk.Algodv2

  /** An async function that will return suggested params for the transaction. */
  private getSuggestedParams: () => Promise<algosdk.SuggestedParams>

  /** A function that takes in an address and return a signer function for that address. */
  private getSigner: (address: string | Address) => algosdk.TransactionSigner

  /** The default transaction validity window */
  private defaultValidityWindow = 10n

  /** Whether the validity window was explicitly set on construction */
  private defaultValidityWindowIsExplicit = false

  private appManager: AppManager

  /**
   * Create an `TransactionComposer`.
   * @param params The configuration for this composer
   */
  constructor(params: TransactionComposerParams) {
    this.algod = params.algod
    const defaultGetSuggestedParams = () => params.algod.getTransactionParams().do()
    this.getSuggestedParams = params.getSuggestedParams ?? defaultGetSuggestedParams
    this.getSigner = params.getSigner
    this.defaultValidityWindow = params.defaultValidityWindow ?? this.defaultValidityWindow
    this.defaultValidityWindowIsExplicit = params.defaultValidityWindow !== undefined
    this.appManager = params.appManager ?? new AppManager(params.algod)
  }

  /**
   * Add a pre-built transaction to the transaction group.
   * @param transaction The pre-built transaction
   * @param signer Optional signer override for the transaction
   * @returns The composer so you can chain method calls
   */
  addTransaction(transaction: Transaction, signer?: TransactionSigner): TransactionComposer {
    this.txns.push({
      txn: transaction,
      signer: signer ?? this.getSigner(transaction.sender),
      type: 'txnWithSigner',
    })

    return this
  }

  /**
   * Add a payment transaction to the transaction group.
   * @param params The payment transaction parameters
   * @returns The composer so you can chain method calls
   */
  addPayment(params: PaymentParams): TransactionComposer {
    this.txns.push({ ...params, type: 'pay' })

    return this
  }

  /**
   * Add an asset create transaction to the transaction group.
   * @param params The asset create transaction parameters
   * @returns The composer so you can chain method calls
   */
  addAssetCreate(params: AssetCreateParams): TransactionComposer {
    this.txns.push({ ...params, type: 'assetCreate' })

    return this
  }

  /**
   * Add an asset config transaction to the transaction group.
   * @param params The asset config transaction parameters
   * @returns The composer so you can chain method calls
   */
  addAssetConfig(params: AssetConfigParams): TransactionComposer {
    this.txns.push({ ...params, type: 'assetConfig' })

    return this
  }

  /**
   * Add an asset freeze transaction to the transaction group.
   * @param params The asset freeze transaction parameters
   * @returns The composer so you can chain method calls
   */
  addAssetFreeze(params: AssetFreezeParams): TransactionComposer {
    this.txns.push({ ...params, type: 'assetFreeze' })

    return this
  }

  /**
   * Add an asset destroy transaction to the transaction group.
   * @param params The asset destroy transaction parameters
   * @returns The composer so you can chain method calls
   */
  addAssetDestroy(params: AssetDestroyParams): TransactionComposer {
    this.txns.push({ ...params, type: 'assetDestroy' })

    return this
  }

  /**
   * Add an asset transfer transaction to the transaction group.
   * @param params The asset transfer transaction parameters
   * @returns The composer so you can chain method calls
   */
  addAssetTransfer(params: AssetTransferParams): TransactionComposer {
    this.txns.push({ ...params, type: 'assetTransfer' })

    return this
  }

  /**
   * Add an asset opt-in transaction to the transaction group.
   * @param params The asset opt-in transaction parameters
   * @returns The composer so you can chain method calls
   */
  addAssetOptIn(params: AssetOptInParams): TransactionComposer {
    this.txns.push({ ...params, type: 'assetOptIn' })

    return this
  }

  /**
   * Add an asset opt-out transaction to the transaction group.
   * @param params The asset opt-out transaction parameters
   * @returns The composer so you can chain method calls
   */
  addAssetOptOut(params: AssetOptOutParams): TransactionComposer {
    this.txns.push({ ...params, type: 'assetOptOut' })

    return this
  }

  /**
   * Add an application create transaction to the transaction group.
   *
   * Note: we recommend using app clients to make it easier to make app calls.
   * @param params The application create transaction parameters
   * @returns The composer so you can chain method calls
   */
  addAppCreate(params: AppCreateParams): TransactionComposer {
    this.txns.push({ ...params, type: 'appCall' })

    return this
  }

  /**
   * Add an application update transaction to the transaction group.
   *
   * Note: we recommend using app clients to make it easier to make app calls.
   * @param params The application update transaction parameters
   * @returns The composer so you can chain method calls
   */
  addAppUpdate(params: AppUpdateParams): TransactionComposer {
    this.txns.push({ ...params, type: 'appCall', onComplete: algosdk.OnApplicationComplete.UpdateApplicationOC })

    return this
  }

  /**
   * Add an application delete transaction to the transaction group.
   *
   * Note: we recommend using app clients to make it easier to make app calls.
   * @param params The application delete transaction parameters
   * @returns The composer so you can chain method calls
   */
  addAppDelete(params: AppDeleteParams): TransactionComposer {
    this.txns.push({ ...params, type: 'appCall', onComplete: algosdk.OnApplicationComplete.DeleteApplicationOC })

    return this
  }

  /**
   * Add an application call transaction to the transaction group.
   *
   * If you want to create or update an app use `addAppCreate` or `addAppUpdate`.
   *
   * Note: we recommend using app clients to make it easier to make app calls.
   * @param params The application call transaction parameters
   * @returns The composer so you can chain method calls
   */
  addAppCall(params: AppCallParams): TransactionComposer {
    this.txns.push({ ...params, type: 'appCall' })

    return this
  }

  /**
   * Add an ABI method create application call transaction to the transaction group.
   *
   * Note: we recommend using app clients to make it easier to make app calls.
   * @param params The ABI create method application call transaction parameters
   * @returns The composer so you can chain method calls
   */
  addAppCreateMethodCall(params: AppCreateMethodCall) {
    this.txns.push({ ...params, type: 'methodCall' })
    return this
  }

  /**
   * Add an ABI method update application call transaction to the transaction group.
   *
   * Note: we recommend using app clients to make it easier to make app calls.
   * @param params The ABI update method application call transaction parameters
   * @returns The composer so you can chain method calls
   */
  addAppUpdateMethodCall(params: AppUpdateMethodCall) {
    this.txns.push({ ...params, type: 'methodCall', onComplete: algosdk.OnApplicationComplete.UpdateApplicationOC })
    return this
  }

  /**
   * Add an ABI method delete application call transaction to the transaction group.
   *
   * Note: we recommend using app clients to make it easier to make app calls.
   * @param params The ABI delete method application call transaction parameters
   * @returns The composer so you can chain method calls
   */
  addAppDeleteMethodCall(params: AppDeleteMethodCall) {
    this.txns.push({ ...params, type: 'methodCall', onComplete: algosdk.OnApplicationComplete.DeleteApplicationOC })
    return this
  }

  /**
   * Add a non-create/non-update ABI method application call transaction to the transaction group.
   *
   * Note: we recommend using app clients to make it easier to make app calls.
   * @param params The ABI method application call transaction parameters
   * @returns The composer so you can chain method calls
   */
  addAppCallMethodCall(params: AppCallMethodCall) {
    this.txns.push({ ...params, type: 'methodCall' })
    return this
  }

  /**
   * Add an online key registration transaction to the transaction group.
   * @param params The online key registration transaction parameters
   * @returns The composer so you can chain method calls
   */
  addOnlineKeyRegistration(params: OnlineKeyRegistrationParams): TransactionComposer {
    this.txns.push({ ...params, type: 'keyReg' })

    return this
  }

  /**
   * Add the transactions within an `AtomicTransactionComposer` to the transaction group.
   * @param atc The `AtomicTransactionComposer` to build transactions from and add to the group
   * @returns The composer so you can chain method calls
   */
  addAtc(atc: algosdk.AtomicTransactionComposer): TransactionComposer {
    this.txns.push({ atc, type: 'atc' })
    return this
  }

  /** Build an ATC and return transactions ready to be incorporated into a broader set of transactions this composer is composing */
  private buildAtc(atc: algosdk.AtomicTransactionComposer): algosdk.TransactionWithSigner[] {
    const group = atc.buildGroup()

    const txnWithSigners = group.map((ts, idx) => {
      // Remove underlying group ID from the transaction since it will be re-grouped when this TransactionComposer is built
      ts.txn.group = undefined
      // If this was a method call stash the ABIMethod for later
      if (atc['methodCalls'].get(idx)) {
        this.txnMethodMap.set(ts.txn.txID(), atc['methodCalls'].get(idx))
      }
      return ts
    })

    return txnWithSigners
  }

  private commonTxnBuildStep<TParams extends algosdk.CommonTransactionParams>(
    buildTxn: (params: TParams) => Transaction,
    params: CommonTransactionParams,
    txnParams: TParams,
  ): Transaction {
    // We are going to mutate suggested params, let's create a clone first
    txnParams.suggestedParams = { ...txnParams.suggestedParams }
    if (params.lease) txnParams.lease = encodeLease(params.lease)! satisfies algosdk.Transaction['lease']
    if (params.rekeyTo) txnParams.rekeyTo = address(params.rekeyTo) satisfies algosdk.Transaction['rekeyTo']
    const encoder = new TextEncoder()
    if (params.note)
      txnParams.note = (typeof params.note === 'string' ? encoder.encode(params.note) : params.note) satisfies algosdk.Transaction['note']

    if (params.firstValidRound) {
      txnParams.suggestedParams.firstValid = params.firstValidRound
    }

    if (params.lastValidRound) {
      txnParams.suggestedParams.lastValid = params.lastValidRound
    } else {
      // If the validity window isn't set in this transaction or by default and we are pointing at
      //  LocalNet set a bigger window to avoid dead transactions
      const window = params.validityWindow
        ? BigInt(params.validityWindow)
        : !this.defaultValidityWindowIsExplicit && genesisIdIsLocalNet(txnParams.suggestedParams.genesisID ?? 'unknown')
          ? 1000n
          : this.defaultValidityWindow
      txnParams.suggestedParams.lastValid = BigInt(txnParams.suggestedParams.firstValid) + window
    }

    if (params.staticFee !== undefined && params.extraFee !== undefined) {
      throw Error('Cannot set both staticFee and extraFee')
    }

    if (params.staticFee !== undefined) {
      txnParams.suggestedParams.fee = params.staticFee.microAlgo
      txnParams.suggestedParams.flatFee = true
    }

    const txn = buildTxn(txnParams)

    if (params.extraFee) txn.fee += params.extraFee.microAlgo
    if (params.maxFee !== undefined && txn.fee > params.maxFee.microAlgo) {
      throw Error(`Transaction fee ${txn.fee} µALGO is greater than maxFee ${params.maxFee}`)
    }

    return txn
  }

  /**
   * Builds an ABI method call transaction and any other associated transactions represented in the ABI args.
   * @param includeSigner Whether to include the actual signer for the transactions.
   *  If you are just building transactions without signers yet then set this to `false`.
   */
  private async buildMethodCall(
    params: AppCallMethodCall | AppCreateMethodCall | AppUpdateMethodCall,
    suggestedParams: algosdk.SuggestedParams,
    includeSigner: boolean,
  ): Promise<algosdk.TransactionWithSigner[]> {
    const methodArgs: algosdk.ABIArgument[] = []
    const transactionsForGroup: TransactionWithSigner[] = []

    const isAbiValue = (x: unknown): x is algosdk.ABIValue => {
      if (Array.isArray(x)) return x.length == 0 || x.every(isAbiValue)

      return typeof x === 'bigint' || typeof x === 'boolean' || typeof x === 'number' || typeof x === 'string' || x instanceof Uint8Array
    }

    for (let i = (params.args ?? []).length - 1; i >= 0; i--) {
      const arg = params.args![i]
      if (arg === undefined) {
        // An undefined transaction argument signals that the value will be supplied by a method call argument
        if (algosdk.abiTypeIsTransaction(params.method.args[i].type) && transactionsForGroup.length > 0) {
          // Move the last transaction from the group to the method call arguments to appease algosdk
          const placeholderTransaction = transactionsForGroup.splice(-1, 1)[0]
          methodArgs.push(placeholderTransaction)
          continue
        }

        throw Error(`No value provided for argument ${i + 1} within call to ${params.method.name}`)
      }

      if (isAbiValue(arg)) {
        methodArgs.push(arg)
        continue
      }

      // Underlying ATC only supports addresses as strings
      if (arg instanceof Address) {
        methodArgs.push(arg.toString())
        continue
      }

      if (isTransactionWithSigner(arg)) {
        methodArgs.push(arg)
        continue
      }

      if ('method' in arg) {
        const tempTxnWithSigners = await this.buildMethodCall(arg, suggestedParams, includeSigner)

        // If there is any transaction args, add to the atc
        // Everything else should be added as method args

        methodArgs.push(...tempTxnWithSigners.slice(-1)) // Add the method call itself as a method arg
        transactionsForGroup.push(...tempTxnWithSigners.slice(0, -1).reverse()) // Add any transaction arguments to the atc
        continue
      }

      const txn = await arg
      methodArgs.push({
        txn,
        signer: includeSigner
          ? params.signer
            ? 'signer' in params.signer
              ? params.signer.signer
              : params.signer
<<<<<<< HEAD
            : this.getSigner(txn.sender)
          : AlgoKitComposer.NULL_SIGNER,
=======
            : this.getSigner(encodeAddress(txn.from.publicKey))
          : TransactionComposer.NULL_SIGNER,
>>>>>>> 864daaeb
      })
    }

    const methodAtc = new algosdk.AtomicTransactionComposer()
    transactionsForGroup.reverse().forEach((txn) => methodAtc.addTransaction(txn))

    const appId = Number('appId' in params ? params.appId : 0n)
    const approvalProgram =
      'approvalProgram' in params
        ? typeof params.approvalProgram === 'string'
          ? (await this.appManager.compileTeal(params.approvalProgram)).compiledBase64ToBytes
          : params.approvalProgram
        : undefined
    const clearStateProgram =
      'clearStateProgram' in params
        ? typeof params.clearStateProgram === 'string'
          ? (await this.appManager.compileTeal(params.clearStateProgram)).compiledBase64ToBytes
          : params.clearStateProgram
        : undefined

    const txnParams = {
      appID: appId,
      sender: params.sender,
      suggestedParams,
      onComplete: params.onComplete ?? algosdk.OnApplicationComplete.NoOpOC,
      appAccounts: params.accountReferences,
      appForeignApps: params.appReferences?.map((x) => Number(x)),
      appForeignAssets: params.assetReferences?.map((x) => Number(x)),
      boxes: params.boxReferences?.map(AppManager.getBoxReference),
      approvalProgram,
      clearProgram: clearStateProgram,
      extraPages:
        appId === 0
          ? 'extraProgramPages' in params && params.extraProgramPages !== undefined
            ? params.extraProgramPages
            : approvalProgram
              ? Math.floor((approvalProgram.length + (clearStateProgram?.length ?? 0)) / APP_PAGE_MAX_SIZE)
              : 0
          : undefined,
      numLocalInts: appId === 0 ? ('schema' in params ? (params.schema?.localInts ?? 0) : 0) : undefined,
      numLocalByteSlices: appId === 0 ? ('schema' in params ? (params.schema?.localByteSlices ?? 0) : 0) : undefined,
      numGlobalInts: appId === 0 ? ('schema' in params ? (params.schema?.globalInts ?? 0) : 0) : undefined,
      numGlobalByteSlices: appId === 0 ? ('schema' in params ? (params.schema?.globalByteSlices ?? 0) : 0) : undefined,
      method: params.method,
      signer: includeSigner
        ? params.signer
          ? 'signer' in params.signer
            ? params.signer.signer
            : params.signer
          : this.getSigner(params.sender)
        : TransactionComposer.NULL_SIGNER,
      methodArgs: methodArgs.reverse(),
      // note, lease, and rekeyTo are set in the common build step
      note: undefined,
      lease: undefined,
      rekeyTo: undefined,
    }

    // Build the transaction
    this.commonTxnBuildStep(
      (txnParams) => {
        methodAtc.addMethodCall(txnParams)
        return methodAtc.buildGroup()[methodAtc.count() - 1].txn
      },
      params,
      txnParams,
    )

    // Process the ATC to get a set of transactions ready for broader grouping
    return this.buildAtc(methodAtc)
  }

  private buildPayment(params: PaymentParams, suggestedParams: algosdk.SuggestedParams) {
    return this.commonTxnBuildStep(algosdk.makePaymentTxnWithSuggestedParamsFromObject, params, {
      sender: params.sender,
      receiver: params.receiver,
      amount: params.amount.microAlgo,
      closeRemainderTo: params.closeRemainderTo,
      suggestedParams,
    })
  }

  private buildAssetCreate(params: AssetCreateParams, suggestedParams: algosdk.SuggestedParams) {
    return this.commonTxnBuildStep(algosdk.makeAssetCreateTxnWithSuggestedParamsFromObject, params, {
      sender: params.sender,
      total: params.total,
      decimals: params.decimals ?? 0,
      assetName: params.assetName,
      unitName: params.unitName,
      assetURL: params.url,
      defaultFrozen: params.defaultFrozen ?? false,
      assetMetadataHash: typeof params.metadataHash === 'string' ? Buffer.from(params.metadataHash, 'utf-8') : params.metadataHash,
      manager: params.manager,
      reserve: params.reserve,
      freeze: params.freeze,
      clawback: params.clawback,
      suggestedParams,
    })
  }

  private buildAssetConfig(params: AssetConfigParams, suggestedParams: algosdk.SuggestedParams) {
    return this.commonTxnBuildStep(algosdk.makeAssetConfigTxnWithSuggestedParamsFromObject, params, {
      sender: params.sender,
      assetIndex: params.assetId,
      suggestedParams,
      manager: params.manager,
      reserve: params.reserve,
      freeze: params.freeze,
      clawback: params.clawback,
      strictEmptyAddressChecking: false,
    })
  }

  private buildAssetDestroy(params: AssetDestroyParams, suggestedParams: algosdk.SuggestedParams) {
    return this.commonTxnBuildStep(algosdk.makeAssetDestroyTxnWithSuggestedParamsFromObject, params, {
      sender: params.sender,
      assetIndex: params.assetId,
      suggestedParams,
    })
  }

  private buildAssetFreeze(params: AssetFreezeParams, suggestedParams: algosdk.SuggestedParams) {
    return this.commonTxnBuildStep(algosdk.makeAssetFreezeTxnWithSuggestedParamsFromObject, params, {
      sender: params.sender,
      assetIndex: params.assetId,
      freezeTarget: params.account,
      frozen: params.frozen,
      suggestedParams,
    })
  }

  private buildAssetTransfer(params: AssetTransferParams, suggestedParams: algosdk.SuggestedParams) {
    return this.commonTxnBuildStep(algosdk.makeAssetTransferTxnWithSuggestedParamsFromObject, params, {
      sender: params.sender,
      receiver: params.receiver,
      assetIndex: params.assetId,
      amount: params.amount,
      suggestedParams,
      closeRemainderTo: params.closeAssetTo,
      assetSender: params.clawbackTarget,
    })
  }

  private async buildAppCall(params: AppCallParams | AppUpdateParams | AppCreateParams, suggestedParams: algosdk.SuggestedParams) {
    const appId = 'appId' in params ? params.appId : 0n
    const approvalProgram =
      'approvalProgram' in params
        ? typeof params.approvalProgram === 'string'
          ? (await this.appManager.compileTeal(params.approvalProgram)).compiledBase64ToBytes
          : params.approvalProgram
        : undefined
    const clearStateProgram =
      'clearStateProgram' in params
        ? typeof params.clearStateProgram === 'string'
          ? (await this.appManager.compileTeal(params.clearStateProgram)).compiledBase64ToBytes
          : params.clearStateProgram
        : undefined

    const sdkParams = {
      sender: params.sender,
      suggestedParams,
      appArgs: params.args,
      onComplete: params.onComplete ?? algosdk.OnApplicationComplete.NoOpOC,
      accounts: params.accountReferences,
      foreignApps: params.appReferences?.map((x) => Number(x)),
      foreignAssets: params.assetReferences?.map((x) => Number(x)),
      boxes: params.boxReferences?.map(AppManager.getBoxReference),
      approvalProgram,
      clearProgram: clearStateProgram,
    }

    if (appId === 0n) {
      if (sdkParams.approvalProgram === undefined || sdkParams.clearProgram === undefined) {
        throw new Error('approvalProgram and clearStateProgram are required for application creation')
      }

      return this.commonTxnBuildStep(algosdk.makeApplicationCreateTxnFromObject, params, {
        ...sdkParams,
        extraPages:
          'extraProgramPages' in params
            ? (params.extraProgramPages ?? Math.floor((approvalProgram!.length + clearStateProgram!.length) / APP_PAGE_MAX_SIZE))
            : 0,
        numLocalInts: 'schema' in params ? (params.schema?.localInts ?? 0) : 0,
        numLocalByteSlices: 'schema' in params ? (params.schema?.localByteSlices ?? 0) : 0,
        numGlobalInts: 'schema' in params ? (params.schema?.globalInts ?? 0) : 0,
        numGlobalByteSlices: 'schema' in params ? (params.schema?.globalByteSlices ?? 0) : 0,
        approvalProgram: approvalProgram!,
        clearProgram: clearStateProgram!,
      })
    } else {
      return this.commonTxnBuildStep(algosdk.makeApplicationCallTxnFromObject, params, { ...sdkParams, appIndex: appId })
    }
  }

  private buildKeyReg(params: OnlineKeyRegistrationParams, suggestedParams: algosdk.SuggestedParams) {
    return this.commonTxnBuildStep(algosdk.makeKeyRegistrationTxnWithSuggestedParamsFromObject, params, {
      sender: params.sender,
      voteKey: params.voteKey,
      selectionKey: params.selectionKey,
      voteFirst: params.voteFirst,
      voteLast: params.voteLast,
      voteKeyDilution: params.voteKeyDilution,
      stateProofKey: params.stateProofKey,
      nonParticipation: false,
      suggestedParams,
    })
  }

  /** Builds all transaction types apart from `txnWithSigner`, `atc` and `methodCall` since those ones can have custom signers that need to be retrieved. */
  private async buildTxn(txn: Txn, suggestedParams: algosdk.SuggestedParams): Promise<algosdk.Transaction[]> {
    switch (txn.type) {
      case 'pay':
        return [this.buildPayment(txn, suggestedParams)]
      case 'assetCreate':
        return [this.buildAssetCreate(txn, suggestedParams)]
      case 'appCall':
        return [await this.buildAppCall(txn, suggestedParams)]
      case 'assetConfig':
        return [this.buildAssetConfig(txn, suggestedParams)]
      case 'assetDestroy':
        return [this.buildAssetDestroy(txn, suggestedParams)]
      case 'assetFreeze':
        return [this.buildAssetFreeze(txn, suggestedParams)]
      case 'assetTransfer':
        return [this.buildAssetTransfer(txn, suggestedParams)]
      case 'assetOptIn':
        return [this.buildAssetTransfer({ ...txn, receiver: txn.sender, amount: 0n }, suggestedParams)]
      case 'assetOptOut':
        return [this.buildAssetTransfer({ ...txn, receiver: txn.sender, amount: 0n, closeAssetTo: txn.creator }, suggestedParams)]
      case 'keyReg':
        return [this.buildKeyReg(txn, suggestedParams)]
      default:
        throw Error(`Unsupported txn type`)
    }
  }

  private async buildTxnWithSigner(txn: Txn, suggestedParams: algosdk.SuggestedParams): Promise<algosdk.TransactionWithSigner[]> {
    if (txn.type === 'txnWithSigner') {
      return [txn]
    }

    if (txn.type === 'atc') {
      return this.buildAtc(txn.atc)
    }

    if (txn.type === 'methodCall') {
      return await this.buildMethodCall(txn, suggestedParams, true)
    }

    const signer = txn.signer ? ('signer' in txn.signer ? txn.signer.signer : txn.signer) : this.getSigner(txn.sender)

    return (await this.buildTxn(txn, suggestedParams)).map((txn) => ({ txn, signer }))
  }

  /**
   * Compose all of the transactions without signers and return the transaction objects directly along with any ABI method calls.
   *
   * @returns The array of built transactions and any corresponding method calls
   */
  async buildTransactions(): Promise<BuiltTransactions> {
    const suggestedParams = await this.getSuggestedParams()

    const transactions: algosdk.Transaction[] = []
    const methodCalls = new Map<number, algosdk.ABIMethod>()
    const signers = new Map<number, algosdk.TransactionSigner>()

    for (const txn of this.txns) {
      if (!['txnWithSigner', 'atc', 'methodCall'].includes(txn.type)) {
        transactions.push(...(await this.buildTxn(txn, suggestedParams)))
      } else {
        const transactionsWithSigner =
          txn.type === 'txnWithSigner'
            ? [txn]
            : txn.type === 'atc'
              ? this.buildAtc(txn.atc)
              : txn.type === 'methodCall'
                ? await this.buildMethodCall(txn, suggestedParams, false)
                : []

        transactions.push(...transactionsWithSigner.map((ts) => ts.txn))
        transactionsWithSigner.forEach((ts, idx) => {
          if (ts.signer && ts.signer !== TransactionComposer.NULL_SIGNER) {
            signers.set(idx, ts.signer)
          }
        })
      }
    }

    for (let i = 0; i < transactions.length; i++) {
      const method = this.txnMethodMap.get(transactions[i].txID())
      if (method) methodCalls.set(i, method)
    }

    return { transactions, methodCalls, signers }
  }

  /**
   * Get the number of transactions currently added to this composer.
   */
  async count() {
    return (await this.buildTransactions()).transactions.length
  }

  /**
   * Compose all of the transactions in a single atomic transaction group and an atomic transaction composer.
   *
   * You can then use the transactions standalone, or use the composer to execute or simulate the transactions.
   *
   * Once this method is called, no further transactions will be able to be added.
   * You can safely call this method multiple times to get the same result.
   * @returns The built atomic transaction composer and the transactions
   */
  async build() {
    if (this.atc.getStatus() === algosdk.AtomicTransactionComposerStatus.BUILDING) {
      const suggestedParams = await this.getSuggestedParams()

      // Build all of the transactions
      const txnWithSigners: algosdk.TransactionWithSigner[] = []
      for (const txn of this.txns) {
        txnWithSigners.push(...(await this.buildTxnWithSigner(txn, suggestedParams)))
      }

      // Add all of the transactions to the underlying ATC
      const methodCalls = new Map<number, algosdk.ABIMethod>()
      txnWithSigners.forEach((ts, idx) => {
        this.atc.addTransaction(ts)
        // Populate consolidated set of all ABI method calls
        const method = this.txnMethodMap.get(ts.txn.txID())
        if (method) methodCalls.set(idx, method)
      })
      this.atc['methodCalls'] = methodCalls
    }

    return { atc: this.atc, transactions: this.atc.buildGroup(), methodCalls: this.atc['methodCalls'] }
  }

  /**
   * Rebuild the group, discarding any previously built transactions.
   * This will potentially cause new signers and suggested params to be used if the callbacks return a new value compared to the first build.
   * @returns The newly built atomic transaction composer and the transactions
   */
  async rebuild() {
    this.atc = new algosdk.AtomicTransactionComposer()
    return await this.build()
  }

  /**
   * Compose the atomic transaction group and send it to the network.
   * @param params The parameters to control execution with
   * @returns The execution result
   */
  async send(params?: SendParams): Promise<SendAtomicTransactionComposerResults> {
    const group = (await this.build()).transactions

    let waitRounds = params?.maxRoundsToWaitForConfirmation
    if (waitRounds === undefined) {
      const lastRound = group.reduce((max, txn) => (txn.txn.lastValid > max ? txn.txn.lastValid : BigInt(max)), 0n)
      const { firstValid: firstRound } = await this.getSuggestedParams()
      waitRounds = Number(BigInt(lastRound) - BigInt(firstRound)) + 1
    }

    return await sendAtomicTransactionComposer(
      {
        atc: this.atc,
        suppressLog: params?.suppressLog,
        maxRoundsToWaitForConfirmation: waitRounds,
        populateAppCallResources: params?.populateAppCallResources,
      },
      this.algod,
    )
  }

  /**
   * @deprecated Use `send` instead.
   *
   * Compose the atomic transaction group and send it to the network
   *
   * An alias for `composer.send(params)`.
   * @param params The parameters to control execution with
   * @returns The execution result
   */
  async execute(params?: SendParams): Promise<SendAtomicTransactionComposerResults> {
    return this.send(params)
  }

  /**
   * Compose the atomic transaction group and simulate sending it to the network
   * @returns The simulation result
   */
  async simulate(options?: SimulateOptions): Promise<SendAtomicTransactionComposerResults & { simulateResponse: SimulateResponse }> {
    const atc = options?.skipSignatures ? new AtomicTransactionComposer() : this.atc

    // Build the transactions
    if (options?.skipSignatures) {
      options.allowEmptySignatures = true
<<<<<<< HEAD
      // todo: options.fixSigners = true
=======
      options.fixSigners = true
>>>>>>> 864daaeb
      // Build transactions uses empty signers
      const transactions = await this.buildTransactions()
      for (const txn of transactions.transactions) {
        atc.addTransaction({ txn, signer: TransactionComposer.NULL_SIGNER })
      }
      atc['methodCalls'] = transactions.methodCalls
    } else {
      // Build creates real signatures
      await this.build()
    }

    const { methodResults, simulateResponse } = await atc.simulate(
      this.algod,
      new modelsv2.SimulateRequest({
        txnGroups: [],
        ...options,
        ...(Config.debug
          ? {
              allowEmptySignatures: true,
              fixSigners: true,
              allowMoreLogging: true,
              execTraceConfig: new modelsv2.SimulateTraceConfig({
                enable: true,
                scratchChange: true,
                stackChange: true,
                stateChange: true,
              }),
            }
          : undefined),
      }),
    )

    const failedGroup = simulateResponse?.txnGroups[0]
    if (failedGroup?.failureMessage) {
      const errorMessage = `Transaction failed at transaction(s) ${failedGroup.failedAt?.join(', ') || 'unknown'} in the group. ${failedGroup.failureMessage}`
      const error = new Error(errorMessage)

      if (Config.debug) {
        await Config.events.emitAsync(EventType.TxnGroupSimulated, { simulateResponse })
      }

      // eslint-disable-next-line @typescript-eslint/no-explicit-any
      ;(error as any).simulateResponse = simulateResponse
      throw error
    }

    if (Config.debug && Config.traceAll) {
      await Config.events.emitAsync(EventType.TxnGroupSimulated, { simulateResponse })
    }

    const transactions = atc.buildGroup().map((t) => t.txn)
    return {
      confirmations: simulateResponse.txnGroups[0].txnResults.map((t) => t.txnResult),
      transactions: transactions,
      txIds: transactions.map((t) => t.txID()),
      groupId: Buffer.from(transactions[0].group ?? new Uint8Array()).toString('base64'),
      simulateResponse,
      returns: methodResults.map(getABIReturnValue),
    }
  }

  /**
   * Create an encoded transaction note that follows the ARC-2 spec.
   *
   * https://github.com/algorandfoundation/ARCs/blob/main/ARCs/arc-0002.md
   * @param note The ARC-2 transaction note data
   * @returns The binary encoded transaction note
   */
  static arc2Note(note: Arc2TransactionNote): Uint8Array {
    const arc2Payload = `${note.dAppName}:${note.format}${typeof note.data === 'string' ? note.data : JSON.stringify(note.data)}`
    const encoder = new TextEncoder()
    return encoder.encode(arc2Payload)
  }
}<|MERGE_RESOLUTION|>--- conflicted
+++ resolved
@@ -494,11 +494,7 @@
 }
 
 /** AlgoKit Composer helps you compose and execute transactions as a transaction group. */
-<<<<<<< HEAD
-export class AlgoKitComposer {
-=======
-export default class TransactionComposer {
->>>>>>> 864daaeb
+export class TransactionComposer {
   /** Signer used to represent a lack of signer */
   private static NULL_SIGNER: algosdk.TransactionSigner = algosdk.makeEmptyTransactionSigner()
 
@@ -903,13 +899,8 @@
             ? 'signer' in params.signer
               ? params.signer.signer
               : params.signer
-<<<<<<< HEAD
             : this.getSigner(txn.sender)
-          : AlgoKitComposer.NULL_SIGNER,
-=======
-            : this.getSigner(encodeAddress(txn.from.publicKey))
           : TransactionComposer.NULL_SIGNER,
->>>>>>> 864daaeb
       })
     }
 
@@ -1305,11 +1296,7 @@
     // Build the transactions
     if (options?.skipSignatures) {
       options.allowEmptySignatures = true
-<<<<<<< HEAD
-      // todo: options.fixSigners = true
-=======
       options.fixSigners = true
->>>>>>> 864daaeb
       // Build transactions uses empty signers
       const transactions = await this.buildTransactions()
       for (const txn of transactions.transactions) {
