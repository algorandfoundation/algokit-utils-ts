--- conflicted
+++ resolved
@@ -1,8 +1,4 @@
-<<<<<<< HEAD
-import { TransactionParams } from '@algorandfoundation/algokit-algod-client'
-=======
 import { SuggestedParams } from '@algorandfoundation/algokit-algod-client'
->>>>>>> da10f069
 import { AlgoAmount } from './amount'
 import { SendTransactionFrom, SendTransactionParams, TransactionNote } from './transaction'
 
@@ -62,11 +58,7 @@
   frozenByDefault?: boolean
 
   /** Optional transaction parameters */
-<<<<<<< HEAD
-  transactionParams?: TransactionParams
-=======
   transactionParams?: SuggestedParams
->>>>>>> da10f069
   /** The (optional) transaction note */
   note?: TransactionNote
   /** An (optional) [transaction lease](https://dev.algorand.co/concepts/transactions/leases) to apply */
@@ -80,11 +72,7 @@
   /** The ID of the assets to opt in for / out of */
   assetId: number
   /** Optional transaction parameters */
-<<<<<<< HEAD
-  transactionParams?: TransactionParams
-=======
   transactionParams?: SuggestedParams
->>>>>>> da10f069
   /** The (optional) transaction note */
   note?: TransactionNote
   /** An (optional) [transaction lease](https://dev.algorand.co/concepts/transactions/leases) to apply */
@@ -108,11 +96,7 @@
   /** Whether or not to validate the opt-in/out is valid before issuing transactions; default = true */
   validateBalances?: boolean
   /** Optional transaction parameters */
-<<<<<<< HEAD
-  transactionParams?: TransactionParams
-=======
   transactionParams?: SuggestedParams
->>>>>>> da10f069
   /** The (optional) transaction note */
   note?: TransactionNote
   /** The maximum fee that you are happy to pay per transaction (default: unbounded) - if this is set it's possible the transaction could get rejected during network congestion */
