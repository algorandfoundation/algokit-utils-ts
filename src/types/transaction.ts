import { PendingTransactionResponse, SuggestedParams } from '@algorandfoundation/algokit-algod-client'
import {
  AppCallTransactionFields,
  AssetConfigTransactionFields,
  AssetFreezeTransactionFields,
  AssetTransferTransactionFields,
  KeyRegistrationTransactionFields,
  PaymentTransactionFields,
  SignedTransaction,
  Transaction,
  TransactionType,
  getTransactionId,
} from '@algorandfoundation/algokit-transact'
import { HeartbeatTransactionFields } from '@algorandfoundation/algokit-transact/transactions/heartbeat'
import { StateProofTransactionFields } from '@algorandfoundation/algokit-transact/transactions/state-proof'
<<<<<<< HEAD
import { LogicSigAccount, type Account } from '@algorandfoundation/sdk'
=======
import { AtomicTransactionComposer, LogicSigAccount, type Account } from '@algorandfoundation/sdk'
>>>>>>> da10f069
import { MultisigAccount, SigningAccount, TransactionSignerAccount } from './account'
import { AlgoAmount } from './amount'
import { ABIReturn } from './app'
import { TransactionComposer } from './composer'
import { Expand } from './expand'

export type TransactionNote = Uint8Array | TransactionNoteData | Arc2TransactionNote
// eslint-disable-next-line @typescript-eslint/no-explicit-any
export type TransactionNoteData = string | null | undefined | number | any[] | Record<string, any>
/** ARC-0002 compatible transaction note components https://github.com/algorandfoundation/ARCs/blob/main/ARCs/arc-0002.md */
export type Arc2TransactionNote =
  | {
      dAppName: string
      format: 'm' | 'b' | 'u'
      data: string
    }
  | {
      dAppName: string
      format: 'j'
      data: TransactionNoteData
    }

/** The sending configuration for a transaction */
export interface SendTransactionParams {
  /** Whether to skip signing and sending the transaction to the chain (default: transaction signed and sent to chain, unless `atc` specified)
   * and instead just return the raw transaction, e.g. so you can add it to a group of transactions */
  skipSending?: boolean
  /** Whether to skip waiting for the submitted transaction (only relevant if `skipSending` is `false` or unset) */
  skipWaiting?: boolean
  /** An optional `TransactionComposer` to add the transaction to, if specified then `skipSending: undefined` has the same effect as `skipSending: true` */
  transactionComposer?: TransactionComposer
  /** Whether to suppress log messages from transaction send, default: do not suppress */
  suppressLog?: boolean
  /** The flat fee you want to pay, useful for covering extra fees in a transaction group or app call */
  fee?: AlgoAmount
  /** The maximum fee that you are happy to pay (default: unbounded) - if this is set it's possible the transaction could get rejected during network congestion */
  maxFee?: AlgoAmount
  /** The maximum number of rounds to wait for confirmation, only applies if `skipWaiting` is `undefined` or `false`, default: wait up to 5 rounds */
  maxRoundsToWaitForConfirmation?: number
  /** Whether to use simulate to automatically populate app call resources in the txn objects. Defaults to true when there are app calls in the group.  */
  populateAppCallResources?: boolean
}

/** Result from sending a single transaction. */
export type SendSingleTransactionResult = Expand<SendAtomicTransactionComposerResults & ConfirmedTransactionResult>

/** The result of sending a transaction */
export interface SendTransactionResult {
  /** The transaction */
  transaction: TransactionWrapper
  /** The response if the transaction was sent and waited for */
  confirmation?: PendingTransactionResponseWrapper
}

/** The result of preparing and/or sending multiple transactions */
export interface SendTransactionResults {
  /** The transactions that have been prepared and/or sent */
  transactions: TransactionWrapper[]
  /** The responses if the transactions were sent and waited for,
   * the index of the confirmation will match the index of the underlying transaction
   */
  confirmations?: PendingTransactionResponseWrapper[]
}

/** The result of preparing and/or sending multiple transactions using an `AtomicTransactionComposer` */
export interface SendAtomicTransactionComposerResults extends Omit<SendTransactionResults, 'confirmations'> {
  /** base64 encoded representation of the group ID of the atomic group */
  groupId: string | undefined
  /** The transaction IDs that have been prepared and/or sent */
  txIds: string[]
  /** If ABI method(s) were called the processed return values */
  returns?: ABIReturn[]
  /** The responses if the transactions were sent and waited for,
   * the index of the confirmation will match the index of the underlying transaction
   */
  confirmations: PendingTransactionResponseWrapper[]
}

/** The result of sending and confirming a transaction */
export interface ConfirmedTransactionResult extends SendTransactionResult {
  /** The response from sending and waiting for the transaction */
  confirmation: PendingTransactionResponseWrapper
}

/** The result of sending and confirming one or more transactions, but where there is a primary transaction of interest */
export interface ConfirmedTransactionResults extends SendTransactionResult, SendTransactionResults {
  /** The response from sending and waiting for the primary transaction */
  confirmation: PendingTransactionResponseWrapper
  /** The response from sending and waiting for the transactions */
  confirmations: PendingTransactionResponseWrapper[]
}

/** Core account abstraction when signing/sending transactions
 *
 * This type is used across the entire AlgoKit Utils library and allows you to pass through
 * many types of accounts, including:
 * * `Account` - The in-built `algosdk.Account` type for mnemonic accounts
 * * `SigningAccount` - An AlgoKit Utils class that wraps Account to provide support for rekeyed accounts
 * * `LogicSigAccount` - The in-built `algosdk.LogicSigAccount` type for logic signatures
 * * `MultisigAccount` - An AlgoKit Utils class that wraps a multisig account and provides mechanisms to get a multisig account
 * * `TransactionSignerAccount` - An AlgoKit Utils class that wraps the in-built `algosdk.TransactionSigner` along with the sender address
 */
export type SendTransactionFrom = Account | SigningAccount | LogicSigAccount | MultisigAccount | TransactionSignerAccount

/** Defines an unsigned transaction that will appear in a group of transactions along with its signing information */
export interface TransactionToSign {
  /** The unsigned transaction to sign and send */
  transaction: Transaction
  /** The account to use to sign the transaction, either an account (with private key loaded) or a logic signature account */
  signer: SendTransactionFrom
}

/** A group of transactions to send together as an atomic group
 * https://dev.algorand.co/concepts/transactions/atomic-txn-groups/
 */
export interface TransactionGroupToSend {
  /** Any parameters to control the semantics of the send to the network */
  sendParams?: Omit<SendTransactionParams, 'fee' | 'maxFee' | 'skipSending' | 'atc'>
  /** The list of transactions to send, which can either be a raw transaction (in which case `signer` is required),
   *   the async result of an AlgoKit utils method that returns a `SendTransactionResult` (saves unwrapping the promise, be sure to pass `skipSending: true`, `signer` is also required)
   *   or the transaction with its signer (`signer` is ignored)
   **/
  transactions: (TransactionToSign | Transaction | Promise<SendTransactionResult>)[]
  /** Optional signer to pass in, required if at least one transaction provided is just the transaction, ignored otherwise */
  signer?: SendTransactionFrom
}

/** Parameters to configure transaction sending. */
export interface SendParams {
  /** The number of rounds to wait for confirmation. By default until the latest lastValid has past. */
  maxRoundsToWaitForConfirmation?: number
  /** Whether to suppress log messages from transaction send, default: do not suppress. */
  suppressLog?: boolean
  /** Whether to use simulate to automatically populate app call resources in the txn objects. Defaults to `Config.populateAppCallResources`. */
  populateAppCallResources?: boolean
  /** Whether to use simulate to automatically calculate required app call inner transaction fees and cover them in the parent app call transaction fee */
  coverAppCallInnerTransactionFees?: boolean
}

/** Additional context about the `AtomicTransactionComposer`. */
export interface AdditionalAtomicTransactionComposerContext {
  /** A map of transaction index in the `AtomicTransactionComposer` to the max fee that can be calculated for a transaction in the group */
  maxFees: Map<number, AlgoAmount>
<<<<<<< HEAD
=======

  /* The suggested params info relevant to transactions in the `AtomicTransactionComposer` */
  suggestedParams: Pick<SuggestedParams, 'fee' | 'minFee'>
}

/** An `AtomicTransactionComposer` with transactions to send. */
export interface AtomicTransactionComposerToSend extends SendParams {
  /** The `AtomicTransactionComposer` with transactions loaded to send */
  atc: AtomicTransactionComposer
  /**
   * @deprecated - set the parameters at the top level instead
   * Any parameters to control the semantics of the send to the network */
  sendParams?: Omit<SendTransactionParams, 'fee' | 'maxFee' | 'skipSending' | 'atc'>

  /**
   * Additional `AtomicTransactionComposer` context used when building the transaction group that is sent.
   * This additional context is used and must be supplied when coverAppCallInnerTransactionFees is set to true.
   **/
  additionalAtcContext?: AdditionalAtomicTransactionComposerContext
>>>>>>> da10f069
}

export class TransactionWrapper implements Transaction {
  type: TransactionType
  sender: string
  fee?: bigint
  firstValid: bigint
  lastValid: bigint
  genesisHash?: Uint8Array
  genesisId?: string
  note?: Uint8Array
  rekeyTo?: string
  lease?: Uint8Array
  group?: Uint8Array
  payment?: PaymentTransactionFields
  assetTransfer?: AssetTransferTransactionFields
  assetConfig?: AssetConfigTransactionFields
  appCall?: AppCallTransactionFields
  keyRegistration?: KeyRegistrationTransactionFields
  assetFreeze?: AssetFreezeTransactionFields
  heartbeat?: HeartbeatTransactionFields
  stateProof?: StateProofTransactionFields

  constructor(transaction: Transaction) {
    this.type = transaction.type
    this.sender = transaction.sender
    this.fee = transaction.fee
    this.firstValid = transaction.firstValid
    this.lastValid = transaction.lastValid
    this.genesisHash = transaction.genesisHash
    this.genesisId = transaction.genesisId
    this.note = transaction.note
    this.rekeyTo = transaction.rekeyTo
    this.lease = transaction.lease
    this.group = transaction.group
    this.payment = transaction.payment
    this.assetTransfer = transaction.assetTransfer
    this.assetConfig = transaction.assetConfig
    this.appCall = transaction.appCall
    this.keyRegistration = transaction.keyRegistration
    this.assetFreeze = transaction.assetFreeze
    this.heartbeat = transaction.heartbeat
    this.stateProof = transaction.stateProof
  }

  /**
   * Get the transaction ID
   * @returns The transaction ID as a base64-encoded string
   */
  txID(): string {
    return getTransactionId(this)
  }
}

// TODO: PD - review the names of these wrapper
export type SignedTransactionWrapper = Omit<SignedTransaction, 'txn'> & {
  txn: TransactionWrapper
}

export type PendingTransactionResponseWrapper = Omit<PendingTransactionResponse, 'txn' | 'innerTxns'> & {
  txn: SignedTransactionWrapper
  innerTxns?: PendingTransactionResponseWrapper[]
}

function wrapSignedTransaction(signedTransaction: SignedTransaction): SignedTransactionWrapper {
  return {
    ...signedTransaction,
    txn: new TransactionWrapper(signedTransaction.txn),
  }
}

export function wrapPendingTransactionResponse(response: PendingTransactionResponse): PendingTransactionResponseWrapper {
  return {
    ...response,
    txn: wrapSignedTransaction(response.txn),
    innerTxns: response.innerTxns?.map(wrapPendingTransactionResponse),
  }
}

export function wrapPendingTransactionResponseOptional(
  response?: PendingTransactionResponse,
): PendingTransactionResponseWrapper | undefined {
  if (!response) return undefined

  return wrapPendingTransactionResponse(response)
}

/** An `AtomicTransactionComposer` with transactions to send. */
export interface AtomicTransactionComposerToSend extends SendParams {
  /** The `AtomicTransactionComposer` with transactions loaded to send */
  transactionComposer: TransactionComposer
  /**
   * @deprecated - set the parameters at the top level instead
   * Any parameters to control the semantics of the send to the network */
  sendParams?: Omit<SendTransactionParams, 'fee' | 'maxFee' | 'skipSending' | 'atc'>
}<|MERGE_RESOLUTION|>--- conflicted
+++ resolved
@@ -13,11 +13,7 @@
 } from '@algorandfoundation/algokit-transact'
 import { HeartbeatTransactionFields } from '@algorandfoundation/algokit-transact/transactions/heartbeat'
 import { StateProofTransactionFields } from '@algorandfoundation/algokit-transact/transactions/state-proof'
-<<<<<<< HEAD
 import { LogicSigAccount, type Account } from '@algorandfoundation/sdk'
-=======
-import { AtomicTransactionComposer, LogicSigAccount, type Account } from '@algorandfoundation/sdk'
->>>>>>> da10f069
 import { MultisigAccount, SigningAccount, TransactionSignerAccount } from './account'
 import { AlgoAmount } from './amount'
 import { ABIReturn } from './app'
@@ -161,8 +157,6 @@
 export interface AdditionalAtomicTransactionComposerContext {
   /** A map of transaction index in the `AtomicTransactionComposer` to the max fee that can be calculated for a transaction in the group */
   maxFees: Map<number, AlgoAmount>
-<<<<<<< HEAD
-=======
 
   /* The suggested params info relevant to transactions in the `AtomicTransactionComposer` */
   suggestedParams: Pick<SuggestedParams, 'fee' | 'minFee'>
@@ -171,18 +165,11 @@
 /** An `AtomicTransactionComposer` with transactions to send. */
 export interface AtomicTransactionComposerToSend extends SendParams {
   /** The `AtomicTransactionComposer` with transactions loaded to send */
-  atc: AtomicTransactionComposer
+  transactionComposer: TransactionComposer
   /**
    * @deprecated - set the parameters at the top level instead
    * Any parameters to control the semantics of the send to the network */
   sendParams?: Omit<SendTransactionParams, 'fee' | 'maxFee' | 'skipSending' | 'atc'>
-
-  /**
-   * Additional `AtomicTransactionComposer` context used when building the transaction group that is sent.
-   * This additional context is used and must be supplied when coverAppCallInnerTransactionFees is set to true.
-   **/
-  additionalAtcContext?: AdditionalAtomicTransactionComposerContext
->>>>>>> da10f069
 }
 
 export class TransactionWrapper implements Transaction {
@@ -268,14 +255,4 @@
   if (!response) return undefined
 
   return wrapPendingTransactionResponse(response)
-}
-
-/** An `AtomicTransactionComposer` with transactions to send. */
-export interface AtomicTransactionComposerToSend extends SendParams {
-  /** The `AtomicTransactionComposer` with transactions loaded to send */
-  transactionComposer: TransactionComposer
-  /**
-   * @deprecated - set the parameters at the top level instead
-   * Any parameters to control the semantics of the send to the network */
-  sendParams?: Omit<SendTransactionParams, 'fee' | 'maxFee' | 'skipSending' | 'atc'>
 }