import { ABIReturn } from '@algorandfoundation/algokit-abi'
import { PendingTransactionResponse } from '@algorandfoundation/algokit-algod-client'
<<<<<<< HEAD
import { AddressWithSigner, SendingAddress, Transaction, TransactionSigner } from '@algorandfoundation/algokit-transact'
=======
import { Address } from '@algorandfoundation/algokit-common'
import {
  AddressWithTransactionSigner,
  AppCallTransactionFields,
  AssetConfigTransactionFields,
  AssetFreezeTransactionFields,
  AssetTransferTransactionFields,
  getTransactionId,
  HeartbeatTransactionFields,
  KeyRegistrationTransactionFields,
  PaymentTransactionFields,
  SendingAddress,
  SignedTransaction,
  StateProofTransactionFields,
  Transaction,
  TransactionSigner,
  TransactionType,
} from '@algorandfoundation/algokit-transact'
>>>>>>> dfd82295
import { AlgoAmount } from './amount'
import { TransactionComposer } from './composer'
import { Expand } from './expand'

export type TransactionNote = Uint8Array | TransactionNoteData | Arc2TransactionNote
// eslint-disable-next-line @typescript-eslint/no-explicit-any
export type TransactionNoteData = string | null | undefined | number | any[] | Record<string, any>
/** ARC-0002 compatible transaction note components https://github.com/algorandfoundation/ARCs/blob/main/ARCs/arc-0002.md */
export type Arc2TransactionNote =
  | {
      dAppName: string
      format: 'm' | 'b' | 'u'
      data: string
    }
  | {
      dAppName: string
      format: 'j'
      data: TransactionNoteData
    }

/** The sending configuration for a transaction */
export interface SendTransactionParams {
  /** Whether to skip signing and sending the transaction to the chain (default: transaction signed and sent to chain, unless `atc` specified)
   * and instead just return the raw transaction, e.g. so you can add it to a group of transactions */
  skipSending?: boolean
  /** Whether to skip waiting for the submitted transaction (only relevant if `skipSending` is `false` or unset) */
  skipWaiting?: boolean
  /** An optional `TransactionComposer` to add the transaction to, if specified then `skipSending: undefined` has the same effect as `skipSending: true` */
  transactionComposer?: TransactionComposer
  /** Whether to suppress log messages from transaction send, default: do not suppress */
  suppressLog?: boolean
  /** The flat fee you want to pay, useful for covering extra fees in a transaction group or app call */
  fee?: AlgoAmount
  /** The maximum fee that you are happy to pay (default: unbounded) - if this is set it's possible the transaction could get rejected during network congestion */
  maxFee?: AlgoAmount
  /** The maximum number of rounds to wait for confirmation, only applies if `skipWaiting` is `undefined` or `false`, default: wait up to 5 rounds */
  maxRoundsToWaitForConfirmation?: number
  /** Whether to use simulate to automatically populate app call resources in the txn objects. Defaults to true when there are app calls in the group.  */
  populateAppCallResources?: boolean
}

/** Result from sending a single transaction. */
export type SendSingleTransactionResult = Expand<SendTransactionComposerResults & ConfirmedTransactionResult>

/** The result of sending a transaction */
export interface SendTransactionResult {
  /** The transaction */
  transaction: Transaction
  /** The response if the transaction was sent and waited for */
  confirmation?: PendingTransactionResponse
}

/** The result of preparing and/or sending multiple transactions */
export interface SendTransactionResults {
  /** The transactions that have been prepared and/or sent */
  transactions: Transaction[]
  /** The responses if the transactions were sent and waited for,
   * the index of the confirmation will match the index of the underlying transaction
   */
  confirmations?: PendingTransactionResponse[]
}

/** The result of preparing and/or sending multiple transactions using an `TransactionComposer` */
export interface SendTransactionComposerResults extends Omit<SendTransactionResults, 'confirmations'> {
  /** base64 encoded representation of the group ID of the group */
  groupId: string | undefined
  /** The transaction IDs that have been prepared and/or sent */
  txIds: string[]
  /** If ABI method(s) were called the processed return values */
  returns?: ABIReturn[]
  /** The responses if the transactions were sent and waited for,
   * the index of the confirmation will match the index of the underlying transaction
   */
  confirmations: PendingTransactionResponse[]
}

/** The result of sending and confirming a transaction */
export interface ConfirmedTransactionResult extends SendTransactionResult {
  /** The response from sending and waiting for the transaction */
  confirmation: PendingTransactionResponse
}

/** The result of sending and confirming one or more transactions, but where there is a primary transaction of interest */
export interface ConfirmedTransactionResults extends SendTransactionResult, SendTransactionResults {
  /** The response from sending and waiting for the primary transaction */
  confirmation: PendingTransactionResponse
  /** The response from sending and waiting for the transactions */
  confirmations: PendingTransactionResponse[]
}

/**
 * @deprcated Use `SendingAddress` instead
 */

export type SendTransactionFrom = AddressWithTransactionSigner

/** Defines an unsigned transaction that will appear in a group of transactions along with its signing information */
export interface TransactionToSign {
  /** The unsigned transaction to sign and send */
  transaction: Transaction
  /** The account to use to sign the transaction, either an account (with private key loaded) or a logic signature account */
  signer: AddressWithTransactionSigner | TransactionSigner
}

/** A group of transactions to send together as an group
 * https://dev.algorand.co/concepts/transactions/atomic-txn-groups/
 */
export interface TransactionGroupToSend {
  /** Any parameters to control the semantics of the send to the network */
  sendParams?: Omit<SendTransactionParams, 'fee' | 'maxFee' | 'skipSending' | 'atc'>
  /** The list of transactions to send, which can either be a raw transaction (in which case `signer` is required),
   *   the async result of an AlgoKit utils method that returns a `SendTransactionResult` (saves unwrapping the promise, be sure to pass `skipSending: true`, `signer` is also required)
   *   or the transaction with its signer (`signer` is ignored)
   **/
  transactions: (TransactionToSign | Transaction | Promise<SendTransactionResult>)[]
  /** Optional signer to pass in, required if at least one transaction provided is just the transaction, ignored otherwise */
  signer?: SendingAddress
}

/** Parameters to configure transaction sending. */
export interface SendParams {
  /** The number of rounds to wait for confirmation. By default until the latest lastValid has past. */
  maxRoundsToWaitForConfirmation?: number
  /** Whether to suppress log messages from transaction send, default: do not suppress. */
  suppressLog?: boolean
  /** Whether to use simulate to automatically populate app call resources in the txn objects. Defaults to `Config.populateAppCallResources`. */
  populateAppCallResources?: boolean
  /** Whether to use simulate to automatically calculate required app call inner transaction fees and cover them in the parent app call transaction fee */
  coverAppCallInnerTransactionFees?: boolean
}

/** Additional context about the `TransactionComposer`. */
export interface AdditionalTransactionComposerContext {
  /** A map of transaction index in the `TransactionComposer` to the max fee that can be calculated for a transaction in the group */
  maxFees: Map<number, AlgoAmount>
}

/** An `TransactionComposer` with transactions to send. */
export interface TransactionComposerToSend extends SendParams {
  /** The `TransactionComposer` with transactions loaded to send */
  transactionComposer: TransactionComposer
}<|MERGE_RESOLUTION|>--- conflicted
+++ resolved
@@ -1,27 +1,6 @@
 import { ABIReturn } from '@algorandfoundation/algokit-abi'
 import { PendingTransactionResponse } from '@algorandfoundation/algokit-algod-client'
-<<<<<<< HEAD
-import { AddressWithSigner, SendingAddress, Transaction, TransactionSigner } from '@algorandfoundation/algokit-transact'
-=======
-import { Address } from '@algorandfoundation/algokit-common'
-import {
-  AddressWithTransactionSigner,
-  AppCallTransactionFields,
-  AssetConfigTransactionFields,
-  AssetFreezeTransactionFields,
-  AssetTransferTransactionFields,
-  getTransactionId,
-  HeartbeatTransactionFields,
-  KeyRegistrationTransactionFields,
-  PaymentTransactionFields,
-  SendingAddress,
-  SignedTransaction,
-  StateProofTransactionFields,
-  Transaction,
-  TransactionSigner,
-  TransactionType,
-} from '@algorandfoundation/algokit-transact'
->>>>>>> dfd82295
+import { AddressWithTransactionSigner, SendingAddress, Transaction, TransactionSigner } from '@algorandfoundation/algokit-transact'
 import { AlgoAmount } from './amount'
 import { TransactionComposer } from './composer'
 import { Expand } from './expand'
