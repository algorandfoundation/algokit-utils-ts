--- conflicted
+++ resolved
@@ -1,16 +1,8 @@
 import { SuggestedParams } from '@algorandfoundation/algokit-algod-client'
 import { Address, ReadableAddress } from '@algorandfoundation/algokit-common'
-<<<<<<< HEAD
-import { AddressWithTransactionSigner, LogicSigAccount, MultisigAccount, TransactionSigner } from '@algorandfoundation/algokit-transact'
+import { AddressWithTransactionSigner, LogicSigAccount, TransactionSigner, MultisigAccount } from '@algorandfoundation/algokit-transact'
 import type { Account } from '@algorandfoundation/sdk'
-import * as algosdk from '@algorandfoundation/sdk'
 import { SigningAccount } from './account'
-=======
-import { AddressWithSigner, TransactionSigner } from '@algorandfoundation/algokit-transact'
-import type { Account } from '@algorandfoundation/sdk'
-import { LogicSigAccount } from '@algorandfoundation/sdk'
-import { MultisigAccount, SigningAccount } from './account'
->>>>>>> 9bb06930
 import { AccountManager } from './account-manager'
 import { AlgorandClientTransactionCreator } from './algorand-client-transaction-creator'
 import { AlgorandClientTransactionSender } from './algorand-client-transaction-sender'
@@ -80,11 +72,7 @@
    * const algorand = AlgorandClient.mainNet().setDefaultSigner(signer)
    * ```
    */
-<<<<<<< HEAD
   public setDefaultSigner(signer: TransactionSigner | AddressWithTransactionSigner): AlgorandClient {
-=======
-  public setDefaultSigner(signer: TransactionSigner | AddressWithSigner): AlgorandClient {
->>>>>>> 9bb06930
     this._accountManager.setDefaultSigner(signer)
     return this
   }
