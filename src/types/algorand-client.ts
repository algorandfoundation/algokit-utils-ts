--- conflicted
+++ resolved
@@ -214,7 +214,6 @@
   }
 
   /**
-<<<<<<< HEAD
    * Register a function that will be used to transform an error caught when simulating or executing
    * composed transaction groups made from `newGroup`
    */
@@ -226,15 +225,12 @@
     this._errorTransformers.delete(transformer)
   }
 
-  /** Start a new `TransactionComposer` transaction group */
-=======
-   * Start a new `TransactionComposer` transaction group
+  /** Start a new `TransactionComposer` transaction group
    * @returns A new instance of `TransactionComposer`.
    * @example
    * const composer = AlgorandClient.mainNet().newGroup();
    * const result = await composer.addTransaction(payment).send()
    */
->>>>>>> a1ec10c5
   public newGroup() {
     return new TransactionComposer({
       algod: this.client.algod,
