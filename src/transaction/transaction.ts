--- conflicted
+++ resolved
@@ -1,19 +1,5 @@
-<<<<<<< HEAD
-import {
-  AlgodClient,
-  ApplicationLocalReference,
-  AssetHoldingReference,
-  BoxReference,
-  PendingTransactionResponse,
-  SimulateRequest,
-  SuggestedParams,
-} from '@algorandfoundation/algokit-algod-client'
-import type { AppCallTransactionFields } from '@algorandfoundation/algokit-transact'
-import { Transaction, TransactionType, encodeTransaction, getTransactionId } from '@algorandfoundation/algokit-transact'
-=======
 import { AlgodClient, PendingTransactionResponse } from '@algorandfoundation/algokit-algod-client'
 import { Transaction } from '@algorandfoundation/algokit-transact'
->>>>>>> 3d899a4e
 import * as algosdk from '@algorandfoundation/sdk'
 import { ABIReturnType, TransactionSigner } from '@algorandfoundation/sdk'
 import { ABIReturn } from '../types/app'
@@ -142,75 +128,9 @@
 export const sendTransactionComposer = async function (atcSend: TransactionComposerToSend): Promise<SendTransactionComposerResults> {
   const { transactionComposer: givenComposer, ...executeParams } = atcSend
 
-<<<<<<< HEAD
-    let confirmations: PendingTransactionResponse[] | undefined = undefined
-    if (!sendParams?.skipWaiting) {
-      confirmations = await Promise.all(transactionsToSend.map(async (t) => await algod.pendingTransactionInformation(getTransactionId(t))))
-    }
-
-    const methodCalls = [...(atc['methodCalls'] as Map<number, ABIMethod>).values()]
-
-    return {
-      groupId: groupId!,
-      confirmations: (confirmations ?? []).map(wrapPendingTransactionResponse),
-      txIds: transactionsToSend.map((t) => getTransactionId(t)),
-      transactions: transactionsToSend.map((t) => new TransactionWrapper(t)),
-      returns: result.methodResults.map((r, i) => getABIReturnValue(r, methodCalls[i]!.returns.type)),
-    } satisfies SendAtomicTransactionComposerResults
-    // eslint-disable-next-line @typescript-eslint/no-explicit-any
-  } catch (e: any) {
-    // TODO: PD - look into error handling here again, it's possible that we don't need this comment anymore
-    // Create a new error object so the stack trace is correct (algosdk throws an error with a more limited stack trace)
-
-    const errorMessage = e.body?.message ?? e.message ?? 'Received error executing Atomic Transaction Composer'
-    // eslint-disable-next-line @typescript-eslint/no-explicit-any
-    const err = new Error(errorMessage) as any
-    err.cause = e
-    if (typeof e === 'object') {
-      err.name = e.name
-    }
-
-    if (Config.debug && typeof e === 'object') {
-      err.traces = []
-      Config.getLogger(executeParams?.suppressLog ?? sendParams?.suppressLog).error(
-        'Received error executing Atomic Transaction Composer and debug flag enabled; attempting simulation to get more information',
-        err,
-      )
-      const simulate = await performAtomicTransactionComposerSimulate(atc, algod)
-      if (Config.debug && !Config.traceAll) {
-        // Emit the event only if traceAll: false, as it should have already been emitted above
-        await Config.events.emitAsync(EventType.TxnGroupSimulated, {
-          simulateResponse: simulate,
-        })
-      }
-
-      if (simulate && simulate.txnGroups[0].failedAt) {
-        for (const txn of simulate.txnGroups[0].txnResults) {
-          err.traces.push({
-            trace: txn.execTrace,
-            appBudget: txn.appBudgetConsumed,
-            logicSigBudget: txn.logicSigBudgetConsumed,
-            logs: txn.txnResult.logs,
-            message: simulate.txnGroups[0].failureMessage,
-          })
-        }
-      }
-    } else {
-      Config.getLogger(executeParams?.suppressLog ?? sendParams?.suppressLog).error(
-        'Received error executing Atomic Transaction Composer, for more information enable the debug flag',
-        err,
-      )
-    }
-
-    // Attach the sent transactions so we can use them in error transformers
-    err.sentTransactions = atc.buildGroup().map((t) => new TransactionWrapper(t.txn))
-    throw err
-  }
-=======
   return atcSend.transactionComposer.send({
     ...executeParams,
   })
->>>>>>> 3d899a4e
 }
 
 /**
@@ -293,7 +213,7 @@
       }
     }
 
-    await algod.waitForBlock(toNumber(currentRound))
+    await algod.statusAfterBlock(toNumber(currentRound))
     currentRound++
   }
 
