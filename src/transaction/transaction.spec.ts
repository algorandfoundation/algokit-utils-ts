/* eslint-disable @typescript-eslint/no-non-null-assertion */
import { describe, test } from '@jest/globals'
import algosdk, { ABIMethod, ABIType } from 'algosdk'
import invariant from 'tiny-invariant'
import externalARC32 from '../../tests/example-contracts/resource-packer/artifacts/ExternalApp.arc32.json'
import v8ARC32 from '../../tests/example-contracts/resource-packer/artifacts/ResourcePackerv8.arc32.json'
import v9ARC32 from '../../tests/example-contracts/resource-packer/artifacts/ResourcePackerv9.arc32.json'
import { Config } from '../config'
import { algorandFixture } from '../testing'
import { AlgoAmount } from '../types/amount'
import { AppClient } from '../types/app-client'
import TransactionComposer, { PaymentParams } from '../types/composer'
import { Arc2TransactionNote } from '../types/transaction'
import { getABIReturnValue, waitForConfirmation } from './transaction'

describe('transaction', () => {
  const localnet = algorandFixture()
  beforeEach(localnet.beforeEach, 10_000)

  const getTestTransaction = (amount?: AlgoAmount, sender?: string) => {
    return {
      sender: sender ?? localnet.context.testAccount.addr,
      receiver: localnet.context.testAccount.addr,
      amount: amount ?? (1).microAlgo(),
    } as PaymentParams
  }

  test('Transaction is capped by low min txn fee', async () => {
    const { algorand } = localnet.context
    await expect(async () => {
      await algorand.send.payment({ ...getTestTransaction(), maxFee: (1).microAlgo() })
    }).rejects.toThrowError('Transaction fee 1000 µALGO is greater than maxFee 1 µALGO')
  })

  test('Transaction cap is ignored if higher than fee', async () => {
    const { algorand } = localnet.context
    const { confirmation } = await algorand.send.payment({ ...getTestTransaction(), maxFee: (1_000_000).microAlgo() })

    expect(confirmation?.txn.txn.fee).toBe(1000)
  })

  test('Transaction fee is overridable', async () => {
    const { algorand } = localnet.context
    const fee = (1).algo()
    const { confirmation } = await algorand.send.payment({ ...getTestTransaction(), staticFee: fee })

    expect(confirmation.txn.txn.fee).toBe(Number(fee.microAlgo))
  })

  test('Transaction group is sent', async () => {
    const { algorand } = localnet.context

    const {
      transactions: [txn1, txn2],
      confirmations,
    } = await algorand.newGroup().addPayment(getTestTransaction((1).microAlgo())).addPayment(getTestTransaction((2).microAlgo())).send()

    invariant(confirmations[0].txn.txn.grp)
    invariant(confirmations[1].txn.txn.grp)
    invariant(txn1.group)
    invariant(txn2.group)
    expect(confirmations.length).toBe(2)
    expect(confirmations[0].confirmedRound).toBeGreaterThanOrEqual(txn1.firstRound)
    expect(confirmations[1].confirmedRound).toBeGreaterThanOrEqual(txn2.firstRound)
    expect(Buffer.from(confirmations[0].txn.txn.grp).toString('hex')).toBe(Buffer.from(txn1.group).toString('hex'))
    expect(Buffer.from(confirmations[1].txn.txn.grp).toString('hex')).toBe(Buffer.from(txn2.group).toString('hex'))
  })

  test('Multisig single account', async () => {
    const { algorand, testAccount } = localnet.context

    // Setup multisig
    const multisig = algorand.account.multisig(
      {
        addrs: [testAccount.addr],
        threshold: 1,
        version: 1,
      },
      [testAccount],
    )

    // Fund multisig
    await algorand.send.payment({
      sender: testAccount.addr,
      receiver: multisig.addr,
      amount: (1).algo(),
    })

    // Use multisig
    await algorand.send.payment({
      sender: multisig.addr,
      receiver: testAccount.addr,
      amount: (500).microAlgo(),
    })
  })

  test('Multisig double account', async () => {
    const { algorand, testAccount, generateAccount } = localnet.context
    const account2 = await generateAccount({
      initialFunds: (10).algo(),
      suppressLog: true,
    })

    // Setup multisig
    const multisig = algorand.account.multisig(
      {
        addrs: [testAccount.addr, account2.addr],
        threshold: 2,
        version: 1,
      },
      [testAccount, account2],
    )

    // Fund multisig
    await algorand.send.payment({
      sender: testAccount.addr,
      receiver: multisig.addr,
      amount: (1).algo(),
    })

    // Use multisig
    await algorand.send.payment({
      sender: multisig.addr,
      receiver: testAccount.addr,
      amount: (500).microAlgo(),
    })
  })

  test('Transaction wait for confirmation http error', async () => {
    const { algorand, algod } = localnet.context
    const txn = await algorand.createTransaction.payment(getTestTransaction())
    try {
      await waitForConfirmation(txn.txID(), 5, algod)
    } catch (e: unknown) {
      expect((e as Error).message).toEqual(`Transaction ${txn.txID()} not confirmed after 5 rounds`)
    }
  })

  test('Transaction fails in debug mode, error is enriched using simulate', async () => {
    const { algorand, testAccount } = localnet.context
    const txn1 = await algorand.createTransaction.payment(getTestTransaction((1).microAlgo()))
    // This will fail due to fee being too high
    const txn2 = await algorand.createTransaction.payment(getTestTransaction((9999999999999).microAlgo()))
    try {
      await algorand.newGroup().addTransaction(txn1).addTransaction(txn2).send()
      // eslint-disable-next-line @typescript-eslint/no-explicit-any
    } catch (e: any) {
      const messageRegex = new RegExp(
        `transaction ${txn2.txID()}: overspend \\(account ${testAccount.addr}, data \\{.*\\}, tried to spend \\{9999999999999\\}\\)`,
      )
      expect(e.traces[0].message).toMatch(messageRegex)
    }
  })
})

describe('arc2 transaction note', () => {
  test('arc-0002', () => {
    expect(
      TransactionComposer.arc2Note({
        dAppName: 'a',
        format: 'u',
        data: 'abc',
      } as Arc2TransactionNote),
    ).toMatchInlineSnapshot(`
      Uint8Array [
        97,
        58,
        117,
        97,
        98,
        99,
      ]
    `)
  })
})

const tests = (version: 8 | 9) => () => {
  const fixture = algorandFixture()

  let appClient: AppClient
  let externalClient: AppClient

  beforeEach(fixture.beforeEach)

  beforeAll(async () => {
    Config.configure({ populateAppCallResources: true })
    await fixture.beforeEach()
    const { algorand, testAccount } = fixture.context

    const appFactory = algorand.client.getAppFactory({
      appSpec: JSON.stringify(version === 8 ? v8ARC32 : v9ARC32),
      defaultSender: testAccount.addr,
    })

    appClient = (await appFactory.send.create({ method: 'createApplication' })).appClient

    await appClient.fundAppAccount({ amount: (2334300).microAlgo() })

    await appClient.send.call({ method: 'bootstrap', staticFee: (3_000).microAlgo() })

    externalClient = algorand.client.getAppClientById({
      appSpec: JSON.stringify(externalARC32),
      appId: (await appClient.getGlobalState()).externalAppID.value as bigint,
      defaultSender: testAccount.addr,
    })
  })

  afterAll(() => {
    Config.configure({ populateAppCallResources: false })
  })

  let alice: algosdk.Account

  describe('accounts', () => {
    test('addressBalance: invalid Account reference', async () => {
      const { testAccount } = fixture.context
      alice = testAccount
      await expect(
        appClient.send.call({ method: 'addressBalance', args: [testAccount.addr], populateAppCallResources: false }),
      ).rejects.toThrow('invalid Account reference')
    })

    test('addressBalance', async () => {
      await appClient.send.call({ method: 'addressBalance', args: [alice.addr] })
    })
  })

  describe('boxes', () => {
    test('smallBox: invalid Box reference', async () => {
      await expect(appClient.send.call({ method: 'smallBox', populateAppCallResources: false })).rejects.toThrow('invalid Box reference')
    })

    test('smallBox', async () => {
      await appClient.send.call({ method: 'smallBox' })
    })

    test('mediumBox', async () => {
      await appClient.send.call({ method: 'mediumBox' })
    })
  })

  describe('apps', () => {
    test('externalAppCall: unavailable App', async () => {
      await expect(
        appClient.send.call({
          method: 'externalAppCall',
          populateAppCallResources: false,
          staticFee: (2_000).microAlgo(),
        }),
      ).rejects.toThrow('unavailable App')
    })

    test('externalAppCall', async () => {
      await appClient.send.call({
        method: 'externalAppCall',
        staticFee: (2_000).microAlgo(),
      })
    })
  })

  describe('assets', () => {
    test('assetTotal: unavailable Asset', async () => {
      const { testAccount } = fixture.context
      alice = testAccount
      await expect(appClient.send.call({ method: 'assetTotal', populateAppCallResources: false })).rejects.toThrow('unavailable Asset')
    })

    test('assetTotal', async () => {
      await appClient.send.call({ method: 'assetTotal' })
    })
  })

  describe('cross-product references', () => {
    const hasAssetErrorMsg = version === 8 ? 'invalid Account reference' : 'unavailable Account'

    test(`hasAsset: ${hasAssetErrorMsg}`, async () => {
      const { testAccount } = fixture.context
      alice = testAccount
      await expect(appClient.send.call({ method: 'hasAsset', args: [testAccount.addr], populateAppCallResources: false })).rejects.toThrow(
        hasAssetErrorMsg,
      )
    })

    test('hasAsset', async () => {
      const { testAccount } = fixture.context
      await appClient.send.call({ method: 'hasAsset', args: [testAccount.addr] })
    })

    test(`externalLocal: ${hasAssetErrorMsg}`, async () => {
      const { testAccount } = fixture.context
      alice = testAccount
      await expect(
        appClient.send.call({ method: 'externalLocal', args: [testAccount.addr], populateAppCallResources: false }),
      ).rejects.toThrow(hasAssetErrorMsg)
    })

    test('externalLocal', async () => {
      const { algorand, testAccount } = fixture.context

      await algorand.send.appCallMethodCall(await externalClient.params.optIn({ method: 'optInToApplication', sender: testAccount.addr }))

      await algorand.send.appCallMethodCall(
        await appClient.params.call({
          method: 'externalLocal',
          args: [testAccount.addr],
          sender: testAccount.addr,
        }),
      )
    })
  })

  describe('sendTransaction', () => {
    test('addressBalance: invalid Account reference', async () => {
      await expect(
        appClient.send.call({
          method: 'addressBalance',
          args: [algosdk.generateAccount().addr],
          populateAppCallResources: false,
        }),
      ).rejects.toThrow('invalid Account reference')
    })

    test('addressBalance', async () => {
      appClient.send.call({
        method: 'addressBalance',
        args: [algosdk.generateAccount().addr],
      })
    })
  })
}

describe('Resource Packer: AVM8', tests(8))
describe('Resource Packer: AVM9', tests(9))
describe('Resource Packer: Mixed', () => {
  const fixture = algorandFixture()

  let v9Client: AppClient
  let v8Client: AppClient

  beforeEach(fixture.beforeEach)

  beforeAll(async () => {
    Config.configure({ populateAppCallResources: true })

    await fixture.beforeEach()

    const testAccount = fixture.context.testAccount

    const v8AppFactory = fixture.algorand.client.getAppFactory({
      appSpec: JSON.stringify(v8ARC32),
      defaultSender: testAccount.addr,
    })

    const v9AppFactory = fixture.algorand.client.getAppFactory({
      appSpec: JSON.stringify(v9ARC32),
      defaultSender: testAccount.addr,
    })

    const v8Result = await v8AppFactory.send.create({ method: 'createApplication' })
    const v9Result = await v9AppFactory.send.create({ method: 'createApplication' })
    v8Client = v8Result.appClient
    v9Client = v9Result.appClient
  })

  afterAll(() => {
    Config.configure({ populateAppCallResources: false })
  })

  // Temporarily skip this until this algod bug is fixed: https://github.com/algorand/go-algorand/issues/5914
  test('same account', async () => {
    const { algorand, testAccount } = fixture.context
    const acct = algosdk.generateAccount()

    const rekeyedTo = algorand.account.random()
    await algorand.account.rekeyAccount(testAccount.addr, rekeyedTo)

    const { transactions } = await algorand.send
      .newGroup()
      .addAppCallMethodCall(await v8Client.params.call({ method: 'addressBalance', args: [acct.addr], sender: testAccount.addr }))
      .addAppCallMethodCall(await v9Client.params.call({ method: 'addressBalance', args: [acct.addr], sender: testAccount.addr }))
      .send({ populateAppCallResources: true })

    const v8CallAccts = transactions[0].appAccounts
    const v9CallAccts = transactions[1].appAccounts

    // eslint-disable-next-line @typescript-eslint/no-non-null-assertion
    expect(v8CallAccts!.length + v9CallAccts!.length).toBe(1)
  })

  test('app account', async () => {
    const { algorand, testAccount } = fixture.context

    await v8Client.fundAppAccount({ amount: (328500).microAlgo() })
    await v8Client.send.call({ method: 'bootstrap', staticFee: (3_000).microAlgo() })

    const externalAppID = (await v8Client.getGlobalState()).externalAppID!.value as bigint

    const { transactions } = await algorand.send
      .newGroup()
      .addAppCallMethodCall(
        await v8Client.params.call({ method: 'externalAppCall', staticFee: (2_000).microAlgo(), sender: testAccount.addr }),
      )
      .addAppCallMethodCall(
        await v9Client.params.call({
          method: 'addressBalance',
          args: [algosdk.getApplicationAddress(externalAppID)],
          sender: testAccount.addr,
        }),
      )
      .send({ populateAppCallResources: true })

    const v8CallApps = transactions[0].appForeignApps
    const v9CallAccts = transactions[1].appAccounts

    expect(v8CallApps!.length + v9CallAccts!.length).toBe(1)
  })
})

describe('Resource Packer: meta', () => {
  const fixture = algorandFixture()

  let externalClient: AppClient

  beforeEach(fixture.beforeEach)

  beforeAll(async () => {
    await fixture.beforeEach()
    const { algorand, testAccount } = fixture.context
    Config.configure({ populateAppCallResources: true })

    const factory = algorand.client.getAppFactory({
      appSpec: JSON.stringify(externalARC32),
      defaultSender: testAccount.addr,
    })

    const result = await factory.send.create({ method: 'createApplication' })
    externalClient = result.appClient
  })

  afterAll(() => {
    Config.configure({ populateAppCallResources: false })
  })

  test('error during simulate', async () => {
    await expect(externalClient.send.call({ method: 'error' })).rejects.toThrow(
      'Error during resource population simulation in transaction 0',
    )
  })

  test('box with txn arg', async () => {
    const { testAccount, algorand } = fixture.context

    const payment = await algorand.createTransaction.payment({
      sender: testAccount.addr,
      receiver: testAccount.addr,
      amount: (0).microAlgo(),
    })

    await externalClient.fundAppAccount({ amount: (106100).microAlgo() })

    await externalClient.send.call({ method: 'boxWithPayment', args: [{ txn: payment, signer: testAccount.signer }] })
  })

  test('sender asset holding', async () => {
    await externalClient.fundAppAccount({ amount: (200_000).microAlgo() })

    await externalClient.send.call({
      method: 'createAsset',
      staticFee: (2_000).microAlgo(),
    })
    const res = await externalClient.send.call({ method: 'senderAssetBalance' })

    expect(res.transaction.appAccounts?.length || 0).toBe(0)
  })

  test('rekeyed account', async () => {
    const { testAccount } = fixture.context
    const { algorand } = fixture

    const authAddr = algorand.account.random()

<<<<<<< HEAD
    await algorand.send.payment({
      sender: testAccount.addr,
      receiver: testAccount.addr,
      rekeyTo: authAddr,
      amount: algokit.microAlgos(0),
    })
=======
    await algorand.account.rekeyAccount(testAccount.addr, authAddr.addr)
>>>>>>> 288b867c

    await externalClient.fundAppAccount({ amount: (200_001).microAlgo() })

    await externalClient.send.call({
      method: 'createAsset',
<<<<<<< HEAD
      methodArgs: [],
      sendParams: { fee: algokit.microAlgos(2_000) },
      sender: { addr: testAccount.addr, signer: algorand.account.getSigner(authAddr) },
=======
      staticFee: (2_001).microAlgo(),
>>>>>>> 288b867c
    })
    const res = await externalClient.send.call({
      method: 'senderAssetBalance',
<<<<<<< HEAD
      methodArgs: [],
      sender: { addr: testAccount.addr, signer: algorand.account.getSigner(authAddr) },
=======
>>>>>>> 288b867c
    })

    expect(res.transaction.appAccounts?.length || 0).toBe(0)
  })
})

describe('abi return', () => {
  // eslint-disable-next-line @typescript-eslint/no-explicit-any
  const getABIResult = (type: string, value: any) => {
    const abiType = ABIType.from(type)
    const result = {
      method: new ABIMethod({ name: '', args: [], returns: { type: type } }),
      rawReturnValue: abiType.encode(value),
      returnValue: abiType.decode(abiType.encode(value)),
      txID: '',
    } as algosdk.ABIResult
    return getABIReturnValue(result)
  }

  test('uint32', () => {
    expect(getABIResult('uint32', 0).returnValue).toBe(0)
    expect(getABIResult('uint32', 0n).returnValue).toBe(0)
    expect(getABIResult('uint32', 1).returnValue).toBe(1)
    expect(getABIResult('uint32', 1n).returnValue).toBe(1)
    expect(getABIResult('uint32', 2 ** 32 - 1).returnValue).toBe(2 ** 32 - 1)
    expect(getABIResult('uint32', 2n ** 32n - 1n).returnValue).toBe(2 ** 32 - 1)
  })

  test('uint64', () => {
    expect(getABIResult('uint64', 0).returnValue).toBe(0n)
    expect(getABIResult('uint64', 1).returnValue).toBe(1n)
    expect(getABIResult('uint64', 2 ** 32 - 1).returnValue).toBe(2n ** 32n - 1n)
    expect(getABIResult('uint64', 2n ** 64n - 1n).returnValue).toBe(2n ** 64n - 1n)
  })

  test('uint32[]', () => {
    expect(getABIResult('uint32[]', [0]).returnValue).toEqual([0])
    expect(getABIResult('uint32[]', [0n]).returnValue).toEqual([0])
    expect(getABIResult('uint32[]', [1]).returnValue).toEqual([1])
    expect(getABIResult('uint32[]', [1n]).returnValue).toEqual([1])
    expect(getABIResult('uint32[]', [1, 2, 3]).returnValue).toEqual([1, 2, 3])
    expect(getABIResult('uint32[]', [1n, 2n, 3]).returnValue).toEqual([1, 2, 3])
    expect(getABIResult('uint32[]', [2 ** 32 - 1]).returnValue).toEqual([2 ** 32 - 1])
    expect(getABIResult('uint32[]', [2n ** 32n - 1n, 1]).returnValue).toEqual([2 ** 32 - 1, 1])
  })

  test('uint32[n]', () => {
    expect(getABIResult('uint32[1]', [0]).returnValue).toEqual([0])
    expect(getABIResult('uint32[1]', [0n]).returnValue).toEqual([0])
    expect(getABIResult('uint32[1]', [1]).returnValue).toEqual([1])
    expect(getABIResult('uint32[1]', [1n]).returnValue).toEqual([1])
    expect(getABIResult('uint32[3]', [1, 2, 3]).returnValue).toEqual([1, 2, 3])
    expect(getABIResult('uint32[3]', [1n, 2n, 3]).returnValue).toEqual([1, 2, 3])
    expect(getABIResult('uint32[1]', [2 ** 32 - 1]).returnValue).toEqual([2 ** 32 - 1])
    expect(getABIResult('uint32[2]', [2n ** 32n - 1n, 1]).returnValue).toEqual([2 ** 32 - 1, 1])
  })

  test('uint64[]', () => {
    expect(getABIResult('uint64[]', [0]).returnValue).toEqual([0n])
    expect(getABIResult('uint64[]', [0n]).returnValue).toEqual([0n])
    expect(getABIResult('uint64[]', [1]).returnValue).toEqual([1n])
    expect(getABIResult('uint64[]', [1n]).returnValue).toEqual([1n])
    expect(getABIResult('uint64[]', [1, 2, 3]).returnValue).toEqual([1n, 2n, 3n])
    expect(getABIResult('uint64[]', [1n, 2n, 3]).returnValue).toEqual([1n, 2n, 3n])
    expect(getABIResult('uint64[]', [2 ** 32 - 1]).returnValue).toEqual([2n ** 32n - 1n])
    expect(getABIResult('uint64[]', [2n ** 64n - 1n, 1]).returnValue).toEqual([2n ** 64n - 1n, 1n])
  })

  test('uint64[n]', () => {
    expect(getABIResult('uint64[1]', [0]).returnValue).toEqual([0n])
    expect(getABIResult('uint64[1]', [0n]).returnValue).toEqual([0n])
    expect(getABIResult('uint64[1]', [1]).returnValue).toEqual([1n])
    expect(getABIResult('uint64[1]', [1n]).returnValue).toEqual([1n])
    expect(getABIResult('uint64[3]', [1, 2, 3]).returnValue).toEqual([1n, 2n, 3n])
    expect(getABIResult('uint64[3]', [1n, 2n, 3]).returnValue).toEqual([1n, 2n, 3n])
    expect(getABIResult('uint64[1]', [2 ** 32 - 1]).returnValue).toEqual([2n ** 32n - 1n])
    expect(getABIResult('uint64[2]', [2n ** 64n - 1n, 1]).returnValue).toEqual([2n ** 64n - 1n, 1n])
  })

  test('(uint32,uint64,(uint32,uint64),uint32[],uint64[])', () => {
    const type = '(uint32,uint64,(uint32,uint64),uint32[],uint64[])'
    expect(getABIResult(type, [0, 0, [0, 0], [0], [0]]).returnValue).toEqual([0, 0n, [0, 0n], [0], [0n]])
    expect(getABIResult(type, [1, 1, [1, 1], [1], [1]]).returnValue).toEqual([1, 1n, [1, 1n], [1], [1n]])
    expect(getABIResult(type, [2 ** 32 - 1, 2n ** 64n - 1n, [2 ** 32 - 1, 2n ** 64n - 1n], [1, 2, 3], [1, 2, 3]]).returnValue).toEqual([
      2 ** 32 - 1,
      2n ** 64n - 1n,
      [2 ** 32 - 1, 2n ** 64n - 1n],
      [1, 2, 3],
      [1n, 2n, 3n],
    ])
  })
})<|MERGE_RESOLUTION|>--- conflicted
+++ resolved
@@ -70,25 +70,22 @@
     const { algorand, testAccount } = localnet.context
 
     // Setup multisig
-    const multisig = algorand.account.multisig(
-      {
-        addrs: [testAccount.addr],
-        threshold: 1,
-        version: 1,
-      },
-      [testAccount],
-    )
+    const multisig = algorand.account.multisig({
+      addrs: [testAccount.addr],
+      threshold: 1,
+      version: 1,
+    })
 
     // Fund multisig
     await algorand.send.payment({
       sender: testAccount.addr,
-      receiver: multisig.addr,
+      receiver: multisig,
       amount: (1).algo(),
     })
 
     // Use multisig
     await algorand.send.payment({
-      sender: multisig.addr,
+      sender: multisig,
       receiver: testAccount.addr,
       amount: (500).microAlgo(),
     })
@@ -102,25 +99,22 @@
     })
 
     // Setup multisig
-    const multisig = algorand.account.multisig(
-      {
-        addrs: [testAccount.addr, account2.addr],
-        threshold: 2,
-        version: 1,
-      },
-      [testAccount, account2],
-    )
+    const multisig = algorand.account.multisig({
+      addrs: [testAccount.addr, account2.addr],
+      threshold: 2,
+      version: 1,
+    })
 
     // Fund multisig
     await algorand.send.payment({
       sender: testAccount.addr,
-      receiver: multisig.addr,
+      receiver: multisig,
       amount: (1).algo(),
     })
 
     // Use multisig
     await algorand.send.payment({
-      sender: multisig.addr,
+      sender: multisig,
       receiver: testAccount.addr,
       amount: (500).microAlgo(),
     })
@@ -479,36 +473,16 @@
 
     const authAddr = algorand.account.random()
 
-<<<<<<< HEAD
-    await algorand.send.payment({
-      sender: testAccount.addr,
-      receiver: testAccount.addr,
-      rekeyTo: authAddr,
-      amount: algokit.microAlgos(0),
-    })
-=======
-    await algorand.account.rekeyAccount(testAccount.addr, authAddr.addr)
->>>>>>> 288b867c
+    await algorand.account.rekeyAccount(testAccount.addr, authAddr)
 
     await externalClient.fundAppAccount({ amount: (200_001).microAlgo() })
 
     await externalClient.send.call({
       method: 'createAsset',
-<<<<<<< HEAD
-      methodArgs: [],
-      sendParams: { fee: algokit.microAlgos(2_000) },
-      sender: { addr: testAccount.addr, signer: algorand.account.getSigner(authAddr) },
-=======
       staticFee: (2_001).microAlgo(),
->>>>>>> 288b867c
     })
     const res = await externalClient.send.call({
       method: 'senderAssetBalance',
-<<<<<<< HEAD
-      methodArgs: [],
-      sender: { addr: testAccount.addr, signer: algorand.account.getSigner(authAddr) },
-=======
->>>>>>> 288b867c
     })
 
     expect(res.transaction.appAccounts?.length || 0).toBe(0)
