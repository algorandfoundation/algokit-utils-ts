import algosdk, { ABIMethod, ABIType, Account, Address } from 'algosdk'
import invariant from 'tiny-invariant'
import { afterAll, beforeAll, beforeEach, describe, expect, test } from 'vitest'
import { APP_SPEC as nestedContractAppSpec } from '../../tests/example-contracts/client/TestContractClient'
import innerFeeContract from '../../tests/example-contracts/inner-fee/application.json'
import externalARC32 from '../../tests/example-contracts/resource-packer/artifacts/ExternalApp.arc32.json'
import v8ARC32 from '../../tests/example-contracts/resource-packer/artifacts/ResourcePackerv8.arc32.json'
import v9ARC32 from '../../tests/example-contracts/resource-packer/artifacts/ResourcePackerv9.arc32.json'
import { algo, microAlgo } from '../amount'
import { Config } from '../config'
import { algorandFixture } from '../testing'
import { AlgoAmount } from '../types/amount'
import { AppClient } from '../types/app-client'
import { PaymentParams, TransactionComposer } from '../types/composer'
import { Arc2TransactionNote } from '../types/transaction'
import { getABIReturnValue, waitForConfirmation } from './transaction'

describe('transaction', () => {
  const localnet = algorandFixture()
  beforeEach(localnet.beforeEach, 10_000)

  const getTestTransaction = (amount?: AlgoAmount, sender?: string) => {
    return {
      sender: sender ?? localnet.context.testAccount,
      receiver: localnet.context.testAccount,
      amount: amount ?? (1).microAlgo(),
    } as PaymentParams
  }

  test('Transaction is capped by low min txn fee', async () => {
    const { algorand } = localnet.context
    await expect(async () => {
      await algorand.send.payment({ ...getTestTransaction(), maxFee: (1).microAlgo() })
    }).rejects.toThrowError('Transaction fee 1000 µALGO is greater than maxFee 1 µALGO')
  })

  test('Transaction cap is ignored if higher than fee', async () => {
    const { algorand } = localnet.context
    const { confirmation } = await algorand.send.payment({ ...getTestTransaction(), maxFee: (1_000_000).microAlgo() })

    expect(confirmation?.txn.txn.fee).toBe(1000n)
  })

  test('Transaction fee is overridable', async () => {
    const { algorand } = localnet.context
    const fee = (1).algo()
    const { confirmation } = await algorand.send.payment({ ...getTestTransaction(), staticFee: fee })

    expect(confirmation.txn.txn.fee).toBe(fee.microAlgo)
  })

  test('Transaction group is sent', async () => {
    const { algorand } = localnet.context

    const {
      transactions: [txn1, txn2],
      confirmations,
    } = await algorand.newGroup().addPayment(getTestTransaction((1).microAlgo())).addPayment(getTestTransaction((2).microAlgo())).send()

    invariant(confirmations[0].txn.txn.group)
    invariant(confirmations[1].txn.txn.group)
    invariant(txn1.group)
    invariant(txn2.group)
    expect(confirmations.length).toBe(2)
    expect(confirmations[0].confirmedRound).toBeGreaterThanOrEqual(txn1.firstValid)
    expect(confirmations[1].confirmedRound).toBeGreaterThanOrEqual(txn2.firstValid)
    expect(Buffer.from(confirmations[0].txn.txn.group).toString('hex')).toBe(Buffer.from(txn1.group).toString('hex'))
    expect(Buffer.from(confirmations[1].txn.txn.group).toString('hex')).toBe(Buffer.from(txn2.group).toString('hex'))
  })

  test('Multisig single account', async () => {
    const { algorand, testAccount } = localnet.context

    // Setup multisig
    const multisig = algorand.account.multisig(
      {
        addrs: [testAccount],
        threshold: 1,
        version: 1,
      },
      [testAccount],
    )

    // Fund multisig
    await algorand.send.payment({
      sender: testAccount,
      receiver: multisig,
      amount: (1).algo(),
    })

    // Use multisig
    await algorand.send.payment({
      sender: multisig,
      receiver: testAccount,
      amount: (500).microAlgo(),
    })
  })

  test('Multisig double account', async () => {
    const { algorand, testAccount, generateAccount } = localnet.context
    const account2 = await generateAccount({
      initialFunds: (10).algo(),
      suppressLog: true,
    })

    // Setup multisig
    const multisig = algorand.account.multisig(
      {
        addrs: [testAccount, account2],
        threshold: 2,
        version: 1,
      },
      [testAccount, account2],
    )

    // Fund multisig
    await algorand.send.payment({
      sender: testAccount,
      receiver: multisig,
      amount: (1).algo(),
    })

    // Use multisig
    await algorand.send.payment({
      sender: multisig,
      receiver: testAccount,
      amount: (500).microAlgo(),
    })
  })

  test('Transaction wait for confirmation http error', async () => {
    const { algorand, algod } = localnet.context
    const txn = await algorand.createTransaction.payment(getTestTransaction())
    try {
      await waitForConfirmation(txn.txID(), 5, algod)
    } catch (e: unknown) {
      expect((e as Error).message).toEqual(`Transaction ${txn.txID()} not confirmed after 5 rounds`)
    }
  })

  test('Transaction fails in debug mode, error is enriched using simulate', async () => {
    const { algorand, testAccount } = localnet.context
    const txn1 = await algorand.createTransaction.payment(getTestTransaction((1).microAlgo()))
    // This will fail due to fee being too high
    const txn2 = await algorand.createTransaction.payment(getTestTransaction((9999999999999).microAlgo()))
    try {
      await algorand.newGroup().addTransaction(txn1).addTransaction(txn2).send()
      // eslint-disable-next-line @typescript-eslint/no-explicit-any
    } catch (e: any) {
      const messageRegex = new RegExp(
        `transaction ${txn2.txID()}: overspend \\(account ${testAccount}, data \\{.*\\}, tried to spend \\{9999999999999\\}\\)`,
      )
      expect(e.traces[0].message).toMatch(messageRegex)
    }
  })

  describe('Cover app call inner transaction fees', async () => {
    let appClient1: AppClient
    let appClient2: AppClient
    let appClient3: AppClient

    beforeEach(async () => {
      const { algorand, testAccount } = localnet.context
      Config.configure({ populateAppCallResources: true })

      const appFactory = algorand.client.getAppFactory({
        appSpec: JSON.stringify(innerFeeContract),
        defaultSender: testAccount,
      })

      appClient1 = (await appFactory.send.bare.create({ note: 'app1' })).appClient
      appClient2 = (await appFactory.send.bare.create({ note: 'app2' })).appClient
      appClient3 = (await appFactory.send.bare.create({ note: 'app3' })).appClient

      await appClient1.fundAppAccount({ amount: algo(2) })
      await appClient2.fundAppAccount({ amount: algo(2) })
      await appClient3.fundAppAccount({ amount: algo(2) })
    })

    test('throws when no max fee is supplied', async () => {
      const params = {
        method: 'no_op',
        coverAppCallInnerTransactionFees: true,
      } satisfies Parameters<(typeof appClient1)['send']['call']>[0]

      await expect(async () => await appClient1.send.call(params)).rejects.toThrow(
        'Please provide a maxFee for each app call transaction when coverAppCallInnerTransactionFees is enabled. Required for transaction 0',
      )
    })

    test('throws when inner transaction fees are not covered and coverAppCallInnerTransactionFees is disabled', async () => {
      const expectedFee = 7000n
      const params = {
        method: 'send_inners_with_fees',
        args: [appClient2.appId, appClient3.appId, [0n, 0n, 0n, 0n, [0n, 0n]]],
        maxFee: microAlgo(expectedFee),
        coverAppCallInnerTransactionFees: false,
      } satisfies Parameters<(typeof appClient1)['send']['call']>[0]

      await expect(async () => await appClient1.send.call(params)).rejects.toThrow(/fee too small/)
    })

    test('does not alter fee when app call has no inners', async () => {
      const expectedFee = 1000n
      const params = {
        method: 'no_op',
        coverAppCallInnerTransactionFees: true,
        maxFee: microAlgo(2000),
      } satisfies Parameters<(typeof appClient1)['send']['call']>[0]
      const result = await appClient1.send.call(params)

      expect(result.transaction.fee).toBe(expectedFee)
      await assertMinFee(appClient1, params, expectedFee)
    })

    test('throws when max fee is too small to cover inner transaction fees', async () => {
      const expectedFee = 7000n
      const params = {
        method: 'send_inners_with_fees',
        args: [appClient2.appId, appClient3.appId, [0n, 0n, 0n, 0n, [0n, 0n]]],
        maxFee: microAlgo(expectedFee - 1n),
        coverAppCallInnerTransactionFees: true,
      } satisfies Parameters<(typeof appClient1)['send']['call']>[0]

      await expect(async () => await appClient1.send.call(params)).rejects.toThrow(
        'Fees were too small to resolve execution info via simulate. You may need to increase an app call transaction maxFee.',
      )
    })

    test('throws when static fee is too small to cover inner transaction fees', async () => {
      const expectedFee = 7000n
      const params = {
        method: 'send_inners_with_fees',
        args: [appClient2.appId, appClient3.appId, [0n, 0n, 0n, 0n, [0n, 0n]]],
        staticFee: microAlgo(expectedFee - 1n),
        coverAppCallInnerTransactionFees: true,
      } satisfies Parameters<(typeof appClient1)['send']['call']>[0]

      await expect(async () => await appClient1.send.call(params)).rejects.toThrow(
        'Fees were too small to resolve execution info via simulate. You may need to increase an app call transaction maxFee.',
      )
    })

    test('alters fee, handling when no inner fees have been covered', async () => {
      const expectedFee = 7000n
      const params = {
        method: 'send_inners_with_fees',
        args: [appClient2.appId, appClient3.appId, [0n, 0n, 0n, 0n, [0n, 0n]]],
        maxFee: microAlgo(expectedFee),
        coverAppCallInnerTransactionFees: true,
      } satisfies Parameters<(typeof appClient1)['send']['call']>[0]
      const result = await appClient1.send.call(params)

      expect(result.transaction.fee).toBe(expectedFee)
      await assertMinFee(appClient1, params, expectedFee)
    })

    test('alters fee, handling when all inner fees have been covered', async () => {
      const expectedFee = 1000n
      const params = {
        method: 'send_inners_with_fees',
        args: [appClient2.appId, appClient3.appId, [1000n, 1000n, 1000n, 1000n, [1000n, 1000n]]],
        maxFee: microAlgo(expectedFee),
        coverAppCallInnerTransactionFees: true,
      } satisfies Parameters<(typeof appClient1)['send']['call']>[0]
      const result = await appClient1.send.call(params)

      expect(result.transaction.fee).toBe(expectedFee)
      await assertMinFee(appClient1, params, expectedFee)
    })

    test('alters fee, handling when some inner fees have been covered or partially covered', async () => {
      const expectedFee = 5300n
      const params = {
        method: 'send_inners_with_fees',
        args: [appClient2.appId, appClient3.appId, [1000n, 0n, 200n, 0n, [500n, 0n]]],
        maxFee: microAlgo(expectedFee),
        coverAppCallInnerTransactionFees: true,
      } satisfies Parameters<(typeof appClient1)['send']['call']>[0]
      const result = await appClient1.send.call(params)

      expect(result.transaction.fee).toBe(expectedFee)
      await assertMinFee(appClient1, params, expectedFee)
    })

    test('alters fee, handling when some inner fees have a surplus', async () => {
      const expectedFee = 2000n
      const params = {
        method: 'send_inners_with_fees',
        args: [appClient2.appId, appClient3.appId, [0n, 1000n, 5000n, 0n, [0n, 50n]]],
        maxFee: microAlgo(expectedFee),
        coverAppCallInnerTransactionFees: true,
      } satisfies Parameters<(typeof appClient1)['send']['call']>[0]
      const result = await appClient1.send.call(params)

      expect(result.transaction.fee).toBe(expectedFee)
      await assertMinFee(appClient1, params, expectedFee)
    })

    test('alters fee, handling multiple app calls in a group that send inners with varying fees', async () => {
      const txn1ExpectedFee = 5800n
      const txn2ExpectedFee = 6000n

      const txn1Params = {
        method: 'send_inners_with_fees',
        args: [appClient2.appId, appClient3.appId, [0n, 1000n, 0n, 0n, [200n, 0n]]],
        staticFee: microAlgo(txn1ExpectedFee),
        note: 'txn1',
      } satisfies Parameters<(typeof appClient1)['send']['call']>[0]

      const txn2Params = {
        method: 'send_inners_with_fees',
        args: [appClient2.appId, appClient3.appId, [1000n, 0n, 0n, 0n, [0n, 0n]]],
        maxFee: microAlgo(txn2ExpectedFee),
        note: 'txn2',
      } satisfies Parameters<(typeof appClient1)['send']['call']>[0]

      const result = await appClient1.algorand
        .newGroup()
        .addAppCallMethodCall(await appClient1.params.call(txn1Params))
        .addAppCallMethodCall(await appClient1.params.call(txn2Params))
        .send({
          coverAppCallInnerTransactionFees: true,
        })

      expect(result.transactions[0].fee).toBe(txn1ExpectedFee)
      await assertMinFee(appClient1, txn1Params, txn1ExpectedFee)
      expect(result.transactions[1].fee).toBe(txn2ExpectedFee)
      await assertMinFee(appClient1, txn2Params, txn2ExpectedFee)
    })

    test('does not alter a static fee with surplus', async () => {
      const expectedFee = 6000n
      const params = {
        method: 'send_inners_with_fees',
        args: [appClient2.appId, appClient3.appId, [1000n, 0n, 200n, 0n, [500n, 0n]]],
        staticFee: microAlgo(expectedFee),
        coverAppCallInnerTransactionFees: true,
      } satisfies Parameters<(typeof appClient1)['send']['call']>[0]
      const result = await appClient1.send.call(params)

      expect(result.transaction.fee).toBe(expectedFee)
    })

    test('alters fee, handling a large inner fee surplus pooling to lower siblings', async () => {
      // Inner transaction fees only pool to lower sibling transactions
      const expectedFee = 7_000n
      const params = {
        method: 'send_inners_with_fees',
        args: [appClient2.appId, appClient3.appId, [0n, 0n, 0n, 0n, [0n, 0n, 20_000n, 0n, 0n, 0n]]],
        maxFee: microAlgo(expectedFee),
        coverAppCallInnerTransactionFees: true,
      } satisfies Parameters<(typeof appClient1)['send']['call']>[0]
      const result = await appClient1.send.call(params)

      expect(result.transaction.fee).toBe(expectedFee)
      await assertMinFee(appClient1, params, expectedFee)
    })

    test('alters fee, handling a inner fee surplus pooling to some lower siblings', async () => {
      // Inner transaction fees only pool to lower sibling transactions
      const expectedFee = 6300n
      const params = {
        method: 'send_inners_with_fees',
        args: [appClient2.appId, appClient3.appId, [0n, 0n, 2200n, 0n, [0n, 0n, 2500n, 0n, 0n, 0n]]],
        maxFee: microAlgo(expectedFee),
        coverAppCallInnerTransactionFees: true,
      } satisfies Parameters<(typeof appClient1)['send']['call']>[0]
      const result = await appClient1.send.call(params)

      expect(result.transaction.fee).toBe(expectedFee)
      await assertMinFee(appClient1, params, expectedFee)
    })

    test('alters fee, handling a large inner fee surplus with no pooling', async () => {
      // Inner transaction fees only pool to lower sibling transactions
      const expectedFee = 10_000n
      const params = {
        method: 'send_inners_with_fees',
        args: [appClient2.appId, appClient3.appId, [0n, 0n, 0n, 0n, [0n, 0n, 0n, 0n, 0n, 20_000n]]],
        maxFee: microAlgo(expectedFee),
        coverAppCallInnerTransactionFees: true,
      } satisfies Parameters<(typeof appClient1)['send']['call']>[0]
      const result = await appClient1.send.call(params)

      expect(result.transaction.fee).toBe(expectedFee)
      await assertMinFee(appClient1, params, expectedFee)
    })

    test('alters fee, handling multiple inner fee surplus poolings to lower siblings', async () => {
      // Inner transaction fees only pool to lower sibling transactions
      const expectedFee = 7100n
      const params = {
        method: 'send_inners_with_fees_2',
        args: [appClient2.appId, appClient3.appId, [0n, 1200n, [0n, 0n, 4900n, 0n, 0n, 0n], 200n, 1100n, [0n, 0n, 2500n, 0n, 0n, 0n]]],
        maxFee: microAlgo(expectedFee),
        coverAppCallInnerTransactionFees: true,
      } satisfies Parameters<(typeof appClient1)['send']['call']>[0]
      const result = await appClient1.send.call(params)

      expect(result.transaction.fee).toBe(expectedFee)
      await assertMinFee(appClient1, params, expectedFee)
    })

    test('does not alter fee when another transaction in the group covers the inner fees', async () => {
      const { testAccount } = localnet.context
      const expectedFee = 8000n

      const result = await appClient1.algorand
        .newGroup()
        .addPayment({
          sender: testAccount.addr,
          receiver: testAccount.addr,
          amount: microAlgo(0),
          staticFee: microAlgo(expectedFee),
        })
        .addAppCallMethodCall(
          await appClient1.params.call({
            method: 'send_inners_with_fees',
            args: [appClient2.appId, appClient3.appId, [0n, 0n, 0n, 0n, [0n, 0n]]],
            maxFee: microAlgo(expectedFee),
          }),
        )
        .send({
          coverAppCallInnerTransactionFees: true,
        })

      expect(result.transactions[0].fee).toBe(expectedFee)
      // We could technically reduce the below to 0, however it adds more complexity and is probably unlikely to be a common use case
      expect(result.transactions[1].fee).toBe(1000n)
    })

    test('alters fee, allocating surplus fees to the most fee constrained transaction first', async () => {
      const { testAccount } = localnet.context
      const result = await appClient1.algorand
        .newGroup()
        .addAppCallMethodCall(
          await appClient1.params.call({
            method: 'send_inners_with_fees',
            args: [appClient2.appId, appClient3.appId, [0n, 0n, 0n, 0n, [0n, 0n]]],
            maxFee: microAlgo(2000n),
          }),
        )
        .addPayment({
          sender: testAccount.addr,
          receiver: testAccount.addr,
          amount: microAlgo(0),
          staticFee: microAlgo(7500),
        })
        .addPayment({
          sender: testAccount.addr,
          receiver: testAccount.addr,
          amount: microAlgo(0),
          staticFee: microAlgo(0),
        })
        .send({
          coverAppCallInnerTransactionFees: true,
        })

      expect(result.transactions[0].fee).toBe(1500n)
      expect(result.transactions[1].fee).toBe(7500n)
      expect(result.transactions[2].fee).toBe(0n)
    })

    test('alters fee, handling nested abi method calls', async () => {
      const { algorand, testAccount } = localnet.context

      const appFactory = algorand.client.getAppFactory({
        appSpec: nestedContractAppSpec,
        defaultSender: testAccount.addr,
      })

      const { appClient } = await appFactory.send.create({
        method: 'createApplication',
      })

      const txnArgCall = await appClient1.params.call({
        method: 'send_inners_with_fees',
        args: [appClient2.appId, appClient3.appId, [0n, 0n, 2000n, 0n, [0n, 0n]]],
        maxFee: microAlgo(4000),
      })

      const paymentParams = {
        sender: testAccount.addr,
        receiver: testAccount.addr,
        amount: microAlgo(0),
        staticFee: microAlgo(1500),
      } satisfies PaymentParams

      const expectedFee = 2000n
      const params = {
        method: 'nestedTxnArg',
        args: [algorand.createTransaction.payment(paymentParams), txnArgCall],
        staticFee: microAlgo(expectedFee),
        coverAppCallInnerTransactionFees: true,
      }
      const result = await appClient.send.call(params)

      expect(result.transactions.length).toBe(3)
      expect(result.transactions[0].fee).toBe(1500n)
      expect(result.transactions[1].fee).toBe(3500n)
      expect(result.transactions[2].fee).toBe(expectedFee)
      await assertMinFee(
        appClient,
        {
          ...params,
          args: [algorand.createTransaction.payment(paymentParams), txnArgCall],
        },
        expectedFee,
      )
    })

    test('throws when maxFee is below the calculated fee', async () => {
      await expect(
        async () =>
          await appClient1.algorand
            .newGroup()
            .addAppCallMethodCall(
              await appClient1.params.call({
                method: 'send_inners_with_fees',
                args: [appClient2.appId, appClient3.appId, [0n, 0n, 0n, 0n, [0n, 0n]]],
                maxFee: microAlgo(1200),
              }),
            )
            // This transactions allow this state to be possible, without it the simulate call to get the execution info would fail
            .addAppCallMethodCall(
              await appClient1.params.call({
                method: 'no_op',
                maxFee: microAlgo(10_000),
              }),
            )
            .send({
              coverAppCallInnerTransactionFees: true,
            }),
      ).rejects.toThrow('Calculated transaction fee 7000 µALGO is greater than max of 1200 for transaction 0')
    })

    test('throws when nested maxFee is below the calculated fee', async () => {
      const { algorand, testAccount } = localnet.context

      const appFactory = algorand.client.getAppFactory({
        appSpec: nestedContractAppSpec,
        defaultSender: testAccount.addr,
      })

      const { appClient } = await appFactory.send.create({
        method: 'createApplication',
      })

      const txnArgCall = await appClient1.params.call({
        method: 'send_inners_with_fees',
        args: [appClient2.appId, appClient3.appId, [0n, 0n, 2000n, 0n, [0n, 0n]]],
        maxFee: microAlgo(2000),
      })

      await expect(
        async () =>
          await appClient.send.call({
            method: 'nestedTxnArg',
            args: [
              algorand.createTransaction.payment({
                sender: testAccount.addr,
                receiver: testAccount.addr,
                amount: microAlgo(0),
              }),
              txnArgCall,
            ],
            coverAppCallInnerTransactionFees: true,
            maxFee: microAlgo(10_000),
          }),
      ).rejects.toThrow('Calculated transaction fee 5000 µALGO is greater than max of 2000 for transaction 1')
    })

    test('throws when staticFee is below the calculated fee', async () => {
      await expect(
        async () =>
          await appClient1.algorand
            .newGroup()
            .addAppCallMethodCall(
              await appClient1.params.call({
                method: 'send_inners_with_fees',
                args: [appClient2.appId, appClient3.appId, [0n, 0n, 0n, 0n, [0n, 0n]]],
                staticFee: microAlgo(5000),
              }),
            )
            // This transactions allow this state to be possible, without it the simulate call to get the execution info would fail
            .addAppCallMethodCall(
              await appClient1.params.call({
                method: 'no_op',
                maxFee: microAlgo(10_000),
              }),
            )
            .send({
              coverAppCallInnerTransactionFees: true,
            }),
      ).rejects.toThrow('Calculated transaction fee 7000 µALGO is greater than max of 5000 for transaction 0')
    })

    test('throws when staticFee for non app call transaction is too low', async () => {
      const { testAccount } = localnet.context
      await expect(
        async () =>
          await appClient1.algorand
            .newGroup()
            .addAppCallMethodCall(
              await appClient1.params.call({
                method: 'send_inners_with_fees',
                args: [appClient2.appId, appClient3.appId, [0n, 0n, 0n, 0n, [0n, 0n]]],
                staticFee: microAlgo(13_000n),
                maxFee: microAlgo(14_000n),
              }),
            )
            .addAppCallMethodCall(
              await appClient1.params.call({
                method: 'send_inners_with_fees',
                args: [appClient2.appId, appClient3.appId, [0n, 0n, 0n, 0n, [0n, 0n]]],
                staticFee: microAlgo(1000n),
              }),
            )
            .addPayment({
              sender: testAccount.addr,
              receiver: testAccount.addr,
              amount: microAlgo(0),
              staticFee: microAlgo(500),
            })
            .send({
              coverAppCallInnerTransactionFees: true,
            }),
      ).rejects.toThrow('An additional fee of 500 µALGO is required for non app call transaction 2')
    })

    test('alters fee, handling expensive abi method calls that use ensure_budget to op-up', async () => {
      const expectedFee = 10_000n
      const params = {
        method: 'burn_ops',
        args: [6200],
        coverAppCallInnerTransactionFees: true,
        maxFee: microAlgo(12_000),
      } satisfies Parameters<(typeof appClient1)['send']['call']>[0]
      const result = await appClient1.send.call(params)

      expect(result.transaction.fee).toBe(expectedFee)
      expect(result.confirmation.innerTxns?.length).toBe(9) // Op up transactions sent by ensure_budget
      await assertMinFee(appClient1, params, expectedFee)
    })

    const assertMinFee = async (appClient: AppClient, args: Parameters<(typeof appClient)['send']['call']>[0], fee: bigint) => {
      if (fee === 1000n) {
        return
      }

      await expect(
        async () =>
          await appClient.send.call({
            ...args,
            coverAppCallInnerTransactionFees: false,
            staticFee: microAlgo(fee - 1n),
            extraFee: undefined,
            suppressLog: true,
          }),
      ).rejects.toThrowError(/fee too small/)
    }
  })
})

describe('arc2 transaction note', () => {
  test('arc-0002', () => {
    expect(
      TransactionComposer.arc2Note({
        dAppName: 'a',
        format: 'u',
        data: 'abc',
      } as Arc2TransactionNote),
    ).toMatchInlineSnapshot(`
      Uint8Array [
        97,
        58,
        117,
        97,
        98,
        99,
      ]
    `)
  })
})

const resourcePopulationTests = (version: 8 | 9) => () => {
  const fixture = algorandFixture()

  let appClient: AppClient
  let externalClient: AppClient

  beforeEach(fixture.beforeEach)

  beforeAll(async () => {
    Config.configure({ populateAppCallResources: true })
    await fixture.beforeEach()
    const { algorand, testAccount } = fixture.context

    const appFactory = algorand.client.getAppFactory({
      appSpec: JSON.stringify(version === 8 ? v8ARC32 : v9ARC32),
      defaultSender: testAccount,
    })

    appClient = (await appFactory.send.create({ method: 'createApplication' })).appClient

    await appClient.fundAppAccount({ amount: (2334300).microAlgo() })

    await appClient.send.call({ method: 'bootstrap', staticFee: (3_000).microAlgo() })

    externalClient = algorand.client.getAppClientById({
      appSpec: JSON.stringify(externalARC32),
      appId: (await appClient.getGlobalState()).externalAppID.value as bigint,
      defaultSender: testAccount,
    })
  })

  afterAll(() => {
    Config.configure({ populateAppCallResources: false })
  })

  let alice: Address & Account

  describe('accounts', () => {
    test('addressBalance: invalid Account reference', async () => {
      const { testAccount } = fixture.context
      alice = testAccount
      await expect(
        appClient.send.call({ method: 'addressBalance', args: [testAccount.toString()], populateAppCallResources: false }),
      ).rejects.toThrow('invalid Account reference')
    })

    test('addressBalance', async () => {
      await appClient.send.call({ method: 'addressBalance', args: [alice.toString()] })
    })
  })

  describe('boxes', () => {
    test('smallBox: invalid Box reference', async () => {
      await expect(appClient.send.call({ method: 'smallBox', populateAppCallResources: false })).rejects.toThrow('invalid Box reference')
    })

    test('smallBox', async () => {
      await appClient.send.call({ method: 'smallBox' })
    })

    test('mediumBox', async () => {
      await appClient.send.call({ method: 'mediumBox' })
    })
  })

  describe('apps', () => {
    test('externalAppCall: unavailable App', async () => {
      await expect(
        appClient.send.call({
          method: 'externalAppCall',
          populateAppCallResources: false,
          staticFee: (2_000).microAlgo(),
        }),
      ).rejects.toThrow('unavailable App')
    })

    test('externalAppCall', async () => {
      await appClient.send.call({
        method: 'externalAppCall',
        staticFee: (2_000).microAlgo(),
      })
    })
  })

  describe('assets', () => {
    test('assetTotal: unavailable Asset', async () => {
      const { testAccount } = fixture.context
      alice = testAccount
      await expect(appClient.send.call({ method: 'assetTotal', populateAppCallResources: false })).rejects.toThrow('unavailable Asset')
    })

    test('assetTotal', async () => {
      await appClient.send.call({ method: 'assetTotal' })
    })
  })

  describe('cross-product references', () => {
    const hasAssetErrorMsg = version === 8 ? 'invalid Account reference' : 'unavailable Account'

    test(`hasAsset: ${hasAssetErrorMsg}`, async () => {
      const { testAccount } = fixture.context
      alice = testAccount
      await expect(
        appClient.send.call({ method: 'hasAsset', args: [testAccount.toString()], populateAppCallResources: false }),
      ).rejects.toThrow(hasAssetErrorMsg)
    })

    test('hasAsset', async () => {
      const { testAccount } = fixture.context
      await appClient.send.call({ method: 'hasAsset', args: [testAccount.toString()] })
    })

    test(`externalLocal: ${hasAssetErrorMsg}`, async () => {
      const { testAccount } = fixture.context
      alice = testAccount
      await expect(
        appClient.send.call({ method: 'externalLocal', args: [testAccount.toString()], populateAppCallResources: false }),
      ).rejects.toThrow(hasAssetErrorMsg)
    })

    test('externalLocal', async () => {
      const { algorand, testAccount } = fixture.context

      await algorand.send.appCallMethodCall(await externalClient.params.optIn({ method: 'optInToApplication', sender: testAccount }))

      await algorand.send.appCallMethodCall(
        await appClient.params.call({
          method: 'externalLocal',
          args: [testAccount.toString()],
          sender: testAccount,
        }),
      )
    })
  })

  describe('sendTransaction', () => {
    test('addressBalance: invalid Account reference', async () => {
      await expect(
        appClient.send.call({
          method: 'addressBalance',
          args: [algosdk.generateAccount().addr.toString()],
          populateAppCallResources: false,
        }),
      ).rejects.toThrow('invalid Account reference')
    })

    test('addressBalance', async () => {
      const result = await appClient.send.call({
        method: 'addressBalance',
        args: [algosdk.generateAccount().addr.toString()],
        onComplete: algosdk.OnApplicationComplete.NoOpOC,
      })

      // Ensure the transaction was not sent via simulate
      await fixture.context.waitForIndexerTransaction(result.txIds[0])
    })
  })
}

describe('Resource population: AVM8', resourcePopulationTests(8))
describe('Resource population: AVM9', resourcePopulationTests(9))
describe('Resource population: Mixed', () => {
  const fixture = algorandFixture()

  let v9Client: AppClient
  let v8Client: AppClient

  beforeEach(fixture.beforeEach)

  beforeAll(async () => {
    Config.configure({ populateAppCallResources: true })

    await fixture.beforeEach()

    const testAccount = fixture.context.testAccount

    const v8AppFactory = fixture.algorand.client.getAppFactory({
      appSpec: JSON.stringify(v8ARC32),
      defaultSender: testAccount,
    })

    const v9AppFactory = fixture.algorand.client.getAppFactory({
      appSpec: JSON.stringify(v9ARC32),
      defaultSender: testAccount,
    })

    const v8Result = await v8AppFactory.send.create({ method: 'createApplication' })
    const v9Result = await v9AppFactory.send.create({ method: 'createApplication' })
    v8Client = v8Result.appClient
    v9Client = v9Result.appClient
  })

  afterAll(() => {
    Config.configure({ populateAppCallResources: false })
  })

  test('same account', async () => {
    const { algorand, testAccount } = fixture.context
    const acct = algosdk.generateAccount()

    const rekeyedTo = algorand.account.random()
    await algorand.account.rekeyAccount(testAccount, rekeyedTo)

    const { transactions } = await algorand.send
      .newGroup()
      .addAppCallMethodCall(await v8Client.params.call({ method: 'addressBalance', args: [acct.addr.toString()], sender: testAccount }))
      .addAppCallMethodCall(await v9Client.params.call({ method: 'addressBalance', args: [acct.addr.toString()], sender: testAccount }))
      .send({ populateAppCallResources: true })

    const v8CallAccts = transactions[0].applicationCall?.accounts ?? []
    const v9CallAccts = transactions[1].applicationCall?.accounts ?? []

    expect(v8CallAccts.length + v9CallAccts.length).toBe(1)
  })

  test('app account', async () => {
    const { algorand, testAccount } = fixture.context

    await v8Client.fundAppAccount({ amount: (328500).microAlgo() })
    await v8Client.send.call({ method: 'bootstrap', staticFee: (3_000).microAlgo() })

    const externalAppID = (await v8Client.getGlobalState()).externalAppID!.value as bigint

    const { transactions } = await algorand.send
      .newGroup()
      .addAppCallMethodCall(await v8Client.params.call({ method: 'externalAppCall', staticFee: (2_000).microAlgo(), sender: testAccount }))
      .addAppCallMethodCall(
        await v9Client.params.call({
          method: 'addressBalance',
          args: [algosdk.getApplicationAddress(externalAppID).toString()],
          sender: testAccount,
        }),
      )
      .send({ populateAppCallResources: true })

    const v8CallApps = transactions[0].applicationCall?.foreignApps ?? []
    const v9CallAccts = transactions[1].applicationCall?.accounts ?? []

    expect(v8CallApps!.length + v9CallAccts!.length).toBe(1)
  })
})

describe('Resource population: meta', () => {
  const fixture = algorandFixture()

  let externalClient: AppClient

  beforeEach(fixture.beforeEach)

  beforeAll(async () => {
    await fixture.beforeEach()
    const { algorand, testAccount } = fixture.context
    Config.configure({ populateAppCallResources: true })

    const factory = algorand.client.getAppFactory({
      appSpec: JSON.stringify(externalARC32),
      defaultSender: testAccount,
    })

    const result = await factory.send.create({ method: 'createApplication' })
    externalClient = result.appClient
  })

  afterAll(() => {
    Config.configure({ populateAppCallResources: false })
  })

  test('error during simulate', async () => {
<<<<<<< HEAD
    await expect(externalClient.send.call({ method: 'error' })).rejects.toThrow(
      'Error resolving execution info via simulate in transaction 0',
    )
=======
    try {
      await externalClient.send.call({ method: 'error' })
      // eslint-disable-next-line @typescript-eslint/no-explicit-any
    } catch (e: any) {
      expect(e.stack).toMatch(`err <--- Error`)
      expect(e.message).toMatch('Error during resource population simulation in transaction 0')
    }
>>>>>>> 6a8fc46e
  })

  test('box with txn arg', async () => {
    const { testAccount, algorand } = fixture.context

    const payment = await algorand.createTransaction.payment({
      sender: testAccount,
      receiver: testAccount,
      amount: (0).microAlgo(),
    })

    await externalClient.fundAppAccount({ amount: (106100).microAlgo() })

    await externalClient.send.call({ method: 'boxWithPayment', args: [{ txn: payment, signer: testAccount.signer }] })
  })

  test('sender asset holding', async () => {
    await externalClient.fundAppAccount({ amount: (200_000).microAlgo() })

    await externalClient.send.call({
      method: 'createAsset',
      staticFee: (2_000).microAlgo(),
    })
    const res = await externalClient.send.call({ method: 'senderAssetBalance' })

    expect(res.transaction.applicationCall?.accounts?.length || 0).toBe(0)
  })

  test('rekeyed account', async () => {
    const { testAccount } = fixture.context
    const { algorand } = fixture

    const authAddr = algorand.account.random()

    await algorand.account.rekeyAccount(testAccount, authAddr)

    await externalClient.fundAppAccount({ amount: (200_001).microAlgo() })

    await externalClient.send.call({
      method: 'createAsset',
      staticFee: (2_001).microAlgo(),
    })
    const res = await externalClient.send.call({
      method: 'senderAssetBalance',
    })

    expect(res.transaction.applicationCall?.accounts?.length || 0).toBe(0)
  })
})

describe('abi return', () => {
  // eslint-disable-next-line @typescript-eslint/no-explicit-any
  const getABIResult = (type: string, value: any) => {
    const abiType = ABIType.from(type)
    const result = {
      method: new ABIMethod({ name: '', args: [], returns: { type: type } }),
      rawReturnValue: abiType.encode(value),
      returnValue: abiType.decode(abiType.encode(value)),
      txID: '',
    } as algosdk.ABIResult
    return getABIReturnValue(result)
  }

  test('uint32', () => {
    expect(getABIResult('uint32', 0).returnValue).toBe(0)
    expect(getABIResult('uint32', 0n).returnValue).toBe(0)
    expect(getABIResult('uint32', 1).returnValue).toBe(1)
    expect(getABIResult('uint32', 1n).returnValue).toBe(1)
    expect(getABIResult('uint32', 2 ** 32 - 1).returnValue).toBe(2 ** 32 - 1)
    expect(getABIResult('uint32', 2n ** 32n - 1n).returnValue).toBe(2 ** 32 - 1)
  })

  test('uint64', () => {
    expect(getABIResult('uint64', 0).returnValue).toBe(0n)
    expect(getABIResult('uint64', 1).returnValue).toBe(1n)
    expect(getABIResult('uint64', 2 ** 32 - 1).returnValue).toBe(2n ** 32n - 1n)
    expect(getABIResult('uint64', 2n ** 64n - 1n).returnValue).toBe(2n ** 64n - 1n)
  })

  test('uint32[]', () => {
    expect(getABIResult('uint32[]', [0]).returnValue).toEqual([0])
    expect(getABIResult('uint32[]', [0n]).returnValue).toEqual([0])
    expect(getABIResult('uint32[]', [1]).returnValue).toEqual([1])
    expect(getABIResult('uint32[]', [1n]).returnValue).toEqual([1])
    expect(getABIResult('uint32[]', [1, 2, 3]).returnValue).toEqual([1, 2, 3])
    expect(getABIResult('uint32[]', [1n, 2n, 3]).returnValue).toEqual([1, 2, 3])
    expect(getABIResult('uint32[]', [2 ** 32 - 1]).returnValue).toEqual([2 ** 32 - 1])
    expect(getABIResult('uint32[]', [2n ** 32n - 1n, 1]).returnValue).toEqual([2 ** 32 - 1, 1])
  })

  test('uint32[n]', () => {
    expect(getABIResult('uint32[1]', [0]).returnValue).toEqual([0])
    expect(getABIResult('uint32[1]', [0n]).returnValue).toEqual([0])
    expect(getABIResult('uint32[1]', [1]).returnValue).toEqual([1])
    expect(getABIResult('uint32[1]', [1n]).returnValue).toEqual([1])
    expect(getABIResult('uint32[3]', [1, 2, 3]).returnValue).toEqual([1, 2, 3])
    expect(getABIResult('uint32[3]', [1n, 2n, 3]).returnValue).toEqual([1, 2, 3])
    expect(getABIResult('uint32[1]', [2 ** 32 - 1]).returnValue).toEqual([2 ** 32 - 1])
    expect(getABIResult('uint32[2]', [2n ** 32n - 1n, 1]).returnValue).toEqual([2 ** 32 - 1, 1])
  })

  test('uint64[]', () => {
    expect(getABIResult('uint64[]', [0]).returnValue).toEqual([0n])
    expect(getABIResult('uint64[]', [0n]).returnValue).toEqual([0n])
    expect(getABIResult('uint64[]', [1]).returnValue).toEqual([1n])
    expect(getABIResult('uint64[]', [1n]).returnValue).toEqual([1n])
    expect(getABIResult('uint64[]', [1, 2, 3]).returnValue).toEqual([1n, 2n, 3n])
    expect(getABIResult('uint64[]', [1n, 2n, 3]).returnValue).toEqual([1n, 2n, 3n])
    expect(getABIResult('uint64[]', [2 ** 32 - 1]).returnValue).toEqual([2n ** 32n - 1n])
    expect(getABIResult('uint64[]', [2n ** 64n - 1n, 1]).returnValue).toEqual([2n ** 64n - 1n, 1n])
  })

  test('uint64[n]', () => {
    expect(getABIResult('uint64[1]', [0]).returnValue).toEqual([0n])
    expect(getABIResult('uint64[1]', [0n]).returnValue).toEqual([0n])
    expect(getABIResult('uint64[1]', [1]).returnValue).toEqual([1n])
    expect(getABIResult('uint64[1]', [1n]).returnValue).toEqual([1n])
    expect(getABIResult('uint64[3]', [1, 2, 3]).returnValue).toEqual([1n, 2n, 3n])
    expect(getABIResult('uint64[3]', [1n, 2n, 3]).returnValue).toEqual([1n, 2n, 3n])
    expect(getABIResult('uint64[1]', [2 ** 32 - 1]).returnValue).toEqual([2n ** 32n - 1n])
    expect(getABIResult('uint64[2]', [2n ** 64n - 1n, 1]).returnValue).toEqual([2n ** 64n - 1n, 1n])
  })

  test('(uint32,uint64,(uint32,uint64),uint32[],uint64[])', () => {
    const type = '(uint32,uint64,(uint32,uint64),uint32[],uint64[])'
    expect(getABIResult(type, [0, 0, [0, 0], [0], [0]]).returnValue).toEqual([0, 0n, [0, 0n], [0], [0n]])
    expect(getABIResult(type, [1, 1, [1, 1], [1], [1]]).returnValue).toEqual([1, 1n, [1, 1n], [1], [1n]])
    expect(getABIResult(type, [2 ** 32 - 1, 2n ** 64n - 1n, [2 ** 32 - 1, 2n ** 64n - 1n], [1, 2, 3], [1, 2, 3]]).returnValue).toEqual([
      2 ** 32 - 1,
      2n ** 64n - 1n,
      [2 ** 32 - 1, 2n ** 64n - 1n],
      [1, 2, 3],
      [1n, 2n, 3n],
    ])
  })
})<|MERGE_RESOLUTION|>--- conflicted
+++ resolved
@@ -952,19 +952,13 @@
   })
 
   test('error during simulate', async () => {
-<<<<<<< HEAD
-    await expect(externalClient.send.call({ method: 'error' })).rejects.toThrow(
-      'Error resolving execution info via simulate in transaction 0',
-    )
-=======
     try {
       await externalClient.send.call({ method: 'error' })
       // eslint-disable-next-line @typescript-eslint/no-explicit-any
     } catch (e: any) {
       expect(e.stack).toMatch(`err <--- Error`)
-      expect(e.message).toMatch('Error during resource population simulation in transaction 0')
+      expect(e.message).toMatch('Error resolving execution info via simulate in transaction 0')
     }
->>>>>>> 6a8fc46e
   })
 
   test('box with txn arg', async () => {
