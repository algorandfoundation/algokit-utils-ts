import algosdk from 'algosdk'
import { AlgorandClientTransactionCreator } from '../types/algorand-client-transaction-creator'
import { AlgorandClientTransactionSender } from '../types/algorand-client-transaction-sender'
import { ABIAppCallArgs, BoxIdentifier as LegacyBoxIdentifier, BoxReference as LegacyBoxReference, RawAppCallArgs } from '../types/app'
import { AppManager, BoxReference } from '../types/app-manager'
import { AssetManager } from '../types/asset-manager'
<<<<<<< HEAD
import {
  AlgoKitComposer,
=======
import TransactionComposer, {
>>>>>>> 864daaeb
  AppCallMethodCall,
  AppCallParams,
  AppCreateMethodCall,
  AppCreateParams,
  AppDeleteMethodCall,
  AppDeleteParams,
  AppUpdateMethodCall,
  AppUpdateParams,
  BuiltTransactions,
  CommonTransactionParams,
} from '../types/composer'
import {
  SendParams,
  SendSingleTransactionResult,
  SendTransactionFrom,
  SendTransactionParams,
  SendTransactionResult,
  TransactionNote,
} from '../types/transaction'
import { encodeLease, encodeTransactionNote, getSenderAddress, getSenderTransactionSigner } from './transaction'
import Algodv2 = algosdk.Algodv2
import Transaction = algosdk.Transaction
import ABIMethod = algosdk.ABIMethod

/** @deprecated Bridges between legacy `sendTransaction` behaviour and new `AlgorandClient` behaviour. */
export async function legacySendTransactionBridge<T extends CommonTransactionParams, TResult extends SendSingleTransactionResult>(
  algod: Algodv2,
  from: SendTransactionFrom,
  sendParams: SendTransactionParams,
  params: T,
  txn:
    | ((c: AlgorandClientTransactionCreator) => (params: T) => Promise<Transaction>)
    | ((c: AlgorandClientTransactionCreator) => (params: T) => Promise<BuiltTransactions>),
  send: (c: AlgorandClientTransactionSender) => (params: T & SendParams) => Promise<TResult>,
  suggestedParams?: algosdk.SuggestedParams,
): Promise<(SendTransactionResult | TResult) & { transactions: Transaction[] }> {
  const appManager = new AppManager(algod)
  const newGroup = () =>
    new TransactionComposer({
      algod,
      getSigner: () => getSenderTransactionSigner(from),
      getSuggestedParams: async () => (suggestedParams ? { ...suggestedParams } : await algod.getTransactionParams().do()),
      appManager,
    })
  const transactionSender = new AlgorandClientTransactionSender(newGroup, new AssetManager(algod, newGroup), appManager)
  const transactionCreator = new AlgorandClientTransactionCreator(newGroup)

  if (sendParams.fee) {
    params.staticFee = sendParams.fee
  }

  if (sendParams.maxFee) {
    params.maxFee = sendParams.maxFee
  }

  if (sendParams.atc || sendParams.skipSending) {
    const transaction = await txn(transactionCreator)(params)
    const txns = 'transactions' in transaction ? transaction.transactions : [transaction]
    if (sendParams.atc) {
      const baseIndex = sendParams.atc.count()
      txns
        .map((txn, i) => ({
          txn,
          signer:
            'signers' in transaction ? (transaction.signers.get(i) ?? getSenderTransactionSigner(from)) : getSenderTransactionSigner(from),
        }))
        .forEach((t) => sendParams.atc!.addTransaction(t))
      // Populate ATC with method calls
      if ('transactions' in transaction) {
        transaction.methodCalls.forEach((m, i) => sendParams.atc!['methodCalls'].set(i + baseIndex, m))
      }
    }
    return { transaction: txns.at(-1)!, transactions: txns }
  }

  return { ...(await send(transactionSender)({ ...sendParams, ...params })) }
}

/** @deprecated Bridges between legacy `sendTransaction` behaviour for app transactions and new `AlgorandClient` behaviour. */
export async function legacySendAppTransactionBridge<
  T extends
    | AppCreateParams
    | AppUpdateParams
    | AppDeleteParams
    | AppCallParams
    | AppCreateMethodCall
    | AppUpdateMethodCall
    | AppDeleteMethodCall
    | AppCallMethodCall,
  TResult extends SendSingleTransactionResult,
>(
  algod: Algodv2,
  from: SendTransactionFrom,
  appArgs: RawAppCallArgs | ABIAppCallArgs | undefined,
  sendParams: SendTransactionParams & { note?: TransactionNote },
  params: Omit<T, 'accountReferences' | 'appReferences' | 'assetReferences' | 'boxReferences' | 'args' | 'lease' | 'rekeyTo' | 'note'>,
  txn:
    | ((c: AlgorandClientTransactionCreator) => (params: T) => Promise<Transaction>)
    | ((c: AlgorandClientTransactionCreator) => (params: T) => Promise<BuiltTransactions>),
  send: (c: AlgorandClientTransactionSender) => (params: T & SendParams) => Promise<TResult>,
  suggestedParams?: algosdk.SuggestedParams,
): Promise<(SendTransactionResult | TResult) & { transactions: Transaction[] }> {
  const encoder = new TextEncoder()

  const paramsWithAppArgs = {
    ...params,
    accountReferences: appArgs?.accounts?.map((a) => (typeof a === 'string' ? a : algosdk.encodeAddress(a.publicKey))),
    appReferences: appArgs?.apps?.map((a) => BigInt(a)),
    assetReferences: appArgs?.assets?.map((a) => BigInt(a)),
    boxReferences: appArgs?.boxes?.map(_getBoxReference)?.map((r) => ({ appId: BigInt(r.appIndex), name: r.name }) satisfies BoxReference),
    lease: appArgs?.lease,
    rekeyTo: appArgs?.rekeyTo ? getSenderAddress(appArgs?.rekeyTo) : undefined,
    args: appArgs
      ? 'methodArgs' in appArgs
        ? (await _getAppArgsForABICall(appArgs, from)).methodArgs
        : appArgs?.appArgs?.map((a) => (typeof a === 'string' ? encoder.encode(a) : a))
      : undefined,
    note: encodeTransactionNote(sendParams?.note),
  } as T

  return await legacySendTransactionBridge(algod, from, sendParams, paramsWithAppArgs, txn, send, suggestedParams)
}

/**
 * @deprecated
 */
export async function _getAppArgsForABICall(args: ABIAppCallArgs, from: SendTransactionFrom) {
  const signer = getSenderTransactionSigner(from)
  const methodArgs = await Promise.all(
    ('methodArgs' in args ? args.methodArgs : args)?.map(async (a, index) => {
      if (a === undefined) {
        throw new Error(`Argument at position ${index} does not have a value`)
      }
      if (typeof a !== 'object') {
        return a
      }
      // Handle the various forms of transactions to wrangle them for ATC
      return 'txn' in a
        ? a
        : a instanceof Promise
          ? { txn: (await a).transaction, signer }
          : 'transaction' in a
            ? { txn: a.transaction, signer: 'signer' in a ? getSenderTransactionSigner(a.signer) : signer }
            : 'txID' in a
              ? { txn: a, signer }
              : a
    }),
  )
  return {
    method: 'txnCount' in args.method ? args.method : new ABIMethod(args.method),
    sender: getSenderAddress(from),
    signer: signer,
    boxes: args.boxes?.map(_getBoxReference),
    lease: encodeLease(args.lease),
    appForeignApps: args.apps,
    appForeignAssets: args.assets,
    appAccounts: args.accounts?.map(_getAccountAddress),
    methodArgs: methodArgs,
    rekeyTo: args?.rekeyTo ? (typeof args.rekeyTo === 'string' ? args.rekeyTo : getSenderAddress(args.rekeyTo)) : undefined,
  }
}

function _getAccountAddress(account: string | algosdk.Address) {
  return typeof account === 'string' ? account : algosdk.encodeAddress(account.publicKey)
}

/** @deprecated */
export function _getBoxReference(box: LegacyBoxIdentifier | LegacyBoxReference | algosdk.BoxReference): algosdk.BoxReference {
  const encoder = new TextEncoder()

  if (typeof box === 'object' && 'appIndex' in box) {
    return box
  }

  const ref = typeof box === 'object' && 'appId' in box ? box : { appId: 0, name: box }
  return {
    appIndex: ref.appId,
    name:
      typeof ref.name === 'string'
        ? encoder.encode(ref.name)
        : 'length' in ref.name
          ? ref.name
          : algosdk.decodeAddress(getSenderAddress(ref.name)).publicKey,
  } as algosdk.BoxReference
}<|MERGE_RESOLUTION|>--- conflicted
+++ resolved
@@ -4,12 +4,8 @@
 import { ABIAppCallArgs, BoxIdentifier as LegacyBoxIdentifier, BoxReference as LegacyBoxReference, RawAppCallArgs } from '../types/app'
 import { AppManager, BoxReference } from '../types/app-manager'
 import { AssetManager } from '../types/asset-manager'
-<<<<<<< HEAD
 import {
-  AlgoKitComposer,
-=======
-import TransactionComposer, {
->>>>>>> 864daaeb
+  TransactionComposer,
   AppCallMethodCall,
   AppCallParams,
   AppCreateMethodCall,
