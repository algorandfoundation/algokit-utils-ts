--- conflicted
+++ resolved
@@ -77,11 +77,7 @@
     "@types/uuid": "^10.0.0",
     "@typescript-eslint/eslint-plugin": "^8.8.1",
     "@vitest/coverage-v8": "^2.1.2",
-<<<<<<< HEAD
     "algosdk": "^3.0.0",
-=======
-    "algosdk": ">=2.9.0 <3.0",
->>>>>>> 6a1b2cdc
     "better-npm-audit": "^3.11.0",
     "conventional-changelog-conventionalcommits": "8.0.0",
     "cpy-cli": "^5.0.0",
