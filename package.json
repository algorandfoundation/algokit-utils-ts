{
  "name": "@algorandfoundation/algokit-utils",
  "version": "0.1.0",
  "private": false,
  "description": "A set of core Algorand utilities written in TypeScript and released via npm that make it easier to build solutions on Algorand.",
  "author": "Algorand Foundation",
  "license": "MIT",
  "engines": {
    "node": ">=20.0"
  },
  "type": "commonjs",
  "main": "index.js",
  "module": "index.mjs",
  "types": "index.d.ts",
  "files": [
    "**/*"
  ],
  "exports": {
    ".": {
      "types": "./index.d.ts",
      "import": "./index.mjs",
      "require": "./index.js"
    },
    "./types/*": {
      "types": "./types/*.d.ts",
      "import": "./types/*.mjs",
      "require": "./types/*.js"
    },
    "./testing": {
      "types": "./testing/index.d.ts",
      "import": "./testing/index.mjs",
      "require": "./testing/index.js"
    },
    "./index.d.ts": "./index.d.ts",
    "./package.json": "./package.json"
  },
  "workspaces": [
    "packages/*"
  ],
  "scripts": {
    "build": "run-s build:*",
    "build:0-clean": "rimraf dist coverage",
<<<<<<< HEAD
    "build:1-compile": "rolldown -c",
    "build:3-copy-pkg-json": "tstk copy-package-json --custom-sections module main type types exports",
=======
    "build:2-compile": "rolldown -c",
    "build:3-copy-pkg-json": "tstk copy-package-json -c",
>>>>>>> da10f069
    "build:4-copy-readme": "cpy README.md LICENSE dist",
    "build:5-fix-readme-links": "replace-in-files --string '(./' --replacement '(https://github.com/algorandfoundation/algokit-utils-ts/blob/main/' dist/README.md",
    "test": "vitest run --coverage --passWithNoTests",
    "test:watch": "vitest watch --coverage --passWithNoTests",
    "lint": "eslint ./src/ && npm run lint --workspaces --if-present",
    "lint:fix": "eslint ./src/ --fix && npm run lint --workspaces --if-present",
    "check-types": "tsc --project tsconfig.typecheck.json --noEmit",
    "audit": "better-npm-audit audit",
    "format": "prettier --write . && npm run format --workspaces --if-present",
    "commit-lint": "commitlint --edit -o",
    "semantic-release": "semantic-release",
    "generate:code-docs": "typedoc",
    "pre-commit": "run-s check-types lint:fix audit format test generate:code-docs && npm run pre-commit --workspaces --if-present",
    "generate:clients": "run-p generate:client-*",
    "generate:client-algod": "cd oas-generator && uv run oas-generator ../algokit-configs/openapi-converter/specs/algod.oas3.json --output ../packages/algod_client/ --package-name algod_client --description \"TypeScript client for algod interaction.\" --verbose && prettier --write ../packages/algod_client/src/ && cd ..",
    "generate:client-indexer": "cd oas-generator && uv run oas-generator ../algokit-configs/openapi-converter/specs/indexer.oas3.json --output ../packages/indexer_client/ --package-name indexer_client --description \"TypeScript client for indexer interaction.\" --verbose && prettier --write ../packages/indexer_client/src/ && cd ..",
    "generate:client-kmd": "cd oas-generator && uv run oas-generator ../algokit-configs/openapi-converter/specs/kmd.oas3.json --output ../packages/kmd_client/ --package-name kmd_client --description \"TypeScript client for kmd interaction.\" --verbose && prettier --write ../packages/kmd_client/src/ && cd .."
  },
  "overrides": {
    "esbuild": "0.25.0"
  },
  "dependencies": {
    "algorand-msgpack": "^1.1.0",
    "buffer": "^6.0.3",
    "hi-base32": "^0.5.1",
    "js-sha512": "^0.8.0",
    "json-bigint": "^1.0.0",
    "tweetnacl": "^1.0.3",
    "vlq": "^2.0.4"
  },
  "devDependencies": {
    "@algorandfoundation/tealscript": "^0.106.3",
    "@commitlint/cli": "^19.5.0",
    "@commitlint/config-conventional": "^19.5.0",
    "@eslint/js": "^9.15.0",
    "@makerx/prettier-config": "^2.0.0",
    "@makerx/ts-toolkit": "4.0.0-beta.24",
    "@tsconfig/node20": "^20.1.4",
    "@types/json-bigint": "^1.0.4",
    "@types/uuid": "^10.0.0",
    "@typescript-eslint/eslint-plugin": "^8.8.1",
    "@vitest/coverage-v8": "^4.0.5",
    "better-npm-audit": "^3.11.0",
    "conventional-changelog-conventionalcommits": "8.0.0",
    "cpy-cli": "^5.0.0",
    "dotenv-cli": "^7.4.2",
    "eslint": "^9.15.0",
    "eslint-config-prettier": "^9.1.0",
    "fast-glob": "^3.3.2",
    "magic-string": "^0.30.11",
    "npm-run-all2": "^8.0.4",
    "prettier": "^3.6.2",
    "replace-in-files-cli": "^3.0.0",
    "rimraf": "^6.0.1",
    "rolldown": "^1.0.0-beta.45",
    "rolldown-plugin-dts": "^0.17.3",
    "semantic-release": "^24.1.2",
    "tiny-invariant": "^1.3.1",
    "ts-node": "^10.9.1",
    "typedoc": "^0.25.13",
    "typedoc-plugin-markdown": "^3.17.1",
    "typescript": "^5.4.5",
    "typescript-eslint": "^8.16.0",
    "uuid": "^10.0.0",
    "vitest": "^4.0.5",
    "vitest-fetch-mock": "^0.4.5"
  },
  "release": {
    "branches": [
      {
        "name": "main",
        "prerelease": "beta"
      },
      {
        "name": "release"
      }
    ],
    "plugins": [
      [
        "@semantic-release/commit-analyzer",
        {
          "preset": "conventionalcommits",
          "releaseRules": [
            {
              "type": "build",
              "release": "patch"
            },
            {
              "type": "chore",
              "release": "patch"
            },
            {
              "type": "refactor",
              "release": "patch"
            }
          ]
        }
      ],
      [
        "@semantic-release/release-notes-generator",
        {
          "preset": "conventionalcommits",
          "presetConfig": {
            "types": [
              {
                "type": "feat",
                "section": "Features"
              },
              {
                "type": "fix",
                "section": "Bug Fixes"
              },
              {
                "type": "build",
                "section": "Dependencies and Other Build Updates",
                "hidden": false
              },
              {
                "type": "refactor",
                "section": "Code Refactoring"
              }
            ]
          }
        }
      ],
      [
        "@semantic-release/npm",
        {
          "pkgRoot": "dist"
        }
      ],
      "@semantic-release/github"
    ]
  }
}<|MERGE_RESOLUTION|>--- conflicted
+++ resolved
@@ -40,15 +40,10 @@
   "scripts": {
     "build": "run-s build:*",
     "build:0-clean": "rimraf dist coverage",
-<<<<<<< HEAD
     "build:1-compile": "rolldown -c",
-    "build:3-copy-pkg-json": "tstk copy-package-json --custom-sections module main type types exports",
-=======
-    "build:2-compile": "rolldown -c",
-    "build:3-copy-pkg-json": "tstk copy-package-json -c",
->>>>>>> da10f069
-    "build:4-copy-readme": "cpy README.md LICENSE dist",
-    "build:5-fix-readme-links": "replace-in-files --string '(./' --replacement '(https://github.com/algorandfoundation/algokit-utils-ts/blob/main/' dist/README.md",
+    "build:2-copy-pkg-json": "tstk copy-package-json --custom-sections module main type types exports",
+    "build:3-copy-readme": "cpy README.md LICENSE dist",
+    "build:4-fix-readme-links": "replace-in-files --string '(./' --replacement '(https://github.com/algorandfoundation/algokit-utils-ts/blob/main/' dist/README.md",
     "test": "vitest run --coverage --passWithNoTests",
     "test:watch": "vitest watch --coverage --passWithNoTests",
     "lint": "eslint ./src/ && npm run lint --workspaces --if-present",
